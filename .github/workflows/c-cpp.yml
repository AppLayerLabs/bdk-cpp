name: C++ Build

on:
  push:
    branches:
      - main
      - development
  pull_request:
    branches:
      - main
      - development

jobs:
  setup:
    runs-on: ubuntu-latest

    container: 
      image: debian:bookworm

    steps:
      - name: Checkout repository
        uses: actions/checkout@v2
      
      - name: Update apt-get
        run: apt-get update

      - name: Install project dependencies
        run: DEBIAN_FRONTEND=noninteractive apt-get install -y build-essential cmake tmux clang-tidy autoconf libtool pkg-config libabsl-dev libboost-all-dev libc-ares-dev libcrypto++-dev libgrpc-dev libgrpc++-dev librocksdb-dev libscrypt-dev libsnappy-dev libssl-dev zlib1g-dev openssl protobuf-compiler protobuf-compiler-grpc libprotobuf-dev git doxygen

      - name: Print GCC version
        run: gcc --version

      - name: Install CA certificates
        run: apt-get install -y ca-certificates

  build:
    needs: setup
    runs-on: ubuntu-latest

    container: 
      image: debian:bookworm

    steps:
      - name: Checkout repository
        uses: actions/checkout@v2

      - name: Update apt-get
        run: apt-get update

      - name: Install project dependencies
        run: DEBIAN_FRONTEND=noninteractive apt-get install -y build-essential cmake tmux clang-tidy autoconf libtool pkg-config libabsl-dev libboost-all-dev libc-ares-dev libcrypto++-dev libgrpc-dev libgrpc++-dev librocksdb-dev libscrypt-dev libsnappy-dev libssl-dev zlib1g-dev openssl protobuf-compiler protobuf-compiler-grpc libprotobuf-dev git
      
      - name: Configure CMake
        run: cmake -S . -B build

      - name: Build with CMake
        run: cmake --build build || cat build/deps/src/ethash-stamp/ethash-configure-*.log

      - name: Upload build artifacts
        uses: actions/upload-artifact@v2
        with:
          name: build
          path: build

  test:
    needs: build
    runs-on: ubuntu-latest

    container: 
      image: debian:bookworm

    steps:
      - name: Checkout repository
        uses: actions/checkout@v2
      
      - name: Download build artifacts
        uses: actions/download-artifact@v2
        with:
          name: build
          path: build
<<<<<<< HEAD
=======
      
      - name: Update apt-get
        run: apt-get update
>>>>>>> 932f4805

      - name: Install project dependencies
        run: DEBIAN_FRONTEND=noninteractive apt-get install -y build-essential cmake tmux clang-tidy autoconf libtool pkg-config libabsl-dev libboost-all-dev libc-ares-dev libcrypto++-dev libgrpc-dev libgrpc++-dev librocksdb-dev libscrypt-dev libsnappy-dev libssl-dev zlib1g-dev openssl protobuf-compiler protobuf-compiler-grpc libprotobuf-dev git
        
      - name: Give execute permissions
        run: chmod +x ./build/orbitersdkd-tests

      - name: Run Catch2 Tests
        working-directory: build
        run: ./orbitersdkd-tests -d yes

  documentation:
    needs: test
    runs-on: ubuntu-latest

    container: 
      image: debian:bookworm

    steps:
      - name: Checkout repository
        uses: actions/checkout@v2
      
      - name: Download build artifacts
        uses: actions/download-artifact@v2
        with:
          name: build
          path: build

      - name: Generate Doxygen Documentation
        run: |
          mkdir docs
          doxygen Doxyfile

      - name: Publish Documentation
        uses: actions/upload-artifact@v2
        with:
          name: Documentation
          path: docs<|MERGE_RESOLUTION|>--- conflicted
+++ resolved
@@ -78,12 +78,9 @@
         with:
           name: build
           path: build
-<<<<<<< HEAD
-=======
       
       - name: Update apt-get
         run: apt-get update
->>>>>>> 932f4805
 
       - name: Install project dependencies
         run: DEBIAN_FRONTEND=noninteractive apt-get install -y build-essential cmake tmux clang-tidy autoconf libtool pkg-config libabsl-dev libboost-all-dev libc-ares-dev libcrypto++-dev libgrpc-dev libgrpc++-dev librocksdb-dev libscrypt-dev libsnappy-dev libssl-dev zlib1g-dev openssl protobuf-compiler protobuf-compiler-grpc libprotobuf-dev git
