--- conflicted
+++ resolved
@@ -8,11 +8,7 @@
 #include "../../src/libs/catch2/catch_amalgamated.hpp"
 
 #include "../../src/utils/randomgen.h"
-<<<<<<< HEAD
-#include "../../src/libs/catch2/catch_amalgamated.hpp"
 #include "bytes/random.h"
-=======
->>>>>>> 030c9e86
 
 using Catch::Matchers::Equals;
 
@@ -33,11 +29,7 @@
     }
 
     SECTION("RandomGen getSeed") {
-<<<<<<< HEAD
-      Hash seed(bytes::view("\xa6\x2a\x86\x47\x2e\x5c\x22\x4a\xa0\xa7\x84\xec\xca\xf7\x94\xab\xb6\x03\x02\xe2\x07\x3d\x52\xae\x0d\x09\x5a\xc5\xd1\x6f\x03\xa6"));
-=======
       Hash seed(Hex::toBytes("a62a86472e5c224aa0a784eccaf794abb60302e2073d52ae0d095ac5d16f03a6"));
->>>>>>> 030c9e86
       RandomGen generator(seed);
       REQUIRE(generator.getSeed() == seed);
       auto newSeed = generator();
@@ -58,11 +50,7 @@
         "Ninth String", "Tenth String"
       };
 
-<<<<<<< HEAD
-      Hash seed(bytes::view("\xa4\xdd\x40\x26\x1f\xba\xbe\x97\x7a\xb6\xff\x77\xa7\xea\x9f\x76\xcd\x3b\x28\x6a\xa6\x62\x90\xb0\xd6\x2b\xdf\x43\x03\xf4\x38\x2b"));
-=======
       Hash seed(Hex::toBytes("a4dd40261fbabe977ab6ff77a7ea9f76cd3b286aa66290b0d62bdf4303f4382b"));
->>>>>>> 030c9e86
       RandomGen generator(seed);
       generator.shuffle(vector);
 
