--- conflicted
+++ resolved
@@ -6,17 +6,12 @@
 */
 
 #include "../../src/libs/catch2/catch_amalgamated.hpp"
-<<<<<<< HEAD
-#include "../../src/utils/strings.h"
+
+#include "../../src/utils/strings.h" // bytes/initializer.h -> bytes/view.h
+#include "../../src/utils/strconv.h"
 #include "bytes/view.h"
 #include "bytes/random.h"
 #include "bytes/hex.h"
-=======
-
-#include "../../src/utils/strings.h" // bytes/initializer.h -> bytes/view.h
-
-#include "../../src/utils/strconv.h"
->>>>>>> 030c9e86
 
 using Catch::Matchers::Equals;
 
@@ -193,6 +188,14 @@
       uint256_t i = uint256_t("70518832285973061936518038480459635341011381946952877582230426678885538674712");
       Hash hash(i);
       REQUIRE(static_cast<uint256_t>(hash) == i);
+    }
+
+    SECTION("Hash toEvmcBytes32") {
+      evmc::bytes32 num;
+      Bytes b = Hex::toBytes("9be83ea08b549e7c77644c451b55a674bb12e4668d018183ff9723b1de493818");
+      for (int i = 0; i < 32; i++) num.bytes[i] = b[i];
+      Hash hash(num);
+      REQUIRE(bytes::cast<evmc::bytes32>(hash) == num);
     }
 
     SECTION("Hash toEvmcBytes32") {
