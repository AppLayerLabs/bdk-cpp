--- conflicted
+++ resolved
@@ -18,10 +18,7 @@
   Tests::bytesToUint32();
   Tests::bytesToUint16();
   Tests::bytesToUint8();
-<<<<<<< HEAD
   Tests::testABIDecoder();
-=======
->>>>>>> 901c654a
 
   // Create a simulation of running network, without the gRPC dependencies.
   Tests::testBlockchain();
