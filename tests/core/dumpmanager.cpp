--- conflicted
+++ resolved
@@ -1,67 +1,2 @@
-<<<<<<< HEAD
-=======
-/*
-Copyright (c) [2023-2024] [AppLayer Developers]
-
-This software is distributed under the MIT License.
-See the LICENSE.txt file in the project root for more information.
-*/
-
-#include "../../src/libs/catch2/catch_amalgamated.hpp"
-
-#include "../blockchainwrapper.hpp" // blockchain.h -> consensus.h -> state.h -> (rdpos.h -> net/p2p/managernormal.h), dump.h -> storage.h, utils/db.h -> utils.h -> filesystem
-
-const std::vector<Hash> validatorPrivKeysState {
-  Hash(Hex::toBytes("0x0a0415d68a5ec2df57aab65efc2a7231b59b029bae7ff1bd2e40df9af96418c8")),
-  Hash(Hex::toBytes("0xb254f12b4ca3f0120f305cabf1188fe74f0bd38e58c932a3df79c4c55df8fa66")),
-  Hash(Hex::toBytes("0x8a52bb289198f0bcf141688a8a899bf1f04a02b003a8b1aa3672b193ce7930da")),
-  Hash(Hex::toBytes("0x9048f5e80549e244b7899e85a4ef69512d7d68613a3dba828266736a580e7745")),
-  Hash(Hex::toBytes("0x0b6f5ad26f6eb79116da8c98bed5f3ed12c020611777d4de94c3c23b9a03f739")),
-  Hash(Hex::toBytes("0xa69eb3a3a679e7e4f6a49fb183fb2819b7ab62f41c341e2e2cc6288ee22fbdc7")),
-  Hash(Hex::toBytes("0xd9b0613b7e4ccdb0f3a5ab0956edeb210d678db306ab6fae1e2b0c9ebca1c2c5")),
-  Hash(Hex::toBytes("0x426dc06373b694d8804d634a0fd133be18e4e9bcbdde099fce0ccf3cb965492f"))
-};
-
-namespace TDumpManager {
-  std::string testDumpPath = Utils::getTestDumpPath();
-  TEST_CASE("DumpManager Class", "[dumpmanager]") {
-    SECTION("DumpManager Test With DumpWorker") {
-      Hash bestBlockHash = Hash();
-      {
-        auto blockchainWrapper = initialize(
-          validatorPrivKeysState,
-          validatorPrivKeysState[0],
-          8080,
-          true,
-          testDumpPath + "/dumpManagerSimpleTests"
-        );
-        // start the dump worker
-        blockchainWrapper.state.dumpStartWorker();
-        // create 1001 blocks
-        for (uint64_t i = 0; i < 1001; ++i) {
-          GLOGTRACE("Creating block: " + std::to_string(i));
-          auto block = createValidBlock(
-            validatorPrivKeysState,
-            blockchainWrapper.state,
-            blockchainWrapper.storage
-          );
-          REQUIRE(blockchainWrapper.state.tryProcessNextBlock(std::move(block)) == BlockValidationStatus::valid);
-        }
-        // stop the dump worker
-        blockchainWrapper.state.dumpStopWorker();
-        // Verify if the database was created
-        REQUIRE(std::filesystem::exists(testDumpPath + "/dumpManagerSimpleTests"  + "/stateDb"));
-        bestBlockHash = blockchainWrapper.storage.latest()->getHash();
-      }
-      auto blockchainWrapper = initialize(
-        validatorPrivKeysState,
-        validatorPrivKeysState[0],
-        8080,
-        false,
-        testDumpPath + "/dumpManagerSimpleTests"
-      );
-      REQUIRE(bestBlockHash == blockchainWrapper.storage.latest()->getHash());
-    }
-  }
-}
->>>>>>> 0c8a2cbd
+// Reinstate dumpmanager tests
+// (also rethink state snapshotting feature)