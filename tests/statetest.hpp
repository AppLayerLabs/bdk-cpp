/*
Copyright (c) [2023-2024] [AppLayer Developers]

This software is distributed under the MIT License.
See the LICENSE.txt file in the project root for more information.
*/

#ifndef STATETEST_HPP
#define STATETEST_HPP

#include "../src/core/state.h"

<<<<<<< HEAD
=======
#include "../src/contract/contracthost.h"

>>>>>>> 030c9e86
// TestState class
// The only purpose of this class is to be able to allow
// Direct call to internal methods of State class
// That is not necessary in production code.
// This is done to better isolate the code and test it.

class StateTest : public State {
  public:
    // StateTest has the same constructor as State
<<<<<<< HEAD
    StateTest(const DB& db, Storage& storage, P2P::ManagerNormal& p2pManager, const uint64_t& snapshotHeight, const Options& options) :
      State(db, storage, p2pManager, snapshotHeight, options) {};
};
=======
    StateTest(
      const DB& db, Storage& storage, P2P::ManagerNormal& p2pManager,
      const uint64_t& snapshotHeight, const Options& options
    ) : State(db, storage, p2pManager, snapshotHeight, options) {};

    // Force a contract call regardless of the current state
    inline void call(
      const evmc_message& callInfo,
      const evmc_tx_context& txContext,
      const ContractType& type,
      const Hash& randomness,
      const Hash& txHash,
      const Hash& blockHash,
      int64_t& leftOverGas
    ) {
      ContractHost host(
        this->vm_,
        this->dumpManager_,
        this->storage_,
        randomness,
        txContext,
        this->contracts_,
        this->accounts_,
        this->vmStorage_,
        txHash,
        0,
        blockHash,
        leftOverGas
      );
      host.execute(callInfo, type);
    }
};

#endif // STATETEST_HPP
>>>>>>> 030c9e86
<|MERGE_RESOLUTION|>--- conflicted
+++ resolved
@@ -10,11 +10,9 @@
 
 #include "../src/core/state.h"
 
-<<<<<<< HEAD
-=======
 #include "../src/contract/contracthost.h"
 
->>>>>>> 030c9e86
+
 // TestState class
 // The only purpose of this class is to be able to allow
 // Direct call to internal methods of State class
@@ -24,43 +22,8 @@
 class StateTest : public State {
   public:
     // StateTest has the same constructor as State
-<<<<<<< HEAD
     StateTest(const DB& db, Storage& storage, P2P::ManagerNormal& p2pManager, const uint64_t& snapshotHeight, const Options& options) :
       State(db, storage, p2pManager, snapshotHeight, options) {};
 };
-=======
-    StateTest(
-      const DB& db, Storage& storage, P2P::ManagerNormal& p2pManager,
-      const uint64_t& snapshotHeight, const Options& options
-    ) : State(db, storage, p2pManager, snapshotHeight, options) {};
 
-    // Force a contract call regardless of the current state
-    inline void call(
-      const evmc_message& callInfo,
-      const evmc_tx_context& txContext,
-      const ContractType& type,
-      const Hash& randomness,
-      const Hash& txHash,
-      const Hash& blockHash,
-      int64_t& leftOverGas
-    ) {
-      ContractHost host(
-        this->vm_,
-        this->dumpManager_,
-        this->storage_,
-        randomness,
-        txContext,
-        this->contracts_,
-        this->accounts_,
-        this->vmStorage_,
-        txHash,
-        0,
-        blockHash,
-        leftOverGas
-      );
-      host.execute(callInfo, type);
-    }
-};
-
-#endif // STATETEST_HPP
->>>>>>> 030c9e86
+#endif // STATETEST_HPP