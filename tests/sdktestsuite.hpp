/*
  Copyright (c) [2023-2024] [Sparq Network]

  This software is distributed under the MIT License.
  See the LICENSE.txt file in the project root for more information.
*/

#ifndef SDKTESTSUITE_H
#define SDKTESTSUITE_H

#include "../src/core/storage.h"
#include "../src/core/rdpos.h"
#include "../src/core/state.h"
#include "../src/net/p2p/managernormal.h"
#include "../src/net/http/httpserver.h"
#include "../src/utils/options.h"
#include "../src/utils/db.h"
#include "../src/core/blockchain.h"
#include "../src/utils/utils.h"
#include "contract/contracthost.h"

/// Wrapper struct for accounts used within the SDKTestSuite.
struct TestAccount {
  const PrivKey privKey;    ///< Private key of the account.
  const Address address;    ///< Address of the account.
  TestAccount() = default;  ///< Empty Account constructor.

  /**
   * Account constructor.
   * @param privKey_ Private key of the account.
   */
  TestAccount(const PrivKey& privKey_) : privKey(privKey_), address(Secp256k1::toAddress(Secp256k1::toPub(privKey))) {}

  /// Create a new random account.
  inline static TestAccount newRandomAccount() { return TestAccount(Utils::randBytes(32)); }

  /// Operator bool to check if the account is not default, use PrivKey::operator bool.
  explicit operator bool() const { return bool(this->privKey); }
};

/**
 * Helper class for seamlessly managing blockchain components during testing
 * (performing txs, creating and calling contracts).
 */
class SDKTestSuite {
private:
  const Options options_;      ///< Options singleton.
  DB db_;                      ///< Database.
  Storage storage_;            ///< Blockchain storage.
  State state_;                ///< Blockchain state.
  P2P::ManagerNormal p2p_;     ///< P2P connection manager.
  HTTPServer http_;            ///< HTTP server.

  /// Owner of the chain (0x00dead00...).
  static TestAccount chainOwnerAccount() {
    return {Hex::toBytes("0xe89ef6409c467285bcae9f80ab1cfeb3487cfe61ab28fb7d36443e1daa0c2867")};
  };

  /// PrivateKeys of the validators for the rdPoS within SDKTestSuite.
  static std::vector<PrivKey> validatorPrivKeys() {
    return {
      PrivKey(Hex::toBytes("0x0a0415d68a5ec2df57aab65efc2a7231b59b029bae7ff1bd2e40df9af96418c8")),
      PrivKey(Hex::toBytes("0xb254f12b4ca3f0120f305cabf1188fe74f0bd38e58c932a3df79c4c55df8fa66")),
      PrivKey(Hex::toBytes("0x8a52bb289198f0bcf141688a8a899bf1f04a02b003a8b1aa3672b193ce7930da")),
      PrivKey(Hex::toBytes("0x9048f5e80549e244b7899e85a4ef69512d7d68613a3dba828266736a580e7745")),
      PrivKey(Hex::toBytes("0x0b6f5ad26f6eb79116da8c98bed5f3ed12c020611777d4de94c3c23b9a03f739")),
      PrivKey(Hex::toBytes("0xa69eb3a3a679e7e4f6a49fb183fb2819b7ab62f41c341e2e2cc6288ee22fbdc7")),
      PrivKey(Hex::toBytes("0xd9b0613b7e4ccdb0f3a5ab0956edeb210d678db306ab6fae1e2b0c9ebca1c2c5")),
      PrivKey(Hex::toBytes("0x426dc06373b694d8804d634a0fd133be18e4e9bcbdde099fce0ccf3cb965492f"))
    };
  };

public:
  /**
   * Constructor for SDKTestSuite based on a given Options.
   */
  explicit SDKTestSuite(const Options& options) :
    options_(options),
    db_(options_.getRootPath() + "/db"),
    storage_(db_, options_),
    state_(db_, storage_, p2p_, options_, options_.getRootPath()),
    p2p_(boost::asio::ip::address::from_string("127.0.0.1"),
         options_,
         storage_,
         state_),
    http_(state_, storage_, p2p_, options_)
  {}

  ~SDKTestSuite() {
    state_.rdposStopWorker();
    p2p_.stopDiscovery();
    p2p_.stop();
    http_.stop();
  }

  /**
   * Initialize all components of a full blockchain node.
   * @param sdkPath Path to the SDK folder.
   * @param accounts (optional) List of accounts to initialize the blockchain with. Defaults to none (empty vector).
   * @param options (optional) Options to initialize the blockchain with. Defaults to none (nullptr).
   */
  static SDKTestSuite createNewEnvironment(
    const std::string& sdkPath,
    const std::vector<TestAccount>& accounts = {},
    const Options* const options = nullptr
    ) {
    // Initialize the DB
    std::string dbPath = sdkPath + "/db";
    if (std::filesystem::exists(dbPath)) std::filesystem::remove_all(dbPath);

    // Create a default options if none is provided.
    std::unique_ptr<Options> options_;
    if (options == nullptr) {
      // Create a genesis block with a timestamp of 1678887538000000 (2023-02-12 00:45:38 UTC)
      uint64_t genesisTimestamp = 1678887538000000;
      PrivKey genesisSigner(Hex::toBytes("0x0a0415d68a5ec2df57aab65efc2a7231b59b029bae7ff1bd2e40df9af96418c8"));
      MutableBlock genesis(Hash(), 0, 0);
      FinalizedBlock genesisFinal = genesis.finalize(genesisSigner, genesisTimestamp);
      std::vector<std::pair<boost::asio::ip::address, uint64_t>> discoveryNodes;
      std::vector<std::pair<Address,uint256_t>> genesisBalances;
      // Add the chain owner account to the genesis balances.
      const uint256_t desiredBalance("1000000000000000000000");
      genesisBalances.emplace_back(chainOwnerAccount().address, desiredBalance);
      // Add the remaining accounts to the genesis balances.
      for (const TestAccount& account : accounts) {
        genesisBalances.emplace_back(account.address, desiredBalance);
      }
      std::vector<Address> genesisValidators;
      for (const auto& privKey : validatorPrivKeys()) {
        genesisValidators.push_back(Secp256k1::toAddress(Secp256k1::toUPub(privKey)));
      }
      options_ = std::make_unique<Options>(
        sdkPath,
        "OrbiterSDK/cpp/linux_x86-64/0.2.0",
        1,
        8080,
        Address(Hex::toBytes("0x00dead00665771855a34155f5e7405489df2c3c6")),
        8080,
        9999,
        11,
        11,
        200,
        50,
        2000,
        10000,
        4,
        discoveryNodes,
        genesisFinal,
        genesisTimestamp,
        genesisSigner,
        genesisBalances,
        genesisValidators
        );
    } else {
      options_ = std::make_unique<Options>(*options);
    }
    return SDKTestSuite(*options_);
  }

  /**
   * Get a block by its hash.
   * @param hash Hash of the block to get.
   * @return A pointer to the block, or nullptr if not found.
   */
  const std::shared_ptr<const FinalizedBlock> getBlock(const Hash& hash) const {
    return this->storage_.getBlock(hash);
  }

  /**
   * Get a block by its height.
   * @param height Height of the block to get.
   * @return A pointer to the block, or nullptr if not found.
   */
  const std::shared_ptr<const FinalizedBlock> getBlock(const uint64_t height) const {
    return this->storage_.getBlock(height);
  }

  /**
   * Create a new valid block, finalize it, and add it to the chain.
   * @param timestamp (optional) Timestamp to use for the block in microseconds. Defaults to 0.
   * @param txs (optional) List of transactions to include in the block. Defaults to none (empty vector).
   * @return A pointer to the new block.
   */
  const std::shared_ptr<const FinalizedBlock> advanceChain(const uint64_t& timestamp = 0, const std::vector<TxBlock>& txs = {}) {
    auto validators = state_.rdposGetValidators();
    auto randomList = state_.rdposGetRandomList();
    Hash blockSignerPrivKey;           // Private key for the block signer.
    std::vector<Hash> orderedPrivKeys; // Private keys for the rdPoS in the order of the random list, limited to rdPoS' minValidators.
    orderedPrivKeys.reserve(4);
    for (const auto& privKey : this->validatorPrivKeys()) {
      if (Secp256k1::toAddress(Secp256k1::toUPub(privKey)) == randomList[0]) {
        blockSignerPrivKey = privKey; break;
      }
    }
    for (uint64_t i = 1; i < state_.rdposGetMinValidators() + 1; i++) {
      for (const auto& privKey : this->validatorPrivKeys()) {
        if (Secp256k1::toAddress(Secp256k1::toUPub(privKey)) == randomList[i]) {
          orderedPrivKeys.push_back(privKey); break;
        }
      }
    }

    // By now we should have randomList[0] privKey in blockSignerPrivKey and
    // the rest in orderedPrivKeys, ordered by the random list.
    // We can proceed with creating the block, transactions have to be
    // **ordered** by the random list.

    // Create a block with 8 TxValidator transactions, 2 for each validator, in order (randomHash and random)
    uint64_t newBlocknHeight = this->storage_.latest()->getNHeight() + 1;
    uint64_t newBlockTimestamp = std::chrono::duration_cast<std::chrono::microseconds>(
      std::chrono::high_resolution_clock::now().time_since_epoch()
      ).count();
    Hash newBlockPrevHash = this->storage_.latest()->getHash();
    MutableBlock newBlock(newBlockPrevHash, newBlockTimestamp, newBlocknHeight);
    std::vector<TxValidator> randomHashTxs;
    std::vector<TxValidator> randomTxs;

    std::vector<Hash> randomSeeds(orderedPrivKeys.size(), Hash::random());
    for (uint64_t i = 0; i < orderedPrivKeys.size(); ++i) {
      Address validatorAddress = Secp256k1::toAddress(Secp256k1::toUPub(orderedPrivKeys[i]));
      Bytes hashTxData = Hex::toBytes("0xcfffe746");
      Utils::appendBytes(hashTxData, Utils::sha3(randomSeeds[i].get()));
      Bytes randomTxData = Hex::toBytes("0x6fc5a2d6");
      Utils::appendBytes(randomTxData, randomSeeds[i].get());
      randomHashTxs.emplace_back(
        validatorAddress, hashTxData, 8080, newBlocknHeight, orderedPrivKeys[i]
        );
      randomTxs.emplace_back(
        validatorAddress, randomTxData, 8080, newBlocknHeight, orderedPrivKeys[i]
        );
    }

    // Append the transactions to the block.
    for (const auto& tx : randomHashTxs) {
      this->state_.rdposAddValidatorTx(tx); newBlock.appendTxValidator(tx);
    }
    for (const auto& tx : randomTxs) {
      this->state_.rdposAddValidatorTx(tx); newBlock.appendTxValidator(tx);
    }
    for (const auto& tx : txs) newBlock.appendTx(tx);

    // Finalize the block.
    FinalizedBlock finalized = [&, this] {
      if (timestamp == 0) {
        return newBlock.finalize(blockSignerPrivKey, std::chrono::duration_cast<std::chrono::microseconds>(
                                   std::chrono::high_resolution_clock::now().time_since_epoch()
                                   ).count());
      } else {
        return newBlock.finalize(blockSignerPrivKey, timestamp);
      }
    }();

    // After finalization, the block should be valid. If it is, process the next one.
    if (!this->state_.validateNextBlock(finalized)) {
      throw DynamicException("SDKTestSuite::advanceBlock: Block is not valid");
    }
    state_.processNextBlock(std::move(finalized));
    return this->storage_.latest();
  }

  /**
   * Create a new TxBlock object based on the provided account and given the current state (for nonce).
   * @param TestAccount from Account to send from. (the private key to sign the transaction will be taken from here)
   * @param Address to Address to send to.
   * @param uint256_t value Amount to send.
   * @param Bytes (optional) data Data to send. Defaults to nothing (empty bytes).
   * @return The newly created transaction.
   */
  TxBlock createNewTx(
    const TestAccount& from, const Address& to, const uint256_t& value, Bytes data = Bytes()
    ) {
<<<<<<< HEAD
    // 1000000000 = 1 GWEI, 21000 = 21000 WEI
    return TxBlock(to, from.address, data, this->options_.getChainID(),
                   this->state_.getNativeNonce(from.address), value, 1000000000, 1000000000, 21000, from.privKey
=======
      evmc_message callInfo;
      auto& [callKind,
        callFlags,
        callDepth,
        callGas,
        callRecipient,
        callSender,
        callInputData,
        callInputSize,
        callValue,
        callCreate2Salt,
        callCodeAddress] = callInfo;

      callKind = (to == Address()) ? EVMC_CREATE : EVMC_CALL;
      callFlags = 0;
      callDepth = 1;
      callGas = 1000000000;
      callRecipient = to.toEvmcAddress();
      callSender = from.address.toEvmcAddress();
      callInputData = data.data();
      callInputSize = data.size();
      callValue = Utils::uint256ToEvmcUint256(value);
      callCreate2Salt = {};
      callCodeAddress = {};
      auto usedGas = this->state_.estimateGas(callInfo);
      usedGas += 10000; // Add some extra gas for the transaction itself
      /// Estimate the gas to see how much gaslimit we should give to the tx itself
      return TxBlock(to, from.address, data, this->options_.getChainID(),
        this->state_.getNativeNonce(from.address),
        value,
        1000000000,
        1000000000,
        usedGas,
        from.privKey
>>>>>>> a2b507b8
      );
  }

  /**
   * Make a simple transfer transaction. Automatically advances the chain.
   * @param from Account to send from. (the private key to sign the transaction will be taken from here)
   * @param to Address to send to.
   * @param value Amount to send.
   * @return The hash of the transaction.
   */
  const Hash transfer(const TestAccount& from, const Address& to, const uint256_t& value) {
    TxBlock tx = createNewTx(from, to, value);
    this->advanceChain(0, {tx});
    return tx.hash();
  }

  /**
   * Get all events emitted under a given transaction.
   * @param txHash The hash of the transaction to look for events.
   * @return a vector of events emitted by the transaction.
   */
  const std::vector<Event> getEvents(const Hash& tx) const {
    auto txBlock = this->storage_.getTx(tx);
    return this->state_.getEvents(
      std::get<0>(txBlock)->hash(), std::get<3>(txBlock), std::get<2>(txBlock)
      );
  }

  /**
   * Get the latest accepted block.
   * @return A pointer to the latest accepted block.
   */
  inline const std::shared_ptr<const FinalizedBlock > getLatestBlock() const { return this->storage_.latest(); }

  /**
   * Get a transaction from the chain using a given hash.
   * @param tx The transaction hash to get.
   * @return A tuple with the found transaction, block hash, index and height, nullptr if the tx was not found
   * @throw DynamicException on hash mismatch (should never happen).
   */
  const std::tuple<
    const std::shared_ptr<const TxBlock>, const Hash, const uint64_t, const uint64_t
    > getTx(const Hash& tx) { return this->storage_.getTx(tx); }

<<<<<<< HEAD
  /**
   * Create a transaction to deploy a new contract and advance the chain with it.
   * Always use the chain owner account to deploy contracts.
   * Specialization with no args.
   * @tparam TContract Contract type to deploy.
   * @tparam Args... Arguments to pass to the contract constructor.
   * @return Address of the deployed contract.
   */
  template <typename TContract> const Address deployContract() {
    TContract::registerContract();
    auto prevContractList = this->state_.getContracts();
    using ContractArgumentTypes = decltype(Utils::removeQualifiers<typename TContract::ConstructorArguments>());

    // Encode the functor
    std::string createSignature = "createNew" + Utils::getRealTypeName<TContract>() + "Contract("
      + ContractReflectionInterface::getConstructorArgumentTypesString<TContract>() + ")";
    Functor functor = Utils::sha3(Utils::create_view_span(createSignature)).view(0, 4);
    Bytes data(functor.cbegin(), functor.cend());

    // Create the transaction, advance the chain with it, and get the new contract address.
    TxBlock createContractTx = createNewTx(this->chainOwnerAccount(), ProtocolContractAddresses.at("ContractManager"), 0, data);
    this->state_.estimateGas(createContractTx.txToCallInfo());
    this->advanceChain(0, {createContractTx});
    auto newContractList = this->state_.getContracts();

    // Filter new contract list to find the new contract.
    // TODO: We are assuming that only one contract of the same type is deployed at a time.
    // We need to somehow link a transaction to a newly created contract.
    // This can also be used on eth_getTransactionReceipt contractAddress field.
    Address newContractAddress;
    for (const auto& contract : newContractList) {
      if (std::find(prevContractList.begin(), prevContractList.end(), contract) == prevContractList.end()) {
        newContractAddress = contract.second; break;
=======
    /**
     * Create a transaction to deploy a given EVM bytecode and advance the chain with it.
     * Always use the chain owner account to deploy contracts.
     * @param bytecode EVM bytecode to deploy.
     * @return Address of the deployed contract.
     */
    Address deployBytecode(const Bytes& bytecode) {
      Address newContractAddress = ContractHost::deriveContractAddress(this->getNativeNonce(this->getChainOwnerAccount().address), this->getChainOwnerAccount().address);
      auto createTx = this->createNewTx(this->getChainOwnerAccount(), Address(), 0, bytecode);
      this->advanceChain(0, {createTx});
      return newContractAddress;
    }

    /**
     * Create a transaction to deploy a new contract and advance the chain with it.
     * Always use the chain owner account to deploy contracts.
     * Specialization with no args.
     * @tparam TContract Contract type to deploy.
     * @tparam Args... Arguments to pass to the contract constructor.
     * @return Address of the deployed contract.
     */
    template <typename TContract> const Address deployContract() {
      TContract::registerContract();
      auto prevContractList = this->state_.getCppContracts();
      using ContractArgumentTypes = decltype(Utils::removeQualifiers<typename TContract::ConstructorArguments>());

      // Encode the functor
      std::string createSignature = "createNew" + Utils::getRealTypeName<TContract>() + "Contract("
        + ContractReflectionInterface::getConstructorArgumentTypesString<TContract>() + ")";
      Bytes data;
      Utils::appendBytes(data, Utils::sha3(Utils::create_view_span(createSignature)));
      data.resize(4); // We only need the first 4 bytes for the function signature

      // Create the transaction, advance the chain with it, and get the new contract address.
      TxBlock createContractTx = createNewTx(this->chainOwnerAccount(), ProtocolContractAddresses.at("ContractManager"), 0, data);
      this->advanceChain(0, {createContractTx});
      auto newContractList = this->state_.getCppContracts();

      // Filter new contract list to find the new contract.
      // TODO: We are assuming that only one contract of the same type is deployed at a time.
      // We need to somehow link a transaction to a newly created contract.
      // This can also be used on eth_getTransactionReceipt contractAddress field.
      Address newContractAddress;
      for (const auto& contract : newContractList) {
        if (std::find(prevContractList.begin(), prevContractList.end(), contract) == prevContractList.end()) {
          newContractAddress = contract.second; break;
        }
>>>>>>> a2b507b8
      }
    }
    return newContractAddress;
  }

<<<<<<< HEAD
  /**
   * Create a transaction to deploy a new contract and advance the chain with it.
   * Always use the chain owner account to deploy contracts.
   * Specialization with args.
   * @tparam TContract Contract type to deploy.
   * @tparam Args... Arguments to pass to the contract constructor.
   * @return Address of the deployed contract.
   */
  template <typename TContract, typename ...Args> const Address deployContract(Args&&... args) {
    TContract::registerContract();
    auto prevContractList = this->state_.getContracts();
    using ContractArgumentTypes = decltype(Utils::removeQualifiers<typename TContract::ConstructorArguments>());
    static_assert(std::is_same_v<ContractArgumentTypes, std::tuple<std::decay_t<Args>...>>, "Invalid contract constructor arguments");

    // Encode the functor
    std::string createSignature = "createNew" + Utils::getRealTypeName<TContract>() + "Contract("
      + ContractReflectionInterface::getConstructorArgumentTypesString<TContract>() + ")";
    Functor functor = Utils::sha3(Utils::create_view_span(createSignature)).view(0, 4);
    Bytes data(functor.cbegin(), functor.cend());

    // Encode the arguments
    if (sizeof...(args) > 0) Utils::appendBytes(
      data, ABI::Encoder::encodeData<Args...>(std::forward<decltype(args)>(args)...)
      );

    // Create the transaction, advance the chain with it, and get the new contract address.
    TxBlock createContractTx = createNewTx(this->chainOwnerAccount(), ProtocolContractAddresses.at("ContractManager"), 0, data);
    this->state_.estimateGas(createContractTx.txToCallInfo());
    this->advanceChain(0, {createContractTx});
    auto newContractList = this->state_.getContracts();

    // Filter new contract list to find the new contract.
    // TODO: We are assuming that only one contract of the same type is deployed at a time.
    // We need to somehow link a transaction to a newly created contract.
    // This can also be used on eth_getTransactionReceipt contractAddress field.
    Address newContractAddress;
    for (const auto& contract : newContractList) {
      if (std::find(prevContractList.begin(), prevContractList.end(), contract) == prevContractList.end()) {
        newContractAddress = contract.second; break;
=======
    /**
     * Create a transaction to deploy a new contract and advance the chain with it.
     * Always use the chain owner account to deploy contracts.
     * Specialization with args.
     * @tparam TContract Contract type to deploy.
     * @tparam Args... Arguments to pass to the contract constructor.
     * @return Address of the deployed contract.
     */
    template <typename TContract, typename ...Args> const Address deployContract(Args&&... args) {
      TContract::registerContract();
      auto prevContractList = this->state_.getCppContracts();
      using ContractArgumentTypes = decltype(Utils::removeQualifiers<typename TContract::ConstructorArguments>());
      static_assert(std::is_same_v<ContractArgumentTypes, std::tuple<std::decay_t<Args>...>>, "Invalid contract constructor arguments");

      // Encode the functor
      std::string createSignature = "createNew" + Utils::getRealTypeName<TContract>() + "Contract("
        + ContractReflectionInterface::getConstructorArgumentTypesString<TContract>() + ")";
      Bytes data;
      Utils::appendBytes(data, Utils::sha3(Utils::create_view_span(createSignature)));
      data.resize(4); // We only need the first 4 bytes for the function signature

      // Encode the arguments
      if (sizeof...(args) > 0) Utils::appendBytes(
        data, ABI::Encoder::encodeData<Args...>(std::forward<decltype(args)>(args)...)
      );

      // Create the transaction, advance the chain with it, and get the new contract address.
      TxBlock createContractTx = createNewTx(this->chainOwnerAccount(), ProtocolContractAddresses.at("ContractManager"), 0, data);
      this->advanceChain(0, {createContractTx});
      auto newContractList = this->state_.getCppContracts();

      // Filter new contract list to find the new contract.
      // TODO: We are assuming that only one contract of the same type is deployed at a time.
      // We need to somehow link a transaction to a newly created contract.
      // This can also be used on eth_getTransactionReceipt contractAddress field.
      Address newContractAddress;
      for (const auto& contract : newContractList) {
        if (std::find(prevContractList.begin(), prevContractList.end(), contract) == prevContractList.end()) {
          newContractAddress = contract.second; break;
        }
>>>>>>> a2b507b8
      }
    }
    return newContractAddress;
  }

  /**
   * Create a transaction to call a contract function and advance the chain with it.
   * Specialization for function without args.
   * @tparam ReturnType Return type of the function.
   * @tparam TContract Contract type to call.
   * @param contractAddress Address of the contract to call.
   * @param func Function to call.
   * @param value (optional) Value to send with the transaction. Defaults to 0.
   * @param testAccount (optional) Account to send the transaction from. Defaults to none (empty account).
   * @param timestamp (optional) Timestamp to use for the transaction in microseconds. Defaults to 0.
   * @return The hash of the transaction.
   */
  template <typename ReturnType, typename TContract> const Hash callFunction(
    const Address& contractAddress,
    ReturnType(TContract::*func)(),
    const uint256_t& value = 0,
    const TestAccount& testAccount = TestAccount(),
    const uint64_t& timestamp = 0
    ) {
    // Create the transaction data
    Hash ret;
    Functor txFunctor = ABI::FunctorEncoder::encode<>(
      ContractReflectionInterface::getFunctionName(func)
      );
<<<<<<< HEAD
    Bytes txData(txFunctor.cbegin(), txFunctor.cend());
    // Use the chain owner account if no account is provided
    TxBlock tx = this->createNewTx(
      ((!testAccount) ? this->getChainOwnerAccount() : testAccount),
      contractAddress, value, txData
      );
    ret = tx.hash();
    // Check if the execution is not going to be reverted/throw
    this->state_.estimateGas(tx.txToCallInfo());
    this->advanceChain(timestamp, {tx});
    return ret;
  }
=======
      Bytes txData;
      Utils::appendBytes(txData, Utils::uint32ToBytes(txFunctor.value));
      // Use the chain owner account if no account is provided
      TxBlock tx = this->createNewTx(
        ((!testAccount) ? this->getChainOwnerAccount() : testAccount),
        contractAddress, value, txData
      );
      ret = tx.hash();
      // Check if the execution is not going to be reverted/throw
      this->advanceChain(timestamp, {tx});
      return ret;
    }
>>>>>>> a2b507b8

  /**
   * Create a transaction to call a contract function and advance the chain with it.
   * Specialization for function with args.
   * We are not able to set default values like in the other specialization because of the variadic template.
   * Therefore we need functions with no value/testAccount/timestamp parameters.
   * @tparam ReturnType Return type of the function.
   * @tparam TContract Contract type to call.
   * @tparam Args... Arguments to pass to the function.
   * @param contractAddress Address of the contract to call.
   * @param value Value to send with the transaction.
   * @param testAccount Account to send the transaction from.
   * @param timestamp Timestamp to use for the transaction in microseconds.
   * @param func Function to call.
   * @param args Arguments to pass to the function.
   */
  template <typename ReturnType, typename TContract, typename ...Args>
  const Hash callFunction(
    const Address& contractAddress,
    const uint256_t& value,
    const TestAccount& testAccount,
    const uint64_t& timestamp,
    ReturnType(TContract::*func)(const Args&...),
    const Args&... args
    ) {
    // Create the transaction data
    Hash ret;
    Functor txFunctor = ABI::FunctorEncoder::encode<Args...>(
      ContractReflectionInterface::getFunctionName(func)
      );
<<<<<<< HEAD
    Bytes txData(txFunctor.cbegin(), txFunctor.cend());
    Utils::appendBytes(
      txData, ABI::Encoder::encodeData<Args...>(std::forward<decltype(args)>(args)...)
=======
      Bytes txData;
      Utils::appendBytes(txData, Utils::uint32ToBytes(txFunctor.value));
      Utils::appendBytes(
        txData, ABI::Encoder::encodeData<Args...>(std::forward<decltype(args)>(args)...)
>>>>>>> a2b507b8
      );
    // Use the chain owner account if no account is provided
    TxBlock tx = this->createNewTx(
      ((!testAccount) ? this->getChainOwnerAccount() : testAccount),
      contractAddress, value, txData
      );
<<<<<<< HEAD
    ret = tx.hash();
    // Check if the execution is not going to be reverted/throw
    this->state_.estimateGas(tx.txToCallInfo());
    this->advanceChain(timestamp, {tx});
    return ret;
  }
=======
      ret = tx.hash();
      // Check if the execution is not going to be reverted/throw
      this->advanceChain(timestamp, {tx});
      return ret;
    }
>>>>>>> a2b507b8

  /**
   * Create a transaction to call a contract function and advance the chain with it.
   * Specialization for function with args with no value/testAccount/timestamp parameters.
   * @tparam ReturnType Return type of the function.
   * @tparam TContract Contract type to call.
   * @tparam Args... Arguments to pass to the function.
   * @param contractAddress Address of the contract to call.
   * @param func Function to call.
   * @param args Arguments to pass to the function.
   */
  template <typename ReturnType, typename TContract, typename ...Args>
  const Hash callFunction(
    const Address& contractAddress,
    ReturnType(TContract::*func)(const Args&...),
    const Args&... args
    ) {
    return this->callFunction(
      contractAddress, 0, this->getChainOwnerAccount(),
      0, func, std::forward<decltype(args)>(args)...
      );
  }

  /**
   * Create a transaction to call a contract function and advance the chain with it.
   * Specialization for function with args with only a value parameter.
   * @tparam ReturnType Return type of the function.
   * @tparam TContract Contract type to call.
   * @tparam Args... Arguments to pass to the function.
   * @param contractAddress Address of the contract to call.
   * @param value Value to send with the transaction.
   * @param func Function to call.
   * @param args Arguments to pass to the function.
   */
  template <typename ReturnType, typename TContract, typename ...Args>
  const Hash callFunction(
    const Address& contractAddress,
    uint256_t value,
    ReturnType(TContract::*func)(const Args&...),
    const Args&... args
    ) {
    return this->callFunction(
      contractAddress, value, this->getChainOwnerAccount(),
      0, func, std::forward<decltype(args)>(args)...
      );
  }

  /**
   * Create a transaction to call a contract function and advance the chain with it.
   * Specialization for function with args with only testAccount
   * @tparam ReturnType Return type of the function.
   * @tparam TContract Contract type to call.
   * @tparam Args... Arguments to pass to the function.
   * @param contractAddress Address of the contract to call.
   * @param testAccount Value to send with the transaction.
   * @param func Function to call.
   * @param args Arguments to pass to the function.
   */
  template <typename ReturnType, typename TContract, typename ...Args>
  const Hash callFunction(
    const Address& contractAddress,
    const TestAccount& testAccount,
    ReturnType(TContract::*func)(const Args&...),
    const Args&... args
    ) {
    return this->callFunction(
      contractAddress, 0, testAccount, 0,
      func, std::forward<decltype(args)>(args)...
      );
  }

  /**
   * Create a transaction to call a contract function and advance the chain with it.
   * Specialization for function with args with only timestamp parameter.
   * @tparam ReturnType Return type of the function.
   * @tparam TContract Contract type to call.
   * @tparam Args... Arguments to pass to the function.
   * @param contractAddress Address of the contract to call.
   * @param timestamp Timestamp to use for the block in microseconds.
   * @param func Function to call.
   * @param args Arguments to pass to the function.
   */
  template <typename ReturnType, typename TContract, typename ...Args>
  const Hash callFunction(
    const Address& contractAddress,
    uint64_t timestamp,
    ReturnType(TContract::*func)(const Args&...),
    const Args&... args
    ) {
    return this->callFunction(
      contractAddress, 0, this->getChainOwnerAccount(),
      timestamp, func, std::forward<decltype(args)>(args)...
      );
  }

  /**
   * Create a transaction to call a contract function and advance the chain with it.
   * Specialization for function with args with value and testAccount parameters
   * @tparam ReturnType Return type of the function.
   * @tparam TContract Contract type to call.
   * @tparam Args... Arguments to pass to the function.
   * @param contractAddress Address of the contract to call.
   * @param value Value to send with the transaction.
   * @param testAccount Account to send the transaction from.
   * @param func Function to call.
   * @param args Arguments to pass to the function.
   */
  template <typename ReturnType, typename TContract, typename ...Args>
  const Hash callFunction(
    const Address& contractAddress,
    uint256_t value,
    const TestAccount& testAccount,
    ReturnType(TContract::*func)(const Args&...),
    const Args&... args
    ) {
    return this->callFunction(
      contractAddress, value, testAccount,
      0, func, std::forward<decltype(args)>(args)...
      );
  }

  /**
   * Create a transaction to call a contract function and advance the chain with it.
   * Specialization for function with args with value and timestamp parameters.
   * @tparam ReturnType Return type of the function.
   * @tparam TContract Contract type to call.
   * @tparam Args... Arguments to pass to the function.
   * @param contractAddress Address of the contract to call.
   * @param value Value to send with the transaction.
   * @param timestamp Timestamp to use for the block in microseconds.
   * @param func Function to call.
   * @param args Arguments to pass to the function.
   */
  template <typename ReturnType, typename TContract, typename ...Args>
  const Hash callFunction(
    const Address& contractAddress,
    uint256_t value,
    uint64_t timestamp,
    ReturnType(TContract::*func)(const Args&...),
    const Args&... args
    ) {
    return this->callFunction(
      contractAddress, value, this->getChainOwnerAccount(),
      timestamp, func, std::forward<decltype(args)>(args)...
      );
  }

  /**
   * Create a transaction to call a contract function and advance the chain with it.
   * Specialization for function with args with value and timestamp parameters.
   * @tparam ReturnType Return type of the function.
   * @tparam TContract Contract type to call.
   * @tparam Args... Arguments to pass to the function.
   * @param contractAddress Address of the contract to call.
   * @param testAccount Account to send the transaction from.
   * @param timestamp Timestamp to use for the block in microseconds.
   * @param func Function to call.
   * @param args Arguments to pass to the function.
   */
  template <typename ReturnType, typename TContract, typename ...Args>
  const Hash callFunction(
    const Address& contractAddress,
    const TestAccount& testAccount,
    uint64_t timestamp,
    ReturnType(TContract::*func)(const Args&...),
    const Args&... args
    ) {
    return this->callFunction(
      contractAddress, 0, testAccount, timestamp,
      func, std::forward<decltype(args)>(args)...
      );
  }

  /**
   * Call a contract view function with no args and return the result.
   * @tparam ReturnType Return type of the function.
   * @tparam TContract Contract type to call.
   * @param contractAddress Address of the contract to call.
   * @param func Function to call.
   * @return The result of the function call. (ReturnType)
   */
  template <typename ReturnType, typename TContract>
  const ReturnType callViewFunction(
    const Address& contractAddress, ReturnType(TContract::*func)() const
    ) {
<<<<<<< HEAD
    ethCallInfoAllocated callData;
    auto& [fromInfo, toInfo, gasInfo, gasPriceInfo, valueInfo, functorInfo, dataInfo] = callData;
    toInfo = contractAddress;
    functorInfo = ABI::FunctorEncoder::encode<>(ContractReflectionInterface::getFunctionName(func));
    dataInfo = Bytes();
    return std::get<0>(ABI::Decoder::decodeData<ReturnType>(this->state_.ethCall(callData)));
  }

  /**
   * Call a contract view function with args and return the result.
   * @tparam ReturnType Return type of the function.
   * @tparam TContract Contract type to call.
   * @tparam Args... Arguments to pass to the function.
   * @param contractAddress Address of the contract to call.
   * @param func Function to call.
   * @param args Arguments to pass to the function.
   * @return The result of the function call. (ReturnType)
   */
  template <typename ReturnType, typename TContract, typename ...Args>
  const ReturnType callViewFunction(
    const Address& contractAddress,
    ReturnType(TContract::*func)(const Args&...) const,
    const Args&... args
    ) {
    TContract::registerContract();
    ethCallInfoAllocated callData;
    auto& [fromInfo, toInfo, gasInfo, gasPriceInfo, valueInfo, functorInfo, dataInfo] = callData;
    toInfo = contractAddress;
    functorInfo = ABI::FunctorEncoder::encode<Args...>(ContractReflectionInterface::getFunctionName(func));
    dataInfo = ABI::Encoder::encodeData<Args...>(std::forward<decltype(args)>(args)...);
    return std::get<0>(ABI::Decoder::decodeData<ReturnType>(this->state_.ethCall(callData)));
  }

  /**
   * Get all the events emitted under the given inputs.
   * @param fromBlock The initial block height to look for.
   * @param toBlock The final block height to look for.
   * @param address The address to look for. If empty, will look for all available addresses.
   * @param topics The topics to filter by. If empty, will look for all available topics.
   * @return A list of matching events, limited by the block and/or log caps set above.
   */
  std::vector<Event> getEvents(
    const uint64_t& fromBlock, const uint64_t& toBlock,
    const Address& address, const std::vector<Hash>& topics
=======
      TContract::registerContract();
      evmc_message callData;
      auto& [callKind,
        callFlags,
        callDepth,
        callGas,
        callRecipient,
        callSender,
        callInputData,
        callInputSize,
        callValue,
        callCreate2Salt,
        callCodeAddress] = callData;

      auto functor = ABI::FunctorEncoder::encode<>(ContractReflectionInterface::getFunctionName(func));
      Bytes fullData;
      Utils::appendBytes(fullData, Utils::uint32ToBytes(functor.value));

      callKind = EVMC_CALL;
      callFlags = 0;
      callDepth = 1;
      callGas = 10000000;
      callRecipient = contractAddress.toEvmcAddress();
      callSender = this->getChainOwnerAccount().address.toEvmcAddress();
      callInputData = fullData.data();
      callInputSize = fullData.size();
      callValue = Utils::uint256ToEvmcUint256(0);
      callCreate2Salt = {};
      callCodeAddress = contractAddress.toEvmcAddress();
      return std::get<0>(ABI::Decoder::decodeData<ReturnType>(this->state_.ethCall(callData)));
    }

    /**
     * Call a contract view function with args and return the result.
     * @tparam ReturnType Return type of the function.
     * @tparam TContract Contract type to call.
     * @tparam Args... Arguments to pass to the function.
     * @param contractAddress Address of the contract to call.
     * @param func Function to call.
     * @param args Arguments to pass to the function.
     * @return The result of the function call. (ReturnType)
     */
    template <typename ReturnType, typename TContract, typename ...Args>
    const ReturnType callViewFunction(
      const Address& contractAddress,
      ReturnType(TContract::*func)(const Args&...) const,
      const Args&... args
      ) {
      TContract::registerContract();
      evmc_message callData;
      auto& [callKind,
        callFlags,
        callDepth,
        callGas,
        callRecipient,
        callSender,
        callInputData,
        callInputSize,
        callValue,
        callCreate2Salt,
        callCodeAddress] = callData;
      auto functor = ABI::FunctorEncoder::encode<Args...>(ContractReflectionInterface::getFunctionName(func));
      Bytes fullData;
      Utils::appendBytes(fullData, Utils::uint32ToBytes(functor.value));
      Utils::appendBytes(fullData, ABI::Encoder::encodeData<Args...>(std::forward<decltype(args)>(args)...));

      callKind = EVMC_CALL;
      callFlags = 0;
      callDepth = 1;
      callGas = 10000000;
      callRecipient = contractAddress.toEvmcAddress();
      callSender = this->getChainOwnerAccount().address.toEvmcAddress();
      callInputData = fullData.data();
      callInputSize = fullData.size();
      callValue = Utils::uint256ToEvmcUint256(0);
      callCreate2Salt = {};
      callCodeAddress = {};

      return std::get<0>(ABI::Decoder::decodeData<ReturnType>(this->state_.ethCall(callData)));
    }


    /**
     * Get all the events emitted under the given inputs.
     * @param fromBlock The initial block height to look for.
     * @param toBlock The final block height to look for.
     * @param address The address to look for. If empty, will look for all available addresses.
     * @param topics The topics to filter by. If empty, will look for all available topics.
     * @return A list of matching events, limited by the block and/or log caps set above.
     */
    std::vector<Event> getEvents(
      const uint64_t& fromBlock, const uint64_t& toBlock,
      const Address& address, const std::vector<Hash>& topics
>>>>>>> a2b507b8
    ) { return this->state_.getEvents(fromBlock, toBlock, address, topics); }

  /**
   * Overload of getEvents() used by "eth_getTransactionReceipts", where
   * parameters are filtered differently (by exact tx, not a range).
   * @param txHash The hash of the transaction to look for events.
   * @param blockIndex The height of the block to look for events.
   * @param txIndex The index of the transaction to look for events.
   * @return A list of matching events, limited by the block and/or log caps set above.
   */
  std::vector<Event> getEvents(
    const Hash& txHash, const uint64_t& blockIndex, const uint64_t& txIndex
    ) { return this->state_.getEvents(txHash, blockIndex, txIndex); }

  /**
   * Get all events emitted by a given confirmed transaction.
   * @param txHash The hash of the transaction to look for events.
   */
  std::vector<Event> getEvents(const Hash& txHash) {
    auto tx = this->storage_.getTx(txHash);
    return this->state_.getEvents(std::get<0>(tx)->hash(), std::get<3>(tx), std::get<2>(tx));
  }

  /**
   * Get events emitted by a given address.
   * Specialization without args (will not filter indexed args).
   * @tparam TContract Contract type to look for.
   * @tparam Args... Arguments to pass to the EventParam.
   * @tparam Flags... Flags to pass to the EventParam.
   * @param address The address to look for events.
   * @param func The function to look for.
   * @param anonymous (optional) Whether the event is anonymous or not. Defaults to false.
   * @return A list of emitted events from the address.
   */
  template <typename TContract, typename... Args, bool... Flags>
  std::vector<Event> getEventsEmittedByAddress(
    const Address& address,
    void(TContract::*func)(const EventParam<Args, Flags>&...),
    bool anonymous = false
    ) {
    // Get all the events emitted by the transaction.
    auto eventSignature = ABI::EventEncoder::encodeSignature<Args...>(
      ContractReflectionInterface::getFunctionName(func)
      );
    std::vector<Hash> topicsToFilter;
    if (!anonymous) topicsToFilter.push_back(eventSignature);
    std::vector<Event> filteredEvents;
    // Specifically filter events from the most recent 2000 blocks
    uint64_t lastBlock = this->storage_.latest()->getNHeight();
    uint64_t firstBlock = (lastBlock - 2000 >= 0) ? lastBlock - 2000 : 0;
    auto allEvents = this->getEvents(firstBlock, lastBlock, address, {});

    // Filter the events by the topics
    for (const auto& event : allEvents) {
      if (topicsToFilter.size() == 0) {
        filteredEvents.push_back(event);
      } else {
        if (event.getTopics().size() < topicsToFilter.size()) continue;
        bool match = true;
        for (uint64_t i = 0; i < topicsToFilter.size(); i++) {
          if (topicsToFilter[i] != event.getTopics()[i]) { match = false; break; }
        }
        if (match) filteredEvents.push_back(event);
      }
    }
    return filteredEvents;
  }

  /**
   * Get events emitted by a given address.
   * Specialization with args (topics).
   * @tparam TContract Contract type to look for.
   * @tparam Args... Arguments to pass to the EventParam.
   * @tparam Flags... Flags to pass to the EventParam.
   * @param address The address to look for events.
   * @param func The function to look for.
   * @param args The topics to search for.
   * @param anonymous (optional) Whether the event is anonymous or not. Defaults to false.
   * @return A list of emitted events from the address.
   */
  template <typename TContract, typename... Args, bool... Flags>
  std::vector<Event> getEventsEmittedByAddress(
    const Address& address,
    void(TContract::*func)(const EventParam<Args, Flags>&...),
    const std::tuple<EventParam<Args, Flags>...>& args,
    bool anonymous = false
    ) {
    // Get all the events emitted by the transaction.
    auto eventSignature = ABI::EventEncoder::encodeSignature<Args...>(
      ContractReflectionInterface::getFunctionName(func)
      );
    std::vector<Hash> topicsToFilter;
    if (!anonymous) topicsToFilter.push_back(eventSignature);
    std::apply([&](const auto&... param) {
      (..., (param.isIndexed ? topicsToFilter.push_back(ABI::EventEncoder::encodeTopicSignature(param.value)) : void()));
    }, args);

    if (topicsToFilter.size() > 4) topicsToFilter.resize(4); // Force max topic size to 4

    // Filter the events by the topics, from the most recent 2000 blocks
    std::vector<Event> filteredEvents;
    uint64_t lastBlock = this->storage_.latest()->getNHeight();
    uint64_t firstBlock = (lastBlock > 2000) ? lastBlock - 2000 : 0;
    auto allEvents = this->getEvents(firstBlock, lastBlock, address, {});
    for (const auto& event : allEvents) {
      if (topicsToFilter.size() == 0) {
        filteredEvents.push_back(event);
      } else {
        if (event.getTopics().size() < topicsToFilter.size()) continue;
        bool match = true;
        for (uint64_t i = 0; i < topicsToFilter.size(); i++) {
          if (topicsToFilter[i] != event.getTopics()[i]) { match = false; break; }
        }
        if (match) filteredEvents.push_back(event);
      }
    }
    return filteredEvents;
  }

  // Forward declaration for the extractor
  template <typename TFunc>
  struct FunctionTraits;  // Forward declaration

  // Specialization for member function pointers
  template <typename TContract, typename... Args, bool... Flags>
  struct FunctionTraits<void(TContract::*)(const EventParam<Args, Flags>&...)> {
    using TupleType = typename Utils::makeTupleType<EventParam<Args, Flags>...>::type;
  };
  template <typename TContract, typename... Args, bool... Flags>
  auto getEventsEmittedByTxTup(const Hash& txHash,
                               void(TContract::*func)(const EventParam<Args, Flags>&...),
                               bool anonymous = false) {
    // Get all the events emitted by the transaction.
    using TupleType = typename FunctionTraits<decltype(func)>::TupleType;

    //if TupleType is a empty tuple, then we throw an error
    auto eventSignature = ABI::EventEncoder::encodeSignature<Args...>(
      ContractReflectionInterface::getFunctionName(func)
      );
    std::vector<Hash> topicsToFilter;
    static_assert(ABI::always_false<TupleType>, "");
    if (!anonymous) topicsToFilter.push_back(eventSignature);
    std::vector<Event> filteredEvents;
    auto allEvents = this->getEvents(txHash);

    // Filter the events by the topics
    for (const auto& event : allEvents) {
      if (topicsToFilter.size() == 0) {
        filteredEvents.push_back(event);
      } else {
        if (event.getTopics().size() < topicsToFilter.size()) continue;
        bool match = true;
        for (uint64_t i = 0; i < topicsToFilter.size(); i++) {
          if (topicsToFilter[i] != event.getTopics()[i]) { match = false; break; }
        }
        if (match) filteredEvents.push_back(event);
      }
    }

    // Process each filtered event to get the tuple of non-indexed arguments
    std::vector<TupleType> tuples;
    if constexpr (!std::is_same_v<TupleType, std::tuple<>>) {
      for (const auto& event : filteredEvents) {
        auto tuple = ABI::Decoder::decodeDataAsTuple<TupleType>::decode(event.getData());
        tuples.push_back(tuple);
      }
    } else {
      throw DynamicException("Attempted to decode an event with only indexed parameters (empty tuple).");
    }

    return tuples;
  }

  /**
   * Get events emitted by a given confirmed transaction.
   * Specialization without args (will not filter indexed args).
   * @tparam TContract Contract type to look for.
   * @tparam Args... Arguments to pass to the EventParam.
   * @tparam Flags... Flags to pass to the EventParam.
   * @param txHash The hash of the transaction to look for events.
   * @param func The function to look for.
   * @param anonymous (optional) Whether the event is anonymous or not. Defaults to false.
   * @return A list of emitted events from the tx.
   */
  template <typename TContract, typename... Args, bool... Flags>
  std::vector<Event> getEventsEmittedByTx(
    const Hash& txHash,
    void(TContract::*func)(const EventParam<Args, Flags>&...),
    bool anonymous = false
    ) {
    // Get all the events emitted by the transaction.
    auto eventSignature = ABI::EventEncoder::encodeSignature<Args...>(
      ContractReflectionInterface::getFunctionName(func)
      );
    std::vector<Hash> topicsToFilter;
    if (!anonymous) topicsToFilter.push_back(eventSignature);
    std::vector<Event> filteredEvents;
    auto allEvents = this->getEvents(txHash);

    // Filter the events by the topics
    for (const auto& event : allEvents) {
      if (topicsToFilter.size() == 0) {
        filteredEvents.push_back(event);
      } else {
        if (event.getTopics().size() < topicsToFilter.size()) continue;
        bool match = true;
        for (uint64_t i = 0; i < topicsToFilter.size(); i++) {
          if (topicsToFilter[i] != event.getTopics()[i]) { match = false; break; }
        }
        if (match) filteredEvents.push_back(event);
      }
    }
    return filteredEvents;
  }

  /**
   * Get events emitted by a given confirmed transaction.
   * Specialization with args (topics).
   * @tparam TContract Contract type to look for.
   * @tparam Args... Arguments to pass to the EventParam.
   * @tparam Flags... Flags to pass to the EventParam.
   * @param txHash The hash of the transaction to look for events.
   * @param func The function to look for.
   * @param args The topics to search for.
   * @param anonymous (optional) Whether the event is anonymous or not. Defaults to false.
   * @return A list of emitted events from the tx.
   */
  template <typename TContract, typename... Args, bool... Flags>
  std::vector<Event> getEventsEmittedByTx(
    const Hash& txHash,
    void(TContract::*func)(const EventParam<Args, Flags>&...),
    const std::tuple<EventParam<Args, Flags>...>& args,
    bool anonymous = false
    ) {
    // Get all the events emitted by the transaction.
    auto eventSignature = ABI::EventEncoder::encodeSignature<Args...>(
      ContractReflectionInterface::getFunctionName(func)
      );
    std::vector<Hash> topicsToFilter;
    if (!anonymous) topicsToFilter.push_back(eventSignature);
    std::apply([&](const auto&... param) {
      (..., (param.isIndexed ? topicsToFilter.push_back(ABI::EventEncoder::encodeTopicSignature(param.value)) : void()));
    }, args);

    if (topicsToFilter.size() > 4) topicsToFilter.resize(4); // Force max topic size to 4

    // Filter the events by the topics
    std::vector<Event> filteredEvents;
    auto allEvents = this->getEvents(txHash);
    for (const auto& event : allEvents) {
      if (topicsToFilter.size() == 0) {
        filteredEvents.push_back(event);
      } else {
        if (event.getTopics().size() < topicsToFilter.size()) continue;
        bool match = true;
        for (uint64_t i = 0; i < topicsToFilter.size(); i++) {
          if (topicsToFilter[i] != event.getTopics()[i]) { match = false; break; }
        }
        if (match) filteredEvents.push_back(event);
      }
    }
    return filteredEvents;
  }

  /// Getter for `chainOwnerAccount_`.
  TestAccount getChainOwnerAccount() const { return this->chainOwnerAccount(); };

  /// Getter for `options_`.
  const Options& getOptions() const { return this->options_; };

  /// Getter for `db_`.
  const DB& getDB() { return this->db_; };

  /// Getter for `storage_`.
  Storage& getStorage() { return this->storage_; };

  /// Getter for `state_`.
  State& getState() { return this->state_; };

  /// Getter for `p2p_`.
  P2P::ManagerNormal& getP2P() { return this->p2p_; };

  /// Getter for `http_`.
  HTTPServer& getHTTP() { return this->http_; };

  /// Get the native balance of a given address.
  const uint256_t getNativeBalance(const Address& address) const {
    return this->state_.getNativeBalance(address);
  }

  /// Get the nonce of a given address.
  const uint64_t getNativeNonce(const Address& address) const {
    return this->state_.getNativeNonce(address);
  }

  /// Initialize the P2P and HTTP servers.
  void initializeServices() { this->p2p_.start(); this->http_.start(); }

  /// Stop the P2P and HTTP servers.
  void stopServices() { this->http_.stop(); this->p2p_.stop(); }
};

#endif // SDKTESTSUITE_H<|MERGE_RESOLUTION|>--- conflicted
+++ resolved
@@ -1,8 +1,8 @@
 /*
-  Copyright (c) [2023-2024] [Sparq Network]
-
-  This software is distributed under the MIT License.
-  See the LICENSE.txt file in the project root for more information.
+Copyright (c) [2023-2024] [Sparq Network]
+
+This software is distributed under the MIT License.
+See the LICENSE.txt file in the project root for more information.
 */
 
 #ifndef SDKTESTSUITE_H
@@ -43,237 +43,227 @@
  * (performing txs, creating and calling contracts).
  */
 class SDKTestSuite {
-private:
-  const Options options_;      ///< Options singleton.
-  DB db_;                      ///< Database.
-  Storage storage_;            ///< Blockchain storage.
-  State state_;                ///< Blockchain state.
-  P2P::ManagerNormal p2p_;     ///< P2P connection manager.
-  HTTPServer http_;            ///< HTTP server.
-
-  /// Owner of the chain (0x00dead00...).
-  static TestAccount chainOwnerAccount() {
-    return {Hex::toBytes("0xe89ef6409c467285bcae9f80ab1cfeb3487cfe61ab28fb7d36443e1daa0c2867")};
-  };
-
-  /// PrivateKeys of the validators for the rdPoS within SDKTestSuite.
-  static std::vector<PrivKey> validatorPrivKeys() {
-    return {
-      PrivKey(Hex::toBytes("0x0a0415d68a5ec2df57aab65efc2a7231b59b029bae7ff1bd2e40df9af96418c8")),
-      PrivKey(Hex::toBytes("0xb254f12b4ca3f0120f305cabf1188fe74f0bd38e58c932a3df79c4c55df8fa66")),
-      PrivKey(Hex::toBytes("0x8a52bb289198f0bcf141688a8a899bf1f04a02b003a8b1aa3672b193ce7930da")),
-      PrivKey(Hex::toBytes("0x9048f5e80549e244b7899e85a4ef69512d7d68613a3dba828266736a580e7745")),
-      PrivKey(Hex::toBytes("0x0b6f5ad26f6eb79116da8c98bed5f3ed12c020611777d4de94c3c23b9a03f739")),
-      PrivKey(Hex::toBytes("0xa69eb3a3a679e7e4f6a49fb183fb2819b7ab62f41c341e2e2cc6288ee22fbdc7")),
-      PrivKey(Hex::toBytes("0xd9b0613b7e4ccdb0f3a5ab0956edeb210d678db306ab6fae1e2b0c9ebca1c2c5")),
-      PrivKey(Hex::toBytes("0x426dc06373b694d8804d634a0fd133be18e4e9bcbdde099fce0ccf3cb965492f"))
+  private:
+    const Options options_;      ///< Options singleton.
+    DB db_;                      ///< Database.
+    Storage storage_;            ///< Blockchain storage.
+    State state_;                ///< Blockchain state.
+    P2P::ManagerNormal p2p_;     ///< P2P connection manager.
+    HTTPServer http_;            ///< HTTP server.
+
+    /// Owner of the chain (0x00dead00...).
+    static TestAccount chainOwnerAccount() {
+      return {Hex::toBytes("0xe89ef6409c467285bcae9f80ab1cfeb3487cfe61ab28fb7d36443e1daa0c2867")};
     };
-  };
-
-public:
-  /**
-   * Constructor for SDKTestSuite based on a given Options.
-   */
-  explicit SDKTestSuite(const Options& options) :
-    options_(options),
-    db_(options_.getRootPath() + "/db"),
-    storage_(db_, options_),
-    state_(db_, storage_, p2p_, options_, options_.getRootPath()),
-    p2p_(boost::asio::ip::address::from_string("127.0.0.1"),
-         options_,
-         storage_,
-         state_),
-    http_(state_, storage_, p2p_, options_)
-  {}
-
-  ~SDKTestSuite() {
-    state_.rdposStopWorker();
-    p2p_.stopDiscovery();
-    p2p_.stop();
-    http_.stop();
-  }
-
-  /**
-   * Initialize all components of a full blockchain node.
-   * @param sdkPath Path to the SDK folder.
-   * @param accounts (optional) List of accounts to initialize the blockchain with. Defaults to none (empty vector).
-   * @param options (optional) Options to initialize the blockchain with. Defaults to none (nullptr).
-   */
-  static SDKTestSuite createNewEnvironment(
-    const std::string& sdkPath,
-    const std::vector<TestAccount>& accounts = {},
-    const Options* const options = nullptr
-    ) {
-    // Initialize the DB
-    std::string dbPath = sdkPath + "/db";
-    if (std::filesystem::exists(dbPath)) std::filesystem::remove_all(dbPath);
-
-    // Create a default options if none is provided.
-    std::unique_ptr<Options> options_;
-    if (options == nullptr) {
-      // Create a genesis block with a timestamp of 1678887538000000 (2023-02-12 00:45:38 UTC)
-      uint64_t genesisTimestamp = 1678887538000000;
-      PrivKey genesisSigner(Hex::toBytes("0x0a0415d68a5ec2df57aab65efc2a7231b59b029bae7ff1bd2e40df9af96418c8"));
-      MutableBlock genesis(Hash(), 0, 0);
-      FinalizedBlock genesisFinal = genesis.finalize(genesisSigner, genesisTimestamp);
-      std::vector<std::pair<boost::asio::ip::address, uint64_t>> discoveryNodes;
-      std::vector<std::pair<Address,uint256_t>> genesisBalances;
-      // Add the chain owner account to the genesis balances.
-      const uint256_t desiredBalance("1000000000000000000000");
-      genesisBalances.emplace_back(chainOwnerAccount().address, desiredBalance);
-      // Add the remaining accounts to the genesis balances.
-      for (const TestAccount& account : accounts) {
-        genesisBalances.emplace_back(account.address, desiredBalance);
-      }
-      std::vector<Address> genesisValidators;
-      for (const auto& privKey : validatorPrivKeys()) {
-        genesisValidators.push_back(Secp256k1::toAddress(Secp256k1::toUPub(privKey)));
-      }
-      options_ = std::make_unique<Options>(
-        sdkPath,
-        "OrbiterSDK/cpp/linux_x86-64/0.2.0",
-        1,
-        8080,
-        Address(Hex::toBytes("0x00dead00665771855a34155f5e7405489df2c3c6")),
-        8080,
-        9999,
-        11,
-        11,
-        200,
-        50,
-        2000,
-        10000,
-        4,
-        discoveryNodes,
-        genesisFinal,
-        genesisTimestamp,
-        genesisSigner,
-        genesisBalances,
-        genesisValidators
+
+    /// PrivateKeys of the validators for the rdPoS within SDKTestSuite.
+    static std::vector<PrivKey> validatorPrivKeys() {
+      return {
+        PrivKey(Hex::toBytes("0x0a0415d68a5ec2df57aab65efc2a7231b59b029bae7ff1bd2e40df9af96418c8")),
+        PrivKey(Hex::toBytes("0xb254f12b4ca3f0120f305cabf1188fe74f0bd38e58c932a3df79c4c55df8fa66")),
+        PrivKey(Hex::toBytes("0x8a52bb289198f0bcf141688a8a899bf1f04a02b003a8b1aa3672b193ce7930da")),
+        PrivKey(Hex::toBytes("0x9048f5e80549e244b7899e85a4ef69512d7d68613a3dba828266736a580e7745")),
+        PrivKey(Hex::toBytes("0x0b6f5ad26f6eb79116da8c98bed5f3ed12c020611777d4de94c3c23b9a03f739")),
+        PrivKey(Hex::toBytes("0xa69eb3a3a679e7e4f6a49fb183fb2819b7ab62f41c341e2e2cc6288ee22fbdc7")),
+        PrivKey(Hex::toBytes("0xd9b0613b7e4ccdb0f3a5ab0956edeb210d678db306ab6fae1e2b0c9ebca1c2c5")),
+        PrivKey(Hex::toBytes("0x426dc06373b694d8804d634a0fd133be18e4e9bcbdde099fce0ccf3cb965492f"))
+      };
+    };
+
+  public:
+    /**
+     * Constructor for SDKTestSuite based on a given Options.
+     */
+    explicit SDKTestSuite(const Options& options) :
+      options_(options),
+      db_(options_.getRootPath() + "/db"),
+      storage_(db_, options_),
+      state_(db_, storage_, p2p_, options_),
+      p2p_(boost::asio::ip::address::from_string("127.0.0.1"), options_, storage_, state_),
+      http_(state_, storage_, p2p_, options_)
+    {}
+
+    ~SDKTestSuite() {
+      state_.rdposStopWorker();
+      p2p_.stopDiscovery();
+      p2p_.stop();
+      http_.stop();
+    }
+
+    /**
+     * Initialize all components of a full blockchain node.
+     * @param sdkPath Path to the SDK folder.
+     * @param accounts (optional) List of accounts to initialize the blockchain with. Defaults to none (empty vector).
+     * @param options (optional) Options to initialize the blockchain with. Defaults to none (nullptr).
+     */
+    static SDKTestSuite createNewEnvironment(
+      const std::string& sdkPath,
+      const std::vector<TestAccount>& accounts = {},
+      const Options* const options = nullptr
+    ) {
+      // Initialize the DB
+      std::string dbPath = sdkPath + "/db";
+      if (std::filesystem::exists(dbPath)) std::filesystem::remove_all(dbPath);
+
+      // Create a default options if none is provided.
+      std::unique_ptr<Options> options_;
+      if (options == nullptr) {
+        // Create a genesis block with a timestamp of 1678887538000000 (2023-02-12 00:45:38 UTC)
+        uint64_t genesisTimestamp = 1678887538000000;
+        PrivKey genesisSigner(Hex::toBytes("0x0a0415d68a5ec2df57aab65efc2a7231b59b029bae7ff1bd2e40df9af96418c8"));
+        Block genesis(Hash(), 0, 0);
+        genesis.finalize(genesisSigner, genesisTimestamp);
+        std::vector<std::pair<boost::asio::ip::address, uint64_t>> discoveryNodes;
+        std::vector<std::pair<Address,uint256_t>> genesisBalances;
+        // Add the chain owner account to the genesis balances.
+        const uint256_t desiredBalance("1000000000000000000000");
+        genesisBalances.emplace_back(chainOwnerAccount().address, desiredBalance);
+        // Add the remaining accounts to the genesis balances.
+        for (const TestAccount& account : accounts) {
+          genesisBalances.emplace_back(account.address, desiredBalance);
+        }
+        std::vector<Address> genesisValidators;
+        for (const auto& privKey : validatorPrivKeys()) {
+          genesisValidators.push_back(Secp256k1::toAddress(Secp256k1::toUPub(privKey)));
+        }
+        options_ = std::make_unique<Options>(
+          sdkPath,
+          "OrbiterSDK/cpp/linux_x86-64/0.2.0",
+          1,
+          8080,
+          Address(Hex::toBytes("0x00dead00665771855a34155f5e7405489df2c3c6")),
+          8080,
+          9999,
+          11,
+          11,
+          200,
+          50,
+          2000,
+          10000,
+          4,
+          discoveryNodes,
+          genesis,
+          genesisTimestamp,
+          genesisSigner,
+          genesisBalances,
+          genesisValidators
         );
-    } else {
-      options_ = std::make_unique<Options>(*options);
-    }
-    return SDKTestSuite(*options_);
-  }
-
-  /**
-   * Get a block by its hash.
-   * @param hash Hash of the block to get.
-   * @return A pointer to the block, or nullptr if not found.
-   */
-  const std::shared_ptr<const FinalizedBlock> getBlock(const Hash& hash) const {
-    return this->storage_.getBlock(hash);
-  }
-
-  /**
-   * Get a block by its height.
-   * @param height Height of the block to get.
-   * @return A pointer to the block, or nullptr if not found.
-   */
-  const std::shared_ptr<const FinalizedBlock> getBlock(const uint64_t height) const {
-    return this->storage_.getBlock(height);
-  }
-
-  /**
-   * Create a new valid block, finalize it, and add it to the chain.
-   * @param timestamp (optional) Timestamp to use for the block in microseconds. Defaults to 0.
-   * @param txs (optional) List of transactions to include in the block. Defaults to none (empty vector).
-   * @return A pointer to the new block.
-   */
-  const std::shared_ptr<const FinalizedBlock> advanceChain(const uint64_t& timestamp = 0, const std::vector<TxBlock>& txs = {}) {
-    auto validators = state_.rdposGetValidators();
-    auto randomList = state_.rdposGetRandomList();
-    Hash blockSignerPrivKey;           // Private key for the block signer.
-    std::vector<Hash> orderedPrivKeys; // Private keys for the rdPoS in the order of the random list, limited to rdPoS' minValidators.
-    orderedPrivKeys.reserve(4);
-    for (const auto& privKey : this->validatorPrivKeys()) {
-      if (Secp256k1::toAddress(Secp256k1::toUPub(privKey)) == randomList[0]) {
-        blockSignerPrivKey = privKey; break;
-      }
-    }
-    for (uint64_t i = 1; i < state_.rdposGetMinValidators() + 1; i++) {
+      } else {
+        options_ = std::make_unique<Options>(*options);
+      }
+      return SDKTestSuite(*options_);
+    }
+
+    /**
+     * Get a block by its hash.
+     * @param hash Hash of the block to get.
+     * @return A pointer to the block, or nullptr if not found.
+     */
+    const std::shared_ptr<const Block> getBlock(const Hash& hash) const {
+      return this->storage_.getBlock(hash);
+    }
+
+    /**
+     * Get a block by its height.
+     * @param height Height of the block to get.
+     * @return A pointer to the block, or nullptr if not found.
+     */
+    const std::shared_ptr<const Block> getBlock(const uint64_t height) const {
+      return this->storage_.getBlock(height);
+    }
+
+    /**
+     * Create a new valid block, finalize it, and add it to the chain.
+     * @param timestamp (optional) Timestamp to use for the block in microseconds. Defaults to 0.
+     * @param txs (optional) List of transactions to include in the block. Defaults to none (empty vector).
+     * @return A pointer to the new block.
+     */
+    const std::shared_ptr<const Block> advanceChain(const uint64_t& timestamp = 0, const std::vector<TxBlock>& txs = {}) {
+      auto validators = state_.rdposGetValidators();
+      auto randomList = state_.rdposGetRandomList();
+      Hash blockSignerPrivKey;           // Private key for the block signer.
+      std::vector<Hash> orderedPrivKeys; // Private keys for the rdPoS in the order of the random list, limited to rdPoS' minValidators.
+      orderedPrivKeys.reserve(4);
       for (const auto& privKey : this->validatorPrivKeys()) {
-        if (Secp256k1::toAddress(Secp256k1::toUPub(privKey)) == randomList[i]) {
-          orderedPrivKeys.push_back(privKey); break;
+        if (Secp256k1::toAddress(Secp256k1::toUPub(privKey)) == randomList[0]) {
+          blockSignerPrivKey = privKey; break;
         }
       }
-    }
-
-    // By now we should have randomList[0] privKey in blockSignerPrivKey and
-    // the rest in orderedPrivKeys, ordered by the random list.
-    // We can proceed with creating the block, transactions have to be
-    // **ordered** by the random list.
-
-    // Create a block with 8 TxValidator transactions, 2 for each validator, in order (randomHash and random)
-    uint64_t newBlocknHeight = this->storage_.latest()->getNHeight() + 1;
-    uint64_t newBlockTimestamp = std::chrono::duration_cast<std::chrono::microseconds>(
-      std::chrono::high_resolution_clock::now().time_since_epoch()
+      for (uint64_t i = 1; i < state_.rdposGetMinValidators() + 1; i++) {
+        for (const auto& privKey : this->validatorPrivKeys()) {
+          if (Secp256k1::toAddress(Secp256k1::toUPub(privKey)) == randomList[i]) {
+            orderedPrivKeys.push_back(privKey); break;
+          }
+        }
+      }
+
+      // By now we should have randomList[0] privKey in blockSignerPrivKey and
+      // the rest in orderedPrivKeys, ordered by the random list.
+      // We can proceed with creating the block, transactions have to be
+      // **ordered** by the random list.
+
+      // Create a block with 8 TxValidator transactions, 2 for each validator, in order (randomHash and random)
+      uint64_t newBlocknHeight = this->storage_.latest()->getNHeight() + 1;
+      uint64_t newBlockTimestamp = std::chrono::duration_cast<std::chrono::microseconds>(
+        std::chrono::high_resolution_clock::now().time_since_epoch()
       ).count();
-    Hash newBlockPrevHash = this->storage_.latest()->getHash();
-    MutableBlock newBlock(newBlockPrevHash, newBlockTimestamp, newBlocknHeight);
-    std::vector<TxValidator> randomHashTxs;
-    std::vector<TxValidator> randomTxs;
-
-    std::vector<Hash> randomSeeds(orderedPrivKeys.size(), Hash::random());
-    for (uint64_t i = 0; i < orderedPrivKeys.size(); ++i) {
-      Address validatorAddress = Secp256k1::toAddress(Secp256k1::toUPub(orderedPrivKeys[i]));
-      Bytes hashTxData = Hex::toBytes("0xcfffe746");
-      Utils::appendBytes(hashTxData, Utils::sha3(randomSeeds[i].get()));
-      Bytes randomTxData = Hex::toBytes("0x6fc5a2d6");
-      Utils::appendBytes(randomTxData, randomSeeds[i].get());
-      randomHashTxs.emplace_back(
-        validatorAddress, hashTxData, 8080, newBlocknHeight, orderedPrivKeys[i]
+      Hash newBlockPrevHash = this->storage_.latest()->hash();
+      Block newBlock(newBlockPrevHash, newBlockTimestamp, newBlocknHeight);
+      std::vector<TxValidator> randomHashTxs;
+      std::vector<TxValidator> randomTxs;
+
+      std::vector<Hash> randomSeeds(orderedPrivKeys.size(), Hash::random());
+      for (uint64_t i = 0; i < orderedPrivKeys.size(); ++i) {
+        Address validatorAddress = Secp256k1::toAddress(Secp256k1::toUPub(orderedPrivKeys[i]));
+        Bytes hashTxData = Hex::toBytes("0xcfffe746");
+        Utils::appendBytes(hashTxData, Utils::sha3(randomSeeds[i].get()));
+        Bytes randomTxData = Hex::toBytes("0x6fc5a2d6");
+        Utils::appendBytes(randomTxData, randomSeeds[i].get());
+        randomHashTxs.emplace_back(
+          validatorAddress, hashTxData, 8080, newBlocknHeight, orderedPrivKeys[i]
         );
-      randomTxs.emplace_back(
-        validatorAddress, randomTxData, 8080, newBlocknHeight, orderedPrivKeys[i]
+        randomTxs.emplace_back(
+          validatorAddress, randomTxData, 8080, newBlocknHeight, orderedPrivKeys[i]
         );
-    }
-
-    // Append the transactions to the block.
-    for (const auto& tx : randomHashTxs) {
-      this->state_.rdposAddValidatorTx(tx); newBlock.appendTxValidator(tx);
-    }
-    for (const auto& tx : randomTxs) {
-      this->state_.rdposAddValidatorTx(tx); newBlock.appendTxValidator(tx);
-    }
-    for (const auto& tx : txs) newBlock.appendTx(tx);
-
-    // Finalize the block.
-    FinalizedBlock finalized = [&, this] {
+      }
+
+      // Append the transactions to the block.
+      for (const auto& tx : randomHashTxs) {
+        this->state_.rdposAddValidatorTx(tx); newBlock.appendTxValidator(tx);
+      }
+      for (const auto& tx : randomTxs) {
+        this->state_.rdposAddValidatorTx(tx); newBlock.appendTxValidator(tx);
+      }
+      for (const auto& tx : txs) newBlock.appendTx(tx);
+
+      // Finalize the block.
       if (timestamp == 0) {
-        return newBlock.finalize(blockSignerPrivKey, std::chrono::duration_cast<std::chrono::microseconds>(
-                                   std::chrono::high_resolution_clock::now().time_since_epoch()
-                                   ).count());
+        newBlock.finalize(blockSignerPrivKey, std::chrono::duration_cast<std::chrono::microseconds>(
+          std::chrono::high_resolution_clock::now().time_since_epoch()
+        ).count());
       } else {
-        return newBlock.finalize(blockSignerPrivKey, timestamp);
-      }
-    }();
-
-    // After finalization, the block should be valid. If it is, process the next one.
-    if (!this->state_.validateNextBlock(finalized)) {
-      throw DynamicException("SDKTestSuite::advanceBlock: Block is not valid");
-    }
-    state_.processNextBlock(std::move(finalized));
-    return this->storage_.latest();
-  }
-
-  /**
-   * Create a new TxBlock object based on the provided account and given the current state (for nonce).
-   * @param TestAccount from Account to send from. (the private key to sign the transaction will be taken from here)
-   * @param Address to Address to send to.
-   * @param uint256_t value Amount to send.
-   * @param Bytes (optional) data Data to send. Defaults to nothing (empty bytes).
-   * @return The newly created transaction.
-   */
-  TxBlock createNewTx(
-    const TestAccount& from, const Address& to, const uint256_t& value, Bytes data = Bytes()
-    ) {
-<<<<<<< HEAD
-    // 1000000000 = 1 GWEI, 21000 = 21000 WEI
-    return TxBlock(to, from.address, data, this->options_.getChainID(),
-                   this->state_.getNativeNonce(from.address), value, 1000000000, 1000000000, 21000, from.privKey
-=======
+        newBlock.finalize(blockSignerPrivKey, timestamp);
+      }
+
+      // After finalization, the block should be valid. If it is, process the next one.
+      if (!this->state_.validateNextBlock(newBlock)) throw DynamicException(
+        "SDKTestSuite::advanceBlock: Block is not valid"
+      );
+      state_.processNextBlock(std::move(newBlock));
+      return this->storage_.latest();
+    }
+
+    /**
+     * Create a new TxBlock object based on the provided account and given the current state (for nonce).
+     * @param TestAccount from Account to send from. (the private key to sign the transaction will be taken from here)
+     * @param Address to Address to send to.
+     * @param uint256_t value Amount to send.
+     * @param Bytes (optional) data Data to send. Defaults to nothing (empty bytes).
+     * @return The newly created transaction.
+     */
+    TxBlock createNewTx(
+      const TestAccount& from, const Address& to, const uint256_t& value, Bytes data = Bytes()
+    ) {
       evmc_message callInfo;
       auto& [callKind,
         callFlags,
@@ -308,86 +298,50 @@
         1000000000,
         usedGas,
         from.privKey
->>>>>>> a2b507b8
-      );
-  }
-
-  /**
-   * Make a simple transfer transaction. Automatically advances the chain.
-   * @param from Account to send from. (the private key to sign the transaction will be taken from here)
-   * @param to Address to send to.
-   * @param value Amount to send.
-   * @return The hash of the transaction.
-   */
-  const Hash transfer(const TestAccount& from, const Address& to, const uint256_t& value) {
-    TxBlock tx = createNewTx(from, to, value);
-    this->advanceChain(0, {tx});
-    return tx.hash();
-  }
-
-  /**
-   * Get all events emitted under a given transaction.
-   * @param txHash The hash of the transaction to look for events.
-   * @return a vector of events emitted by the transaction.
-   */
-  const std::vector<Event> getEvents(const Hash& tx) const {
-    auto txBlock = this->storage_.getTx(tx);
-    return this->state_.getEvents(
-      std::get<0>(txBlock)->hash(), std::get<3>(txBlock), std::get<2>(txBlock)
-      );
-  }
-
-  /**
-   * Get the latest accepted block.
-   * @return A pointer to the latest accepted block.
-   */
-  inline const std::shared_ptr<const FinalizedBlock > getLatestBlock() const { return this->storage_.latest(); }
-
-  /**
-   * Get a transaction from the chain using a given hash.
-   * @param tx The transaction hash to get.
-   * @return A tuple with the found transaction, block hash, index and height, nullptr if the tx was not found
-   * @throw DynamicException on hash mismatch (should never happen).
-   */
-  const std::tuple<
-    const std::shared_ptr<const TxBlock>, const Hash, const uint64_t, const uint64_t
+      );
+    }
+
+    /**
+     * Make a simple transfer transaction. Automatically advances the chain.
+     * @param from Account to send from. (the private key to sign the transaction will be taken from here)
+     * @param to Address to send to.
+     * @param value Amount to send.
+     * @return The hash of the transaction.
+     */
+    const Hash transfer(const TestAccount& from, const Address& to, const uint256_t& value) {
+      TxBlock tx = createNewTx(from, to, value);
+      this->advanceChain(0, {tx});
+      return tx.hash();
+    }
+
+    /**
+     * Get all events emitted under a given transaction.
+     * @param txHash The hash of the transaction to look for events.
+     * @return a vector of events emitted by the transaction.
+     */
+    const std::vector<Event> getEvents(const Hash& tx) const {
+      auto txBlock = this->storage_.getTx(tx);
+      return this->state_.getEvents(
+        std::get<0>(txBlock)->hash(), std::get<3>(txBlock), std::get<2>(txBlock)
+      );
+    }
+
+    /**
+     * Get the latest accepted block.
+     * @return A pointer to the latest accepted block.
+     */
+    inline const std::shared_ptr<const Block> getLatestBlock() const { return this->storage_.latest(); }
+
+    /**
+     * Get a transaction from the chain using a given hash.
+     * @param tx The transaction hash to get.
+     * @return A tuple with the found transaction, block hash, index and height, nullptr if the tx was not found
+     * @throw DynamicException on hash mismatch (should never happen).
+     */
+    const std::tuple<
+      const std::shared_ptr<const TxBlock>, const Hash, const uint64_t, const uint64_t
     > getTx(const Hash& tx) { return this->storage_.getTx(tx); }
 
-<<<<<<< HEAD
-  /**
-   * Create a transaction to deploy a new contract and advance the chain with it.
-   * Always use the chain owner account to deploy contracts.
-   * Specialization with no args.
-   * @tparam TContract Contract type to deploy.
-   * @tparam Args... Arguments to pass to the contract constructor.
-   * @return Address of the deployed contract.
-   */
-  template <typename TContract> const Address deployContract() {
-    TContract::registerContract();
-    auto prevContractList = this->state_.getContracts();
-    using ContractArgumentTypes = decltype(Utils::removeQualifiers<typename TContract::ConstructorArguments>());
-
-    // Encode the functor
-    std::string createSignature = "createNew" + Utils::getRealTypeName<TContract>() + "Contract("
-      + ContractReflectionInterface::getConstructorArgumentTypesString<TContract>() + ")";
-    Functor functor = Utils::sha3(Utils::create_view_span(createSignature)).view(0, 4);
-    Bytes data(functor.cbegin(), functor.cend());
-
-    // Create the transaction, advance the chain with it, and get the new contract address.
-    TxBlock createContractTx = createNewTx(this->chainOwnerAccount(), ProtocolContractAddresses.at("ContractManager"), 0, data);
-    this->state_.estimateGas(createContractTx.txToCallInfo());
-    this->advanceChain(0, {createContractTx});
-    auto newContractList = this->state_.getContracts();
-
-    // Filter new contract list to find the new contract.
-    // TODO: We are assuming that only one contract of the same type is deployed at a time.
-    // We need to somehow link a transaction to a newly created contract.
-    // This can also be used on eth_getTransactionReceipt contractAddress field.
-    Address newContractAddress;
-    for (const auto& contract : newContractList) {
-      if (std::find(prevContractList.begin(), prevContractList.end(), contract) == prevContractList.end()) {
-        newContractAddress = contract.second; break;
-=======
     /**
      * Create a transaction to deploy a given EVM bytecode and advance the chain with it.
      * Always use the chain owner account to deploy contracts.
@@ -435,53 +389,10 @@
         if (std::find(prevContractList.begin(), prevContractList.end(), contract) == prevContractList.end()) {
           newContractAddress = contract.second; break;
         }
->>>>>>> a2b507b8
-      }
-    }
-    return newContractAddress;
-  }
-
-<<<<<<< HEAD
-  /**
-   * Create a transaction to deploy a new contract and advance the chain with it.
-   * Always use the chain owner account to deploy contracts.
-   * Specialization with args.
-   * @tparam TContract Contract type to deploy.
-   * @tparam Args... Arguments to pass to the contract constructor.
-   * @return Address of the deployed contract.
-   */
-  template <typename TContract, typename ...Args> const Address deployContract(Args&&... args) {
-    TContract::registerContract();
-    auto prevContractList = this->state_.getContracts();
-    using ContractArgumentTypes = decltype(Utils::removeQualifiers<typename TContract::ConstructorArguments>());
-    static_assert(std::is_same_v<ContractArgumentTypes, std::tuple<std::decay_t<Args>...>>, "Invalid contract constructor arguments");
-
-    // Encode the functor
-    std::string createSignature = "createNew" + Utils::getRealTypeName<TContract>() + "Contract("
-      + ContractReflectionInterface::getConstructorArgumentTypesString<TContract>() + ")";
-    Functor functor = Utils::sha3(Utils::create_view_span(createSignature)).view(0, 4);
-    Bytes data(functor.cbegin(), functor.cend());
-
-    // Encode the arguments
-    if (sizeof...(args) > 0) Utils::appendBytes(
-      data, ABI::Encoder::encodeData<Args...>(std::forward<decltype(args)>(args)...)
-      );
-
-    // Create the transaction, advance the chain with it, and get the new contract address.
-    TxBlock createContractTx = createNewTx(this->chainOwnerAccount(), ProtocolContractAddresses.at("ContractManager"), 0, data);
-    this->state_.estimateGas(createContractTx.txToCallInfo());
-    this->advanceChain(0, {createContractTx});
-    auto newContractList = this->state_.getContracts();
-
-    // Filter new contract list to find the new contract.
-    // TODO: We are assuming that only one contract of the same type is deployed at a time.
-    // We need to somehow link a transaction to a newly created contract.
-    // This can also be used on eth_getTransactionReceipt contractAddress field.
-    Address newContractAddress;
-    for (const auto& contract : newContractList) {
-      if (std::find(prevContractList.begin(), prevContractList.end(), contract) == prevContractList.end()) {
-        newContractAddress = contract.second; break;
-=======
+      }
+      return newContractAddress;
+    }
+
     /**
      * Create a transaction to deploy a new contract and advance the chain with it.
      * Always use the chain owner account to deploy contracts.
@@ -522,50 +433,34 @@
         if (std::find(prevContractList.begin(), prevContractList.end(), contract) == prevContractList.end()) {
           newContractAddress = contract.second; break;
         }
->>>>>>> a2b507b8
-      }
-    }
-    return newContractAddress;
-  }
-
-  /**
-   * Create a transaction to call a contract function and advance the chain with it.
-   * Specialization for function without args.
-   * @tparam ReturnType Return type of the function.
-   * @tparam TContract Contract type to call.
-   * @param contractAddress Address of the contract to call.
-   * @param func Function to call.
-   * @param value (optional) Value to send with the transaction. Defaults to 0.
-   * @param testAccount (optional) Account to send the transaction from. Defaults to none (empty account).
-   * @param timestamp (optional) Timestamp to use for the transaction in microseconds. Defaults to 0.
-   * @return The hash of the transaction.
-   */
-  template <typename ReturnType, typename TContract> const Hash callFunction(
-    const Address& contractAddress,
-    ReturnType(TContract::*func)(),
-    const uint256_t& value = 0,
-    const TestAccount& testAccount = TestAccount(),
-    const uint64_t& timestamp = 0
-    ) {
-    // Create the transaction data
-    Hash ret;
-    Functor txFunctor = ABI::FunctorEncoder::encode<>(
-      ContractReflectionInterface::getFunctionName(func)
-      );
-<<<<<<< HEAD
-    Bytes txData(txFunctor.cbegin(), txFunctor.cend());
-    // Use the chain owner account if no account is provided
-    TxBlock tx = this->createNewTx(
-      ((!testAccount) ? this->getChainOwnerAccount() : testAccount),
-      contractAddress, value, txData
-      );
-    ret = tx.hash();
-    // Check if the execution is not going to be reverted/throw
-    this->state_.estimateGas(tx.txToCallInfo());
-    this->advanceChain(timestamp, {tx});
-    return ret;
-  }
-=======
+      }
+      return newContractAddress;
+    }
+
+    /**
+     * Create a transaction to call a contract function and advance the chain with it.
+     * Specialization for function without args.
+     * @tparam ReturnType Return type of the function.
+     * @tparam TContract Contract type to call.
+     * @param contractAddress Address of the contract to call.
+     * @param func Function to call.
+     * @param value (optional) Value to send with the transaction. Defaults to 0.
+     * @param testAccount (optional) Account to send the transaction from. Defaults to none (empty account).
+     * @param timestamp (optional) Timestamp to use for the transaction in microseconds. Defaults to 0.
+     * @return The hash of the transaction.
+     */
+    template <typename ReturnType, typename TContract> const Hash callFunction(
+      const Address& contractAddress,
+      ReturnType(TContract::*func)(),
+      const uint256_t& value = 0,
+      const TestAccount& testAccount = TestAccount(),
+      const uint64_t& timestamp = 0
+    ) {
+      // Create the transaction data
+      Hash ret;
+      Functor txFunctor = ABI::FunctorEncoder::encode<>(
+        ContractReflectionInterface::getFunctionName(func)
+      );
       Bytes txData;
       Utils::appendBytes(txData, Utils::uint32ToBytes(txFunctor.value));
       // Use the chain owner account if no account is provided
@@ -578,298 +473,236 @@
       this->advanceChain(timestamp, {tx});
       return ret;
     }
->>>>>>> a2b507b8
-
-  /**
-   * Create a transaction to call a contract function and advance the chain with it.
-   * Specialization for function with args.
-   * We are not able to set default values like in the other specialization because of the variadic template.
-   * Therefore we need functions with no value/testAccount/timestamp parameters.
-   * @tparam ReturnType Return type of the function.
-   * @tparam TContract Contract type to call.
-   * @tparam Args... Arguments to pass to the function.
-   * @param contractAddress Address of the contract to call.
-   * @param value Value to send with the transaction.
-   * @param testAccount Account to send the transaction from.
-   * @param timestamp Timestamp to use for the transaction in microseconds.
-   * @param func Function to call.
-   * @param args Arguments to pass to the function.
-   */
-  template <typename ReturnType, typename TContract, typename ...Args>
-  const Hash callFunction(
-    const Address& contractAddress,
-    const uint256_t& value,
-    const TestAccount& testAccount,
-    const uint64_t& timestamp,
-    ReturnType(TContract::*func)(const Args&...),
-    const Args&... args
-    ) {
-    // Create the transaction data
-    Hash ret;
-    Functor txFunctor = ABI::FunctorEncoder::encode<Args...>(
-      ContractReflectionInterface::getFunctionName(func)
-      );
-<<<<<<< HEAD
-    Bytes txData(txFunctor.cbegin(), txFunctor.cend());
-    Utils::appendBytes(
-      txData, ABI::Encoder::encodeData<Args...>(std::forward<decltype(args)>(args)...)
-=======
+
+    /**
+     * Create a transaction to call a contract function and advance the chain with it.
+     * Specialization for function with args.
+     * We are not able to set default values like in the other specialization because of the variadic template.
+     * Therefore we need functions with no value/testAccount/timestamp parameters.
+     * @tparam ReturnType Return type of the function.
+     * @tparam TContract Contract type to call.
+     * @tparam Args... Arguments to pass to the function.
+     * @param contractAddress Address of the contract to call.
+     * @param value Value to send with the transaction.
+     * @param testAccount Account to send the transaction from.
+     * @param timestamp Timestamp to use for the transaction in microseconds.
+     * @param func Function to call.
+     * @param args Arguments to pass to the function.
+     */
+    template <typename ReturnType, typename TContract, typename ...Args>
+    const Hash callFunction(
+      const Address& contractAddress,
+      const uint256_t& value,
+      const TestAccount& testAccount,
+      const uint64_t& timestamp,
+      ReturnType(TContract::*func)(const Args&...),
+      const Args&... args
+    ) {
+      // Create the transaction data
+      Hash ret;
+      Functor txFunctor = ABI::FunctorEncoder::encode<Args...>(
+        ContractReflectionInterface::getFunctionName(func)
+      );
       Bytes txData;
       Utils::appendBytes(txData, Utils::uint32ToBytes(txFunctor.value));
       Utils::appendBytes(
         txData, ABI::Encoder::encodeData<Args...>(std::forward<decltype(args)>(args)...)
->>>>>>> a2b507b8
-      );
-    // Use the chain owner account if no account is provided
-    TxBlock tx = this->createNewTx(
-      ((!testAccount) ? this->getChainOwnerAccount() : testAccount),
-      contractAddress, value, txData
-      );
-<<<<<<< HEAD
-    ret = tx.hash();
-    // Check if the execution is not going to be reverted/throw
-    this->state_.estimateGas(tx.txToCallInfo());
-    this->advanceChain(timestamp, {tx});
-    return ret;
-  }
-=======
+      );
+      // Use the chain owner account if no account is provided
+      TxBlock tx = this->createNewTx(
+        ((!testAccount) ? this->getChainOwnerAccount() : testAccount),
+        contractAddress, value, txData
+      );
       ret = tx.hash();
       // Check if the execution is not going to be reverted/throw
       this->advanceChain(timestamp, {tx});
       return ret;
     }
->>>>>>> a2b507b8
-
-  /**
-   * Create a transaction to call a contract function and advance the chain with it.
-   * Specialization for function with args with no value/testAccount/timestamp parameters.
-   * @tparam ReturnType Return type of the function.
-   * @tparam TContract Contract type to call.
-   * @tparam Args... Arguments to pass to the function.
-   * @param contractAddress Address of the contract to call.
-   * @param func Function to call.
-   * @param args Arguments to pass to the function.
-   */
-  template <typename ReturnType, typename TContract, typename ...Args>
-  const Hash callFunction(
-    const Address& contractAddress,
-    ReturnType(TContract::*func)(const Args&...),
-    const Args&... args
-    ) {
-    return this->callFunction(
-      contractAddress, 0, this->getChainOwnerAccount(),
-      0, func, std::forward<decltype(args)>(args)...
-      );
-  }
-
-  /**
-   * Create a transaction to call a contract function and advance the chain with it.
-   * Specialization for function with args with only a value parameter.
-   * @tparam ReturnType Return type of the function.
-   * @tparam TContract Contract type to call.
-   * @tparam Args... Arguments to pass to the function.
-   * @param contractAddress Address of the contract to call.
-   * @param value Value to send with the transaction.
-   * @param func Function to call.
-   * @param args Arguments to pass to the function.
-   */
-  template <typename ReturnType, typename TContract, typename ...Args>
-  const Hash callFunction(
-    const Address& contractAddress,
-    uint256_t value,
-    ReturnType(TContract::*func)(const Args&...),
-    const Args&... args
-    ) {
-    return this->callFunction(
-      contractAddress, value, this->getChainOwnerAccount(),
-      0, func, std::forward<decltype(args)>(args)...
-      );
-  }
-
-  /**
-   * Create a transaction to call a contract function and advance the chain with it.
-   * Specialization for function with args with only testAccount
-   * @tparam ReturnType Return type of the function.
-   * @tparam TContract Contract type to call.
-   * @tparam Args... Arguments to pass to the function.
-   * @param contractAddress Address of the contract to call.
-   * @param testAccount Value to send with the transaction.
-   * @param func Function to call.
-   * @param args Arguments to pass to the function.
-   */
-  template <typename ReturnType, typename TContract, typename ...Args>
-  const Hash callFunction(
-    const Address& contractAddress,
-    const TestAccount& testAccount,
-    ReturnType(TContract::*func)(const Args&...),
-    const Args&... args
-    ) {
-    return this->callFunction(
-      contractAddress, 0, testAccount, 0,
-      func, std::forward<decltype(args)>(args)...
-      );
-  }
-
-  /**
-   * Create a transaction to call a contract function and advance the chain with it.
-   * Specialization for function with args with only timestamp parameter.
-   * @tparam ReturnType Return type of the function.
-   * @tparam TContract Contract type to call.
-   * @tparam Args... Arguments to pass to the function.
-   * @param contractAddress Address of the contract to call.
-   * @param timestamp Timestamp to use for the block in microseconds.
-   * @param func Function to call.
-   * @param args Arguments to pass to the function.
-   */
-  template <typename ReturnType, typename TContract, typename ...Args>
-  const Hash callFunction(
-    const Address& contractAddress,
-    uint64_t timestamp,
-    ReturnType(TContract::*func)(const Args&...),
-    const Args&... args
-    ) {
-    return this->callFunction(
-      contractAddress, 0, this->getChainOwnerAccount(),
-      timestamp, func, std::forward<decltype(args)>(args)...
-      );
-  }
-
-  /**
-   * Create a transaction to call a contract function and advance the chain with it.
-   * Specialization for function with args with value and testAccount parameters
-   * @tparam ReturnType Return type of the function.
-   * @tparam TContract Contract type to call.
-   * @tparam Args... Arguments to pass to the function.
-   * @param contractAddress Address of the contract to call.
-   * @param value Value to send with the transaction.
-   * @param testAccount Account to send the transaction from.
-   * @param func Function to call.
-   * @param args Arguments to pass to the function.
-   */
-  template <typename ReturnType, typename TContract, typename ...Args>
-  const Hash callFunction(
-    const Address& contractAddress,
-    uint256_t value,
-    const TestAccount& testAccount,
-    ReturnType(TContract::*func)(const Args&...),
-    const Args&... args
-    ) {
-    return this->callFunction(
-      contractAddress, value, testAccount,
-      0, func, std::forward<decltype(args)>(args)...
-      );
-  }
-
-  /**
-   * Create a transaction to call a contract function and advance the chain with it.
-   * Specialization for function with args with value and timestamp parameters.
-   * @tparam ReturnType Return type of the function.
-   * @tparam TContract Contract type to call.
-   * @tparam Args... Arguments to pass to the function.
-   * @param contractAddress Address of the contract to call.
-   * @param value Value to send with the transaction.
-   * @param timestamp Timestamp to use for the block in microseconds.
-   * @param func Function to call.
-   * @param args Arguments to pass to the function.
-   */
-  template <typename ReturnType, typename TContract, typename ...Args>
-  const Hash callFunction(
-    const Address& contractAddress,
-    uint256_t value,
-    uint64_t timestamp,
-    ReturnType(TContract::*func)(const Args&...),
-    const Args&... args
-    ) {
-    return this->callFunction(
-      contractAddress, value, this->getChainOwnerAccount(),
-      timestamp, func, std::forward<decltype(args)>(args)...
-      );
-  }
-
-  /**
-   * Create a transaction to call a contract function and advance the chain with it.
-   * Specialization for function with args with value and timestamp parameters.
-   * @tparam ReturnType Return type of the function.
-   * @tparam TContract Contract type to call.
-   * @tparam Args... Arguments to pass to the function.
-   * @param contractAddress Address of the contract to call.
-   * @param testAccount Account to send the transaction from.
-   * @param timestamp Timestamp to use for the block in microseconds.
-   * @param func Function to call.
-   * @param args Arguments to pass to the function.
-   */
-  template <typename ReturnType, typename TContract, typename ...Args>
-  const Hash callFunction(
-    const Address& contractAddress,
-    const TestAccount& testAccount,
-    uint64_t timestamp,
-    ReturnType(TContract::*func)(const Args&...),
-    const Args&... args
-    ) {
-    return this->callFunction(
-      contractAddress, 0, testAccount, timestamp,
-      func, std::forward<decltype(args)>(args)...
-      );
-  }
-
-  /**
-   * Call a contract view function with no args and return the result.
-   * @tparam ReturnType Return type of the function.
-   * @tparam TContract Contract type to call.
-   * @param contractAddress Address of the contract to call.
-   * @param func Function to call.
-   * @return The result of the function call. (ReturnType)
-   */
-  template <typename ReturnType, typename TContract>
-  const ReturnType callViewFunction(
-    const Address& contractAddress, ReturnType(TContract::*func)() const
-    ) {
-<<<<<<< HEAD
-    ethCallInfoAllocated callData;
-    auto& [fromInfo, toInfo, gasInfo, gasPriceInfo, valueInfo, functorInfo, dataInfo] = callData;
-    toInfo = contractAddress;
-    functorInfo = ABI::FunctorEncoder::encode<>(ContractReflectionInterface::getFunctionName(func));
-    dataInfo = Bytes();
-    return std::get<0>(ABI::Decoder::decodeData<ReturnType>(this->state_.ethCall(callData)));
-  }
-
-  /**
-   * Call a contract view function with args and return the result.
-   * @tparam ReturnType Return type of the function.
-   * @tparam TContract Contract type to call.
-   * @tparam Args... Arguments to pass to the function.
-   * @param contractAddress Address of the contract to call.
-   * @param func Function to call.
-   * @param args Arguments to pass to the function.
-   * @return The result of the function call. (ReturnType)
-   */
-  template <typename ReturnType, typename TContract, typename ...Args>
-  const ReturnType callViewFunction(
-    const Address& contractAddress,
-    ReturnType(TContract::*func)(const Args&...) const,
-    const Args&... args
-    ) {
-    TContract::registerContract();
-    ethCallInfoAllocated callData;
-    auto& [fromInfo, toInfo, gasInfo, gasPriceInfo, valueInfo, functorInfo, dataInfo] = callData;
-    toInfo = contractAddress;
-    functorInfo = ABI::FunctorEncoder::encode<Args...>(ContractReflectionInterface::getFunctionName(func));
-    dataInfo = ABI::Encoder::encodeData<Args...>(std::forward<decltype(args)>(args)...);
-    return std::get<0>(ABI::Decoder::decodeData<ReturnType>(this->state_.ethCall(callData)));
-  }
-
-  /**
-   * Get all the events emitted under the given inputs.
-   * @param fromBlock The initial block height to look for.
-   * @param toBlock The final block height to look for.
-   * @param address The address to look for. If empty, will look for all available addresses.
-   * @param topics The topics to filter by. If empty, will look for all available topics.
-   * @return A list of matching events, limited by the block and/or log caps set above.
-   */
-  std::vector<Event> getEvents(
-    const uint64_t& fromBlock, const uint64_t& toBlock,
-    const Address& address, const std::vector<Hash>& topics
-=======
+
+    /**
+     * Create a transaction to call a contract function and advance the chain with it.
+     * Specialization for function with args with no value/testAccount/timestamp parameters.
+     * @tparam ReturnType Return type of the function.
+     * @tparam TContract Contract type to call.
+     * @tparam Args... Arguments to pass to the function.
+     * @param contractAddress Address of the contract to call.
+     * @param func Function to call.
+     * @param args Arguments to pass to the function.
+     */
+    template <typename ReturnType, typename TContract, typename ...Args>
+    const Hash callFunction(
+      const Address& contractAddress,
+      ReturnType(TContract::*func)(const Args&...),
+      const Args&... args
+    ) {
+      return this->callFunction(
+        contractAddress, 0, this->getChainOwnerAccount(),
+        0, func, std::forward<decltype(args)>(args)...
+      );
+    }
+
+    /**
+     * Create a transaction to call a contract function and advance the chain with it.
+     * Specialization for function with args with only a value parameter.
+     * @tparam ReturnType Return type of the function.
+     * @tparam TContract Contract type to call.
+     * @tparam Args... Arguments to pass to the function.
+     * @param contractAddress Address of the contract to call.
+     * @param value Value to send with the transaction.
+     * @param func Function to call.
+     * @param args Arguments to pass to the function.
+     */
+    template <typename ReturnType, typename TContract, typename ...Args>
+    const Hash callFunction(
+      const Address& contractAddress,
+      uint256_t value,
+      ReturnType(TContract::*func)(const Args&...),
+      const Args&... args
+    ) {
+      return this->callFunction(
+        contractAddress, value, this->getChainOwnerAccount(),
+        0, func, std::forward<decltype(args)>(args)...
+      );
+    }
+
+    /**
+     * Create a transaction to call a contract function and advance the chain with it.
+     * Specialization for function with args with only testAccount
+     * @tparam ReturnType Return type of the function.
+     * @tparam TContract Contract type to call.
+     * @tparam Args... Arguments to pass to the function.
+     * @param contractAddress Address of the contract to call.
+     * @param testAccount Value to send with the transaction.
+     * @param func Function to call.
+     * @param args Arguments to pass to the function.
+     */
+    template <typename ReturnType, typename TContract, typename ...Args>
+    const Hash callFunction(
+      const Address& contractAddress,
+      const TestAccount& testAccount,
+      ReturnType(TContract::*func)(const Args&...),
+      const Args&... args
+    ) {
+      return this->callFunction(
+        contractAddress, 0, testAccount, 0,
+        func, std::forward<decltype(args)>(args)...
+      );
+    }
+
+    /**
+     * Create a transaction to call a contract function and advance the chain with it.
+     * Specialization for function with args with only timestamp parameter.
+     * @tparam ReturnType Return type of the function.
+     * @tparam TContract Contract type to call.
+     * @tparam Args... Arguments to pass to the function.
+     * @param contractAddress Address of the contract to call.
+     * @param timestamp Timestamp to use for the block in microseconds.
+     * @param func Function to call.
+     * @param args Arguments to pass to the function.
+     */
+    template <typename ReturnType, typename TContract, typename ...Args>
+    const Hash callFunction(
+      const Address& contractAddress,
+      uint64_t timestamp,
+      ReturnType(TContract::*func)(const Args&...),
+      const Args&... args
+    ) {
+      return this->callFunction(
+        contractAddress, 0, this->getChainOwnerAccount(),
+        timestamp, func, std::forward<decltype(args)>(args)...
+      );
+    }
+
+    /**
+     * Create a transaction to call a contract function and advance the chain with it.
+     * Specialization for function with args with value and testAccount parameters
+     * @tparam ReturnType Return type of the function.
+     * @tparam TContract Contract type to call.
+     * @tparam Args... Arguments to pass to the function.
+     * @param contractAddress Address of the contract to call.
+     * @param value Value to send with the transaction.
+     * @param testAccount Account to send the transaction from.
+     * @param func Function to call.
+     * @param args Arguments to pass to the function.
+     */
+    template <typename ReturnType, typename TContract, typename ...Args>
+    const Hash callFunction(
+      const Address& contractAddress,
+      uint256_t value,
+      const TestAccount& testAccount,
+      ReturnType(TContract::*func)(const Args&...),
+      const Args&... args
+    ) {
+      return this->callFunction(
+        contractAddress, value, testAccount,
+        0, func, std::forward<decltype(args)>(args)...
+      );
+    }
+
+    /**
+     * Create a transaction to call a contract function and advance the chain with it.
+     * Specialization for function with args with value and timestamp parameters.
+     * @tparam ReturnType Return type of the function.
+     * @tparam TContract Contract type to call.
+     * @tparam Args... Arguments to pass to the function.
+     * @param contractAddress Address of the contract to call.
+     * @param value Value to send with the transaction.
+     * @param timestamp Timestamp to use for the block in microseconds.
+     * @param func Function to call.
+     * @param args Arguments to pass to the function.
+     */
+    template <typename ReturnType, typename TContract, typename ...Args>
+    const Hash callFunction(
+      const Address& contractAddress,
+      uint256_t value,
+      uint64_t timestamp,
+      ReturnType(TContract::*func)(const Args&...),
+      const Args&... args
+    ) {
+      return this->callFunction(
+        contractAddress, value, this->getChainOwnerAccount(),
+        timestamp, func, std::forward<decltype(args)>(args)...
+      );
+    }
+
+    /**
+     * Create a transaction to call a contract function and advance the chain with it.
+     * Specialization for function with args with value and timestamp parameters.
+     * @tparam ReturnType Return type of the function.
+     * @tparam TContract Contract type to call.
+     * @tparam Args... Arguments to pass to the function.
+     * @param contractAddress Address of the contract to call.
+     * @param testAccount Account to send the transaction from.
+     * @param timestamp Timestamp to use for the block in microseconds.
+     * @param func Function to call.
+     * @param args Arguments to pass to the function.
+     */
+    template <typename ReturnType, typename TContract, typename ...Args>
+    const Hash callFunction(
+      const Address& contractAddress,
+      const TestAccount& testAccount,
+      uint64_t timestamp,
+      ReturnType(TContract::*func)(const Args&...),
+      const Args&... args
+    ) {
+      return this->callFunction(
+        contractAddress, 0, testAccount, timestamp,
+        func, std::forward<decltype(args)>(args)...
+      );
+    }
+
+    /**
+     * Call a contract view function with no args and return the result.
+     * @tparam ReturnType Return type of the function.
+     * @tparam TContract Contract type to call.
+     * @param contractAddress Address of the contract to call.
+     * @param func Function to call.
+     * @return The result of the function call. (ReturnType)
+     */
+    template <typename ReturnType, typename TContract>
+    const ReturnType callViewFunction(
+      const Address& contractAddress, ReturnType(TContract::*func)() const
+    ) {
       TContract::registerContract();
       evmc_message callData;
       auto& [callKind,
@@ -963,307 +796,306 @@
     std::vector<Event> getEvents(
       const uint64_t& fromBlock, const uint64_t& toBlock,
       const Address& address, const std::vector<Hash>& topics
->>>>>>> a2b507b8
     ) { return this->state_.getEvents(fromBlock, toBlock, address, topics); }
 
-  /**
-   * Overload of getEvents() used by "eth_getTransactionReceipts", where
-   * parameters are filtered differently (by exact tx, not a range).
-   * @param txHash The hash of the transaction to look for events.
-   * @param blockIndex The height of the block to look for events.
-   * @param txIndex The index of the transaction to look for events.
-   * @return A list of matching events, limited by the block and/or log caps set above.
-   */
-  std::vector<Event> getEvents(
-    const Hash& txHash, const uint64_t& blockIndex, const uint64_t& txIndex
+    /**
+     * Overload of getEvents() used by "eth_getTransactionReceipts", where
+     * parameters are filtered differently (by exact tx, not a range).
+     * @param txHash The hash of the transaction to look for events.
+     * @param blockIndex The height of the block to look for events.
+     * @param txIndex The index of the transaction to look for events.
+     * @return A list of matching events, limited by the block and/or log caps set above.
+     */
+    std::vector<Event> getEvents(
+      const Hash& txHash, const uint64_t& blockIndex, const uint64_t& txIndex
     ) { return this->state_.getEvents(txHash, blockIndex, txIndex); }
 
-  /**
-   * Get all events emitted by a given confirmed transaction.
-   * @param txHash The hash of the transaction to look for events.
-   */
-  std::vector<Event> getEvents(const Hash& txHash) {
-    auto tx = this->storage_.getTx(txHash);
-    return this->state_.getEvents(std::get<0>(tx)->hash(), std::get<3>(tx), std::get<2>(tx));
-  }
-
-  /**
-   * Get events emitted by a given address.
-   * Specialization without args (will not filter indexed args).
-   * @tparam TContract Contract type to look for.
-   * @tparam Args... Arguments to pass to the EventParam.
-   * @tparam Flags... Flags to pass to the EventParam.
-   * @param address The address to look for events.
-   * @param func The function to look for.
-   * @param anonymous (optional) Whether the event is anonymous or not. Defaults to false.
-   * @return A list of emitted events from the address.
-   */
-  template <typename TContract, typename... Args, bool... Flags>
-  std::vector<Event> getEventsEmittedByAddress(
-    const Address& address,
-    void(TContract::*func)(const EventParam<Args, Flags>&...),
-    bool anonymous = false
-    ) {
-    // Get all the events emitted by the transaction.
-    auto eventSignature = ABI::EventEncoder::encodeSignature<Args...>(
-      ContractReflectionInterface::getFunctionName(func)
-      );
-    std::vector<Hash> topicsToFilter;
-    if (!anonymous) topicsToFilter.push_back(eventSignature);
-    std::vector<Event> filteredEvents;
-    // Specifically filter events from the most recent 2000 blocks
-    uint64_t lastBlock = this->storage_.latest()->getNHeight();
-    uint64_t firstBlock = (lastBlock - 2000 >= 0) ? lastBlock - 2000 : 0;
-    auto allEvents = this->getEvents(firstBlock, lastBlock, address, {});
-
-    // Filter the events by the topics
-    for (const auto& event : allEvents) {
-      if (topicsToFilter.size() == 0) {
-        filteredEvents.push_back(event);
-      } else {
-        if (event.getTopics().size() < topicsToFilter.size()) continue;
-        bool match = true;
-        for (uint64_t i = 0; i < topicsToFilter.size(); i++) {
-          if (topicsToFilter[i] != event.getTopics()[i]) { match = false; break; }
+    /**
+     * Get all events emitted by a given confirmed transaction.
+     * @param txHash The hash of the transaction to look for events.
+     */
+    std::vector<Event> getEvents(const Hash& txHash) {
+      auto tx = this->storage_.getTx(txHash);
+      return this->state_.getEvents(std::get<0>(tx)->hash(), std::get<3>(tx), std::get<2>(tx));
+    }
+
+    /**
+     * Get events emitted by a given address.
+     * Specialization without args (will not filter indexed args).
+     * @tparam TContract Contract type to look for.
+     * @tparam Args... Arguments to pass to the EventParam.
+     * @tparam Flags... Flags to pass to the EventParam.
+     * @param address The address to look for events.
+     * @param func The function to look for.
+     * @param anonymous (optional) Whether the event is anonymous or not. Defaults to false.
+     * @return A list of emitted events from the address.
+     */
+    template <typename TContract, typename... Args, bool... Flags>
+    std::vector<Event> getEventsEmittedByAddress(
+      const Address& address,
+      void(TContract::*func)(const EventParam<Args, Flags>&...),
+      bool anonymous = false
+    ) {
+      // Get all the events emitted by the transaction.
+      auto eventSignature = ABI::EventEncoder::encodeSignature<Args...>(
+        ContractReflectionInterface::getFunctionName(func)
+      );
+      std::vector<Hash> topicsToFilter;
+      if (!anonymous) topicsToFilter.push_back(eventSignature);
+      std::vector<Event> filteredEvents;
+      // Specifically filter events from the most recent 2000 blocks
+      uint64_t lastBlock = this->storage_.latest()->getNHeight();
+      uint64_t firstBlock = (lastBlock - 2000 >= 0) ? lastBlock - 2000 : 0;
+      auto allEvents = this->getEvents(firstBlock, lastBlock, address, {});
+
+      // Filter the events by the topics
+      for (const auto& event : allEvents) {
+        if (topicsToFilter.size() == 0) {
+          filteredEvents.push_back(event);
+        } else {
+          if (event.getTopics().size() < topicsToFilter.size()) continue;
+          bool match = true;
+          for (uint64_t i = 0; i < topicsToFilter.size(); i++) {
+            if (topicsToFilter[i] != event.getTopics()[i]) { match = false; break; }
+          }
+          if (match) filteredEvents.push_back(event);
         }
-        if (match) filteredEvents.push_back(event);
-      }
-    }
-    return filteredEvents;
-  }
-
-  /**
-   * Get events emitted by a given address.
-   * Specialization with args (topics).
-   * @tparam TContract Contract type to look for.
-   * @tparam Args... Arguments to pass to the EventParam.
-   * @tparam Flags... Flags to pass to the EventParam.
-   * @param address The address to look for events.
-   * @param func The function to look for.
-   * @param args The topics to search for.
-   * @param anonymous (optional) Whether the event is anonymous or not. Defaults to false.
-   * @return A list of emitted events from the address.
-   */
-  template <typename TContract, typename... Args, bool... Flags>
-  std::vector<Event> getEventsEmittedByAddress(
-    const Address& address,
-    void(TContract::*func)(const EventParam<Args, Flags>&...),
-    const std::tuple<EventParam<Args, Flags>...>& args,
-    bool anonymous = false
-    ) {
-    // Get all the events emitted by the transaction.
-    auto eventSignature = ABI::EventEncoder::encodeSignature<Args...>(
-      ContractReflectionInterface::getFunctionName(func)
-      );
-    std::vector<Hash> topicsToFilter;
-    if (!anonymous) topicsToFilter.push_back(eventSignature);
-    std::apply([&](const auto&... param) {
-      (..., (param.isIndexed ? topicsToFilter.push_back(ABI::EventEncoder::encodeTopicSignature(param.value)) : void()));
-    }, args);
-
-    if (topicsToFilter.size() > 4) topicsToFilter.resize(4); // Force max topic size to 4
-
-    // Filter the events by the topics, from the most recent 2000 blocks
-    std::vector<Event> filteredEvents;
-    uint64_t lastBlock = this->storage_.latest()->getNHeight();
-    uint64_t firstBlock = (lastBlock > 2000) ? lastBlock - 2000 : 0;
-    auto allEvents = this->getEvents(firstBlock, lastBlock, address, {});
-    for (const auto& event : allEvents) {
-      if (topicsToFilter.size() == 0) {
-        filteredEvents.push_back(event);
-      } else {
-        if (event.getTopics().size() < topicsToFilter.size()) continue;
-        bool match = true;
-        for (uint64_t i = 0; i < topicsToFilter.size(); i++) {
-          if (topicsToFilter[i] != event.getTopics()[i]) { match = false; break; }
+      }
+      return filteredEvents;
+    }
+
+    /**
+     * Get events emitted by a given address.
+     * Specialization with args (topics).
+     * @tparam TContract Contract type to look for.
+     * @tparam Args... Arguments to pass to the EventParam.
+     * @tparam Flags... Flags to pass to the EventParam.
+     * @param address The address to look for events.
+     * @param func The function to look for.
+     * @param args The topics to search for.
+     * @param anonymous (optional) Whether the event is anonymous or not. Defaults to false.
+     * @return A list of emitted events from the address.
+     */
+    template <typename TContract, typename... Args, bool... Flags>
+    std::vector<Event> getEventsEmittedByAddress(
+      const Address& address,
+      void(TContract::*func)(const EventParam<Args, Flags>&...),
+      const std::tuple<EventParam<Args, Flags>...>& args,
+      bool anonymous = false
+    ) {
+      // Get all the events emitted by the transaction.
+      auto eventSignature = ABI::EventEncoder::encodeSignature<Args...>(
+        ContractReflectionInterface::getFunctionName(func)
+      );
+      std::vector<Hash> topicsToFilter;
+      if (!anonymous) topicsToFilter.push_back(eventSignature);
+      std::apply([&](const auto&... param) {
+        (..., (param.isIndexed ? topicsToFilter.push_back(ABI::EventEncoder::encodeTopicSignature(param.value)) : void()));
+      }, args);
+
+      if (topicsToFilter.size() > 4) topicsToFilter.resize(4); // Force max topic size to 4
+
+      // Filter the events by the topics, from the most recent 2000 blocks
+      std::vector<Event> filteredEvents;
+      uint64_t lastBlock = this->storage_.latest()->getNHeight();
+      uint64_t firstBlock = (lastBlock > 2000) ? lastBlock - 2000 : 0;
+      auto allEvents = this->getEvents(firstBlock, lastBlock, address, {});
+      for (const auto& event : allEvents) {
+        if (topicsToFilter.size() == 0) {
+          filteredEvents.push_back(event);
+        } else {
+          if (event.getTopics().size() < topicsToFilter.size()) continue;
+          bool match = true;
+          for (uint64_t i = 0; i < topicsToFilter.size(); i++) {
+            if (topicsToFilter[i] != event.getTopics()[i]) { match = false; break; }
+          }
+          if (match) filteredEvents.push_back(event);
         }
-        if (match) filteredEvents.push_back(event);
-      }
-    }
-    return filteredEvents;
-  }
-
-  // Forward declaration for the extractor
-  template <typename TFunc>
-  struct FunctionTraits;  // Forward declaration
-
-  // Specialization for member function pointers
-  template <typename TContract, typename... Args, bool... Flags>
-  struct FunctionTraits<void(TContract::*)(const EventParam<Args, Flags>&...)> {
-    using TupleType = typename Utils::makeTupleType<EventParam<Args, Flags>...>::type;
-  };
-  template <typename TContract, typename... Args, bool... Flags>
-  auto getEventsEmittedByTxTup(const Hash& txHash,
-                               void(TContract::*func)(const EventParam<Args, Flags>&...),
-                               bool anonymous = false) {
-    // Get all the events emitted by the transaction.
-    using TupleType = typename FunctionTraits<decltype(func)>::TupleType;
-
-    //if TupleType is a empty tuple, then we throw an error
-    auto eventSignature = ABI::EventEncoder::encodeSignature<Args...>(
-      ContractReflectionInterface::getFunctionName(func)
-      );
-    std::vector<Hash> topicsToFilter;
-    static_assert(ABI::always_false<TupleType>, "");
-    if (!anonymous) topicsToFilter.push_back(eventSignature);
-    std::vector<Event> filteredEvents;
-    auto allEvents = this->getEvents(txHash);
-
-    // Filter the events by the topics
-    for (const auto& event : allEvents) {
-      if (topicsToFilter.size() == 0) {
-        filteredEvents.push_back(event);
-      } else {
-        if (event.getTopics().size() < topicsToFilter.size()) continue;
-        bool match = true;
-        for (uint64_t i = 0; i < topicsToFilter.size(); i++) {
-          if (topicsToFilter[i] != event.getTopics()[i]) { match = false; break; }
+      }
+      return filteredEvents;
+    }
+
+    // Forward declaration for the extractor
+      template <typename TFunc>
+      struct FunctionTraits;  // Forward declaration
+
+      // Specialization for member function pointers
+      template <typename TContract, typename... Args, bool... Flags>
+      struct FunctionTraits<void(TContract::*)(const EventParam<Args, Flags>&...)> {
+          using TupleType = typename Utils::makeTupleType<EventParam<Args, Flags>...>::type;
+      };
+    template <typename TContract, typename... Args, bool... Flags>
+    auto getEventsEmittedByTxTup(const Hash& txHash,
+                                void(TContract::*func)(const EventParam<Args, Flags>&...),
+                                bool anonymous = false) {
+        // Get all the events emitted by the transaction.
+        using TupleType = typename FunctionTraits<decltype(func)>::TupleType;
+
+        //if TupleType is a empty tuple, then we throw an error
+        auto eventSignature = ABI::EventEncoder::encodeSignature<Args...>(
+            ContractReflectionInterface::getFunctionName(func)
+        );
+        std::vector<Hash> topicsToFilter;
+        static_assert(ABI::always_false<TupleType>, "");
+        if (!anonymous) topicsToFilter.push_back(eventSignature);
+        std::vector<Event> filteredEvents;
+        auto allEvents = this->getEvents(txHash);
+
+        // Filter the events by the topics
+        for (const auto& event : allEvents) {
+            if (topicsToFilter.size() == 0) {
+                filteredEvents.push_back(event);
+            } else {
+                if (event.getTopics().size() < topicsToFilter.size()) continue;
+                bool match = true;
+                for (uint64_t i = 0; i < topicsToFilter.size(); i++) {
+                    if (topicsToFilter[i] != event.getTopics()[i]) { match = false; break; }
+                }
+                if (match) filteredEvents.push_back(event);
+            }
         }
-        if (match) filteredEvents.push_back(event);
-      }
-    }
-
-    // Process each filtered event to get the tuple of non-indexed arguments
-    std::vector<TupleType> tuples;
-    if constexpr (!std::is_same_v<TupleType, std::tuple<>>) {
-      for (const auto& event : filteredEvents) {
-        auto tuple = ABI::Decoder::decodeDataAsTuple<TupleType>::decode(event.getData());
-        tuples.push_back(tuple);
-      }
-    } else {
-      throw DynamicException("Attempted to decode an event with only indexed parameters (empty tuple).");
-    }
-
-    return tuples;
-  }
-
-  /**
-   * Get events emitted by a given confirmed transaction.
-   * Specialization without args (will not filter indexed args).
-   * @tparam TContract Contract type to look for.
-   * @tparam Args... Arguments to pass to the EventParam.
-   * @tparam Flags... Flags to pass to the EventParam.
-   * @param txHash The hash of the transaction to look for events.
-   * @param func The function to look for.
-   * @param anonymous (optional) Whether the event is anonymous or not. Defaults to false.
-   * @return A list of emitted events from the tx.
-   */
-  template <typename TContract, typename... Args, bool... Flags>
-  std::vector<Event> getEventsEmittedByTx(
-    const Hash& txHash,
-    void(TContract::*func)(const EventParam<Args, Flags>&...),
-    bool anonymous = false
-    ) {
-    // Get all the events emitted by the transaction.
-    auto eventSignature = ABI::EventEncoder::encodeSignature<Args...>(
-      ContractReflectionInterface::getFunctionName(func)
-      );
-    std::vector<Hash> topicsToFilter;
-    if (!anonymous) topicsToFilter.push_back(eventSignature);
-    std::vector<Event> filteredEvents;
-    auto allEvents = this->getEvents(txHash);
-
-    // Filter the events by the topics
-    for (const auto& event : allEvents) {
-      if (topicsToFilter.size() == 0) {
-        filteredEvents.push_back(event);
-      } else {
-        if (event.getTopics().size() < topicsToFilter.size()) continue;
-        bool match = true;
-        for (uint64_t i = 0; i < topicsToFilter.size(); i++) {
-          if (topicsToFilter[i] != event.getTopics()[i]) { match = false; break; }
+
+        // Process each filtered event to get the tuple of non-indexed arguments
+        std::vector<TupleType> tuples;
+        if constexpr (!std::is_same_v<TupleType, std::tuple<>>) {
+            for (const auto& event : filteredEvents) {
+                auto tuple = ABI::Decoder::decodeDataAsTuple<TupleType>::decode(event.getData());
+                tuples.push_back(tuple);
+            }
+        } else {
+            throw DynamicException("Attempted to decode an event with only indexed parameters (empty tuple).");
         }
-        if (match) filteredEvents.push_back(event);
-      }
-    }
-    return filteredEvents;
-  }
-
-  /**
-   * Get events emitted by a given confirmed transaction.
-   * Specialization with args (topics).
-   * @tparam TContract Contract type to look for.
-   * @tparam Args... Arguments to pass to the EventParam.
-   * @tparam Flags... Flags to pass to the EventParam.
-   * @param txHash The hash of the transaction to look for events.
-   * @param func The function to look for.
-   * @param args The topics to search for.
-   * @param anonymous (optional) Whether the event is anonymous or not. Defaults to false.
-   * @return A list of emitted events from the tx.
-   */
-  template <typename TContract, typename... Args, bool... Flags>
-  std::vector<Event> getEventsEmittedByTx(
-    const Hash& txHash,
-    void(TContract::*func)(const EventParam<Args, Flags>&...),
-    const std::tuple<EventParam<Args, Flags>...>& args,
-    bool anonymous = false
-    ) {
-    // Get all the events emitted by the transaction.
-    auto eventSignature = ABI::EventEncoder::encodeSignature<Args...>(
-      ContractReflectionInterface::getFunctionName(func)
-      );
-    std::vector<Hash> topicsToFilter;
-    if (!anonymous) topicsToFilter.push_back(eventSignature);
-    std::apply([&](const auto&... param) {
-      (..., (param.isIndexed ? topicsToFilter.push_back(ABI::EventEncoder::encodeTopicSignature(param.value)) : void()));
-    }, args);
-
-    if (topicsToFilter.size() > 4) topicsToFilter.resize(4); // Force max topic size to 4
-
-    // Filter the events by the topics
-    std::vector<Event> filteredEvents;
-    auto allEvents = this->getEvents(txHash);
-    for (const auto& event : allEvents) {
-      if (topicsToFilter.size() == 0) {
-        filteredEvents.push_back(event);
-      } else {
-        if (event.getTopics().size() < topicsToFilter.size()) continue;
-        bool match = true;
-        for (uint64_t i = 0; i < topicsToFilter.size(); i++) {
-          if (topicsToFilter[i] != event.getTopics()[i]) { match = false; break; }
+
+        return tuples;
+    }
+
+    /**
+     * Get events emitted by a given confirmed transaction.
+     * Specialization without args (will not filter indexed args).
+     * @tparam TContract Contract type to look for.
+     * @tparam Args... Arguments to pass to the EventParam.
+     * @tparam Flags... Flags to pass to the EventParam.
+     * @param txHash The hash of the transaction to look for events.
+     * @param func The function to look for.
+     * @param anonymous (optional) Whether the event is anonymous or not. Defaults to false.
+     * @return A list of emitted events from the tx.
+     */
+    template <typename TContract, typename... Args, bool... Flags>
+    std::vector<Event> getEventsEmittedByTx(
+      const Hash& txHash,
+      void(TContract::*func)(const EventParam<Args, Flags>&...),
+      bool anonymous = false
+    ) {
+      // Get all the events emitted by the transaction.
+      auto eventSignature = ABI::EventEncoder::encodeSignature<Args...>(
+        ContractReflectionInterface::getFunctionName(func)
+      );
+      std::vector<Hash> topicsToFilter;
+      if (!anonymous) topicsToFilter.push_back(eventSignature);
+      std::vector<Event> filteredEvents;
+      auto allEvents = this->getEvents(txHash);
+
+      // Filter the events by the topics
+      for (const auto& event : allEvents) {
+        if (topicsToFilter.size() == 0) {
+          filteredEvents.push_back(event);
+        } else {
+          if (event.getTopics().size() < topicsToFilter.size()) continue;
+          bool match = true;
+          for (uint64_t i = 0; i < topicsToFilter.size(); i++) {
+            if (topicsToFilter[i] != event.getTopics()[i]) { match = false; break; }
+          }
+          if (match) filteredEvents.push_back(event);
         }
-        if (match) filteredEvents.push_back(event);
-      }
-    }
-    return filteredEvents;
-  }
-
-  /// Getter for `chainOwnerAccount_`.
-  TestAccount getChainOwnerAccount() const { return this->chainOwnerAccount(); };
-
-  /// Getter for `options_`.
-  const Options& getOptions() const { return this->options_; };
-
-  /// Getter for `db_`.
-  const DB& getDB() { return this->db_; };
-
-  /// Getter for `storage_`.
-  Storage& getStorage() { return this->storage_; };
-
-  /// Getter for `state_`.
-  State& getState() { return this->state_; };
-
-  /// Getter for `p2p_`.
-  P2P::ManagerNormal& getP2P() { return this->p2p_; };
-
-  /// Getter for `http_`.
-  HTTPServer& getHTTP() { return this->http_; };
-
-  /// Get the native balance of a given address.
-  const uint256_t getNativeBalance(const Address& address) const {
-    return this->state_.getNativeBalance(address);
-  }
-
-  /// Get the nonce of a given address.
-  const uint64_t getNativeNonce(const Address& address) const {
-    return this->state_.getNativeNonce(address);
-  }
-
-  /// Initialize the P2P and HTTP servers.
-  void initializeServices() { this->p2p_.start(); this->http_.start(); }
-
-  /// Stop the P2P and HTTP servers.
-  void stopServices() { this->http_.stop(); this->p2p_.stop(); }
+      }
+      return filteredEvents;
+    }
+
+    /**
+     * Get events emitted by a given confirmed transaction.
+     * Specialization with args (topics).
+     * @tparam TContract Contract type to look for.
+     * @tparam Args... Arguments to pass to the EventParam.
+     * @tparam Flags... Flags to pass to the EventParam.
+     * @param txHash The hash of the transaction to look for events.
+     * @param func The function to look for.
+     * @param args The topics to search for.
+     * @param anonymous (optional) Whether the event is anonymous or not. Defaults to false.
+     * @return A list of emitted events from the tx.
+     */
+    template <typename TContract, typename... Args, bool... Flags>
+    std::vector<Event> getEventsEmittedByTx(
+      const Hash& txHash,
+      void(TContract::*func)(const EventParam<Args, Flags>&...),
+      const std::tuple<EventParam<Args, Flags>...>& args,
+      bool anonymous = false
+    ) {
+      // Get all the events emitted by the transaction.
+      auto eventSignature = ABI::EventEncoder::encodeSignature<Args...>(
+        ContractReflectionInterface::getFunctionName(func)
+      );
+      std::vector<Hash> topicsToFilter;
+      if (!anonymous) topicsToFilter.push_back(eventSignature);
+      std::apply([&](const auto&... param) {
+        (..., (param.isIndexed ? topicsToFilter.push_back(ABI::EventEncoder::encodeTopicSignature(param.value)) : void()));
+      }, args);
+
+      if (topicsToFilter.size() > 4) topicsToFilter.resize(4); // Force max topic size to 4
+
+      // Filter the events by the topics
+      std::vector<Event> filteredEvents;
+      auto allEvents = this->getEvents(txHash);
+      for (const auto& event : allEvents) {
+        if (topicsToFilter.size() == 0) {
+          filteredEvents.push_back(event);
+        } else {
+          if (event.getTopics().size() < topicsToFilter.size()) continue;
+          bool match = true;
+          for (uint64_t i = 0; i < topicsToFilter.size(); i++) {
+            if (topicsToFilter[i] != event.getTopics()[i]) { match = false; break; }
+          }
+          if (match) filteredEvents.push_back(event);
+        }
+      }
+      return filteredEvents;
+    }
+
+    /// Getter for `chainOwnerAccount_`.
+    TestAccount getChainOwnerAccount() const { return this->chainOwnerAccount(); };
+
+    /// Getter for `options_`.
+    const Options& getOptions() const { return this->options_; };
+
+    /// Getter for `db_`.
+    const DB& getDB() { return this->db_; };
+
+    /// Getter for `storage_`.
+    Storage& getStorage() { return this->storage_; };
+
+    /// Getter for `state_`.
+    State& getState() { return this->state_; };
+
+    /// Getter for `p2p_`.
+    P2P::ManagerNormal& getP2P() { return this->p2p_; };
+
+    /// Getter for `http_`.
+    HTTPServer& getHTTP() { return this->http_; };
+
+    /// Get the native balance of a given address.
+    const uint256_t getNativeBalance(const Address& address) const {
+      return this->state_.getNativeBalance(address);
+    }
+
+    /// Get the nonce of a given address.
+    const uint64_t getNativeNonce(const Address& address) const {
+      return this->state_.getNativeNonce(address);
+    }
+
+    /// Initialize the P2P and HTTP servers.
+    void initializeServices() { this->p2p_.start(); this->http_.start(); }
+
+    /// Stop the P2P and HTTP servers.
+    void stopServices() { this->http_.stop(); this->p2p_.stop(); }
 };
 
 #endif // SDKTESTSUITE_H