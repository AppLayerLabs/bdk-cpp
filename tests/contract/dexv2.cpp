#include "../../src/libs/catch2/catch_amalgamated.hpp"
#include "../../src/contract/contractmanager.h"
#include "../../src/contract/templates/dexv2/dexv2pair.h"
#include "../../src/contract/templates/dexv2/dexv2factory.h"
#include "../../src/contract/templates/dexv2/dexv2router02.h"
#include "../../src/contract/abi.h"
#include "../../src/utils/db.h"
#include "../../src/utils/options.h"
#include "../../src/core/rdpos.h"
#include "../../src/core/state.h"

ethCallInfoAllocated buildCallInfo(const Address& addressToCall, const Functor& function, const Bytes& dataToCall);

void initialize(std::unique_ptr<DB>& db,
                std::unique_ptr<Storage>& storage,
                std::unique_ptr<P2P::ManagerNormal>& p2p,
                std::unique_ptr<rdPoS>& rdpos,
                std::unique_ptr<State>& state,
                std::unique_ptr<Options>& options,
                PrivKey validatorKey,
                uint64_t serverPort,
                bool clearDb,
                std::string folderName);

Block createValidBlock(std::unique_ptr<rdPoS>& rdpos, std::unique_ptr<Storage>& storage, const std::vector<TxBlock>& txs = {});

const std::vector<Hash> validatorPrivKeys {
    Hash(Hex::toBytes("0x0a0415d68a5ec2df57aab65efc2a7231b59b029bae7ff1bd2e40df9af96418c8")),
    Hash(Hex::toBytes("0xb254f12b4ca3f0120f305cabf1188fe74f0bd38e58c932a3df79c4c55df8fa66")),
    Hash(Hex::toBytes("0x8a52bb289198f0bcf141688a8a899bf1f04a02b003a8b1aa3672b193ce7930da")),
    Hash(Hex::toBytes("0x9048f5e80549e244b7899e85a4ef69512d7d68613a3dba828266736a580e7745")),
    Hash(Hex::toBytes("0x0b6f5ad26f6eb79116da8c98bed5f3ed12c020611777d4de94c3c23b9a03f739")),
    Hash(Hex::toBytes("0xa69eb3a3a679e7e4f6a49fb183fb2819b7ab62f41c341e2e2cc6288ee22fbdc7")),
    Hash(Hex::toBytes("0xd9b0613b7e4ccdb0f3a5ab0956edeb210d678db306ab6fae1e2b0c9ebca1c2c5")),
    Hash(Hex::toBytes("0x426dc06373b694d8804d634a0fd133be18e4e9bcbdde099fce0ccf3cb965492f"))
};

/// Create a new transaction based on to, value, function (with arguments) and arguments...
template <typename... Args>
TxBlock createNewTransaction(const PrivKey& privKey,
                             const Address& to,
                             const uint256_t& value,
                             const std::unique_ptr<State>& state,
                             const std::unique_ptr<Options>& options,
                             const Bytes& functor,
                             Args&&... args) {
  ABI::Encoder::EncVar vars = {std::forward<Args>(args)...};
  ABI::Encoder encoder(vars);

  Bytes txData = functor;
  Utils::appendBytes(txData, encoder.getData());

  Address from = Secp256k1::toAddress(Secp256k1::toUPub(privKey));

  TxBlock tx(to,
             from,
             txData,
             options->getChainID(),
             state->getNativeNonce(from),
             value,
             1000000000, // 1 GWEI
             1000000000, // 1 GWEI
             21000,
             privKey);

  return tx;
}

Address createNewERC20(std::unique_ptr<State>& state, std::unique_ptr<rdPoS>& rdpos, std::unique_ptr<Storage>& storage, std::unique_ptr<Options>& options,
                       const std::string& tokenName, const std::string& tokenSymbol, uint8_t decimals, const uint256_t& mintValue) {
  PrivKey chainOwnerPrivKey(Hex::toBytes("0xe89ef6409c467285bcae9f80ab1cfeb3487cfe61ab28fb7d36443e1daa0c2867"));
  auto createNewERC20Tx = createNewTransaction(
    chainOwnerPrivKey,
    ProtocolContractAddresses.at("ContractManager"),
    uint256_t(0),
    state,
    options,
    Hex::toBytes("0xb74e5ed5"),
    tokenName,
    tokenSymbol,
    static_cast<uint256_t>(decimals),
    mintValue
  );
  auto prevContractList = state->getContracts();

  auto newBlock = createValidBlock(rdpos, storage, {createNewERC20Tx});

  if (!state->validateNextBlock(newBlock)) {
    throw std::runtime_error("createNewERC20: Failed to validate block");
  }

  try {
    state->processNextBlock(std::move(newBlock));
  } catch (std::exception &e) {
    throw std::runtime_error("createNewERC20: Failed to process block: " + std::string(e.what()));
  }

  auto newContractList = state->getContracts();
  Address newContractAddress;
  /// Find the new contract address
  for (const auto& contract : newContractList) {
    if (std::find(prevContractList.begin(), prevContractList.end(), contract) == prevContractList.end()) {
      newContractAddress = contract.second;
      break;
    }
  }
  return newContractAddress;
}

Address createNewFactory(std::unique_ptr<State>& state, std::unique_ptr<rdPoS>& rdpos, std::unique_ptr<Storage>& storage, std::unique_ptr<Options>& options,
                         const Address& feeToSetter) {
  PrivKey chainOwnerPrivKey(Hex::toBytes("0xe89ef6409c467285bcae9f80ab1cfeb3487cfe61ab28fb7d36443e1daa0c2867"));
  auto createNewFactoryTx = createNewTransaction(
    chainOwnerPrivKey,
    ProtocolContractAddresses.at("ContractManager"),
    uint256_t(0),
    state,
    options,
    Hex::toBytes("0xf02da5d2"),
    feeToSetter
  );

  auto prevContractList = state->getContracts();

  auto newBlock = createValidBlock(rdpos, storage, {createNewFactoryTx});

  if (!state->validateNextBlock(newBlock)) {
    throw std::runtime_error("createNewERC20: Failed to validate block");
  }

  try {
    state->processNextBlock(std::move(newBlock));
  } catch (std::exception &e) {
    throw std::runtime_error("createNewERC20: Failed to process block: " + std::string(e.what()));
  }

  auto newContractList = state->getContracts();
  Address newContractAddress;
  /// Find the new contract address
  for (const auto& contract : newContractList) {
    if (std::find(prevContractList.begin(), prevContractList.end(), contract) == prevContractList.end()) {
      newContractAddress = contract.second;
      break;
    }
  }
  return newContractAddress;

}

Address createNewRouter(std::unique_ptr<State>& state, std::unique_ptr<rdPoS>& rdpos, std::unique_ptr<Storage>& storage, std::unique_ptr<Options>& options,
                        const Address& factory, const Address& nativeWrapper) {
  PrivKey chainOwnerPrivKey(Hex::toBytes("0xe89ef6409c467285bcae9f80ab1cfeb3487cfe61ab28fb7d36443e1daa0c2867"));
  auto createNewRouterTx = createNewTransaction(
    chainOwnerPrivKey,
    ProtocolContractAddresses.at("ContractManager"),
    uint256_t(0),
    state,
    options,
    Hex::toBytes("0x5d0ba0d6"),
    factory,
    nativeWrapper
  );

  auto prevContractList = state->getContracts();

  auto newBlock = createValidBlock(rdpos, storage, {createNewRouterTx});

  if (!state->validateNextBlock(newBlock)) {
    throw std::runtime_error("createNewERC20: Failed to validate block");
  }

  try {
    state->processNextBlock(std::move(newBlock));
  } catch (std::exception &e) {
    throw std::runtime_error("createNewERC20: Failed to process block: " + std::string(e.what()));
  }

  auto newContractList = state->getContracts();
  Address newContractAddress;
  /// Find the new contract address
  for (const auto& contract : newContractList) {
    if (std::find(prevContractList.begin(), prevContractList.end(), contract) == prevContractList.end()) {
      newContractAddress = contract.second;
      break;
    }
  }
  return newContractAddress;
}

Address createNewNative(std::unique_ptr<State>& state, std::unique_ptr<rdPoS>& rdpos, std::unique_ptr<Storage>& storage, std::unique_ptr<Options>& options,
                        const std::string& tokenName, const std::string& tokenSymbol, uint8_t tokenDecimal) {
  PrivKey chainOwnerPrivKey(Hex::toBytes("0xe89ef6409c467285bcae9f80ab1cfeb3487cfe61ab28fb7d36443e1daa0c2867"));
  auto createNewNativeTx = createNewTransaction(
    chainOwnerPrivKey,
    ProtocolContractAddresses.at("ContractManager"),
    uint256_t(0),
    state,
    options,
    Hex::toBytes("0xb296fad4"),
    tokenName,
    tokenSymbol,
    static_cast<uint256_t>(tokenDecimal)
  );

  auto prevContractList = state->getContracts();

  auto newBlock = createValidBlock(rdpos, storage, {createNewNativeTx});

  if (!state->validateNextBlock(newBlock)) {
    throw std::runtime_error("createNewERC20: Failed to validate block");
  }

  try {
    state->processNextBlock(std::move(newBlock));
  } catch (std::exception &e) {
    throw std::runtime_error("createNewERC20: Failed to process block: " + std::string(e.what()));
  }

  auto newContractList = state->getContracts();
  Address newContractAddress;
  /// Find the new contract address
  for (const auto& contract : newContractList) {
    if (std::find(prevContractList.begin(), prevContractList.end(), contract) == prevContractList.end()) {
      newContractAddress = contract.second;
      break;
    }
  }
  return newContractAddress;
}

TxBlock createApproveTx(std::unique_ptr<State>& state, std::unique_ptr<Options>& options, const PrivKey& privKey, const Address& erc20, const Address& spender, const uint256_t& value) {
  auto approveTx = createNewTransaction(
    privKey,
    erc20,
    uint256_t(0),
    state,
    options,
    Hex::toBytes("0x095ea7b3"),
    spender,
    value
  );
  return approveTx;
}

namespace TDEXV2 {
  std::string testDumpPath = Utils::getTestDumpPath();
  TEST_CASE("DEXV2 Test", "[contract][dexv2]") {
    SECTION("Deploy DEXV2Router/Factory with a single pair") {
      PrivKey ownerPrivKey(Hex::toBytes("0xe89ef6409c467285bcae9f80ab1cfeb3487cfe61ab28fb7d36443e1daa0c2867"));
      Address owner = Secp256k1::toAddress(Secp256k1::toUPub(ownerPrivKey));
      Address factory;
      Address router;
      Address wrapped;

      {
        std::unique_ptr<DB> db;
        std::unique_ptr<Storage> storage;
        std::unique_ptr<P2P::ManagerNormal> p2p;
        std::unique_ptr<rdPoS> rdpos;
        std::unique_ptr<State> state;
        std::unique_ptr<Options> options;
<<<<<<< HEAD
        initialize(db, storage, p2p, rdpos, state, options, validatorPrivKeys[0], 8080, true, "DEXV2NewContractsTest");
        wrapped = createNewNative(state, rdpos, storage, options, "WSPARQ", "WSPARQ", 18);
        factory = createNewFactory(state, rdpos, storage, options, Address());
        router = createNewRouter(state, rdpos, storage, options, factory, wrapped);
=======
        initialize(db, storage, p2p, rdpos, state, options, validatorPrivKeys[0], 8080, true, testDumpPath + "/DEXV2NewContractsTest");
        wrapped = createNewNative(
          state, rdpos, storage, options,
          "WSPARQ", "WSPARQ", 18
          );

        factory = createNewFactory(
          state, rdpos, storage, options,
          Address()
          );

        router = createNewRouter(
          state, rdpos, storage, options,
          factory, wrapped
          );
>>>>>>> 667cb01d
      }

      std::unique_ptr<DB> db;
      std::unique_ptr<Storage> storage;
      std::unique_ptr<P2P::ManagerNormal> p2p;
      std::unique_ptr<rdPoS> rdpos;
      std::unique_ptr<State> state;
      std::unique_ptr<Options> options;
      initialize(db, storage, p2p, rdpos, state, options, validatorPrivKeys[0], 8080, false, testDumpPath + "/DEXV2NewContractsTest");

      auto contracts = state->getContracts();
      for (const auto& contract : contracts) {
        if (contract.first == "DEXV2Factory")  REQUIRE(contract.second == factory);
        if (contract.first == "DEXV2Router02") REQUIRE(contract.second == router);
        if (contract.first == "NativeWrapper") REQUIRE(contract.second == wrapped);
      }
    }

    SECTION("Deploy DEXV2 and add liquidity to token/token pair") {
      PrivKey ownerPrivKey(Hex::toBytes("0xe89ef6409c467285bcae9f80ab1cfeb3487cfe61ab28fb7d36443e1daa0c2867"));
      Address owner = Secp256k1::toAddress(Secp256k1::toUPub(ownerPrivKey));
      Address factory;
      Address router;
      Address wrapped;
      Address tokenA;
      Address tokenB;

      {
        std::unique_ptr<DB> db;
        std::unique_ptr<Storage> storage;
        std::unique_ptr<P2P::ManagerNormal> p2p;
        std::unique_ptr<rdPoS> rdpos;
        std::unique_ptr<State> state;
        std::unique_ptr<Options> options;
        initialize(db, storage, p2p, rdpos, state, options, validatorPrivKeys[0], 8080, true, testDumpPath + "/DEXV2NewContractsTest");

        std::cout << "Creating native contract" << std::endl;
        wrapped = createNewNative(state, rdpos, storage, options, "WSPARQ", "WSPARQ", 18);

        std::cout << "Creating factory contract" << std::endl;
        factory = createNewFactory(state, rdpos, storage, options, Address());

        std::cout << "Creating router contract" << std::endl;
        router = createNewRouter(state, rdpos, storage, options, factory, wrapped);

        std::cout << "Creating both ERC20 Tokens" << std::endl;
        tokenA = createNewERC20(
          state, rdpos, storage, options,
          "TokenA", "TKNA", 18, uint256_t("10000000000000000000000")
        );
        tokenB = createNewERC20(
          state, rdpos, storage, options,
          "tokenB", "TKNB", 18, uint256_t("10000000000000000000000")
        );

        std::cout << "Approving liquidity" << std::endl;
        auto approveATx = createApproveTx(
          state, options, ownerPrivKey, tokenA, router, uint256_t("10000000000000000000000")
        );
        auto approveBTx = createApproveTx(
          state, options, ownerPrivKey, tokenB, router, uint256_t("10000000000000000000000")
        );

        auto newBlock = createValidBlock(rdpos, storage, {approveATx, approveBTx});
        REQUIRE(state->validateNextBlock(newBlock));
        state->processNextBlock(std::move(newBlock));

        uint256_t unixtimestamp = std::chrono::duration_cast<std::chrono::seconds>(
          std::chrono::system_clock::now().time_since_epoch()
        ).count() + 600;

        std::cout << "Add liquidity..." << std::endl;
        auto addLiquidityTx = createNewTransaction(
          ownerPrivKey,
          router,
          uint256_t(0),
          state,
          options,
          Hex::toBytes("0xe8e33700"),
          tokenA,                                                       // tokenA
          tokenB,                                                       // tokenB
          uint256_t("100000000000000000000"),                           // amountADesired
          uint256_t("250000000000000000000"),                           // amountBDesired
          uint256_t(0),                                                            // amountAMin
          uint256_t(0),                                                          // amountBMin
          Secp256k1::toAddress(Secp256k1::toUPub(ownerPrivKey)),        // to
          unixtimestamp                                                 // deadline
        );

        auto newBlock2 = createValidBlock(rdpos, storage, {addLiquidityTx});
        REQUIRE(state->validateNextBlock(newBlock2));
        state->processNextBlock(std::move(newBlock2));
        std::cout << "Liquidity added... listing contracts..." << std::endl;
        for (const auto& contracts : state->getContracts()) {
          std::cout << "Contract type " << contracts.first << " is deployed at Address: " << contracts.second.hex() << std::endl;
        }
      }
    }

    SECTION("Deploy DEXV2 and add liquidity to token/native pair") {
      PrivKey ownerPrivKey(Hex::toBytes("0xe89ef6409c467285bcae9f80ab1cfeb3487cfe61ab28fb7d36443e1daa0c2867"));
      Address owner = Secp256k1::toAddress(Secp256k1::toUPub(ownerPrivKey));
      std::cout << "Owner address...: " << owner.hex() << std::endl;
      Address factory;
      Address router;
      Address wrapped;
      Address tokenA;

      {
        std::unique_ptr<DB> db;
        std::unique_ptr<Storage> storage;
        std::unique_ptr<P2P::ManagerNormal> p2p;
        std::unique_ptr<rdPoS> rdpos;
        std::unique_ptr<State> state;
        std::unique_ptr<Options> options;
        initialize(db, storage, p2p, rdpos, state, options, validatorPrivKeys[0], 8080, true, "DEXV2NewContractsTest");

        std::cout << "Creating native contract" << std::endl;
        wrapped = createNewNative(state, rdpos, storage, options, "WSPARQ", "WSPARQ", 18);

        std::cout << "Creating factory contract" << std::endl;
        factory = createNewFactory(state, rdpos, storage, options, Address());

        std::cout << "Creating router contract" << std::endl;
        router = createNewRouter(state, rdpos, storage, options, factory, wrapped);

        std::cout << "Creating ERC20 Token" << std::endl;
        tokenA = createNewERC20(
          state, rdpos, storage, options,
          "TokenA", "TKNA", 18, uint256_t("10000000000000000000000")
        );

        std::cout << "Approving liquidity" << std::endl;
        auto approveATx = createApproveTx(
          state, options, ownerPrivKey, tokenA, router, uint256_t("10000000000000000000000")
        );

        auto newBlock = createValidBlock(rdpos, storage, {approveATx});
        REQUIRE(state->validateNextBlock(newBlock));
        state->processNextBlock(std::move(newBlock));

        uint256_t unixtimestamp = std::chrono::duration_cast<std::chrono::seconds>(
          std::chrono::system_clock::now().time_since_epoch()
        ).count() + 600;

        std::cout << std::endl << std::endl;
        std::cout << "Add liquidity..." << std::endl;
        // addLiquidityNative(address token, uint256 amountTokenDesired, uint256 amountTokenMin, uint256 amountNativeMin, address to, uint256 deadline)
        auto addLiquidityTx = createNewTransaction(
          ownerPrivKey,
          router,
          uint256_t("100000000000000000000"),
          state,
          options,
          Hex::toBytes("0xc9e164e3"),
          tokenA,                                                       // Token
          uint256_t("100000000000000000000"),                           // amountTokenDesired
          uint256_t("100000000000000000000"),                           // amountTokenMin
          uint256_t("100000000000000000000"),                           // amountNativeMin
          Secp256k1::toAddress(Secp256k1::toUPub(ownerPrivKey)),        // to
          unixtimestamp                                                 // deadline
        );

        REQUIRE_NOTHROW(state->estimateGas(addLiquidityTx.txToCallInfo()));
        auto newBlock2 = createValidBlock(rdpos, storage, {addLiquidityTx});
        REQUIRE(state->validateNextBlock(newBlock2));
        state->processNextBlock(std::move(newBlock2));
        std::cout << "Liquidity added... listing contracts..." << std::endl;
        for (const auto& contracts : state->getContracts()) {
          std::cout << "Contract type " << contracts.first << " is deployed at Address: " << contracts.second.hex() << std::endl;
        }
      }
    }
  }
}
<|MERGE_RESOLUTION|>--- conflicted
+++ resolved
@@ -259,28 +259,10 @@
         std::unique_ptr<rdPoS> rdpos;
         std::unique_ptr<State> state;
         std::unique_ptr<Options> options;
-<<<<<<< HEAD
-        initialize(db, storage, p2p, rdpos, state, options, validatorPrivKeys[0], 8080, true, "DEXV2NewContractsTest");
+        initialize(db, storage, p2p, rdpos, state, options, validatorPrivKeys[0], 8080, true, testDumpPath + "/DEXV2NewContractsTest");
         wrapped = createNewNative(state, rdpos, storage, options, "WSPARQ", "WSPARQ", 18);
         factory = createNewFactory(state, rdpos, storage, options, Address());
         router = createNewRouter(state, rdpos, storage, options, factory, wrapped);
-=======
-        initialize(db, storage, p2p, rdpos, state, options, validatorPrivKeys[0], 8080, true, testDumpPath + "/DEXV2NewContractsTest");
-        wrapped = createNewNative(
-          state, rdpos, storage, options,
-          "WSPARQ", "WSPARQ", 18
-          );
-
-        factory = createNewFactory(
-          state, rdpos, storage, options,
-          Address()
-          );
-
-        router = createNewRouter(
-          state, rdpos, storage, options,
-          factory, wrapped
-          );
->>>>>>> 667cb01d
       }
 
       std::unique_ptr<DB> db;
