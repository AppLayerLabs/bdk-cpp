/*
Copyright (c) [2023-2024] [AppLayer Developers]

This software is distributed under the MIT License.
See the LICENSE.txt file in the project root for more information.
*/

#include "../../src/libs/catch2/catch_amalgamated.hpp"

#include "../../src/contract/templates/erc20.h"

#include "../sdktestsuite.hpp"

// TODO: test events if/when implemented

namespace TERC20 {
  TEST_CASE("ERC2O Class", "[contract][erc20]") {

    SECTION("ERC20 creation") {
      SDKTestSuite sdk = SDKTestSuite::createNewEnvironment("testERC20Creation");
      REQUIRE(sdk.getState().getDumpManagerSize() == 3);
      Address erc20 = sdk.deployContract<ERC20>(
        std::string("TestToken"), std::string("TST"), uint8_t(18), uint256_t("1000000000000000000")
      );
      REQUIRE(sdk.getState().getDumpManagerSize() == 4);
      Address owner = sdk.getChainOwnerAccount().address;
      REQUIRE(sdk.callViewFunction(erc20, &ERC20::name) == "TestToken");
      REQUIRE(sdk.callViewFunction(erc20, &ERC20::symbol) == "TST");
      REQUIRE(sdk.callViewFunction(erc20, &ERC20::decimals) == 18);
      REQUIRE(sdk.callViewFunction(erc20, &ERC20::totalSupply) == uint256_t("1000000000000000000"));
      REQUIRE(sdk.callViewFunction(erc20, &ERC20::balanceOf, owner) == uint256_t("1000000000000000000"));
    }

    SECTION("ERC20 transfer()") {
      SDKTestSuite sdk = SDKTestSuite::createNewEnvironment("testERC20Transfer");
      Address erc20 = sdk.deployContract<ERC20>(
        std::string("TestToken"), std::string("TST"), uint8_t(18), uint256_t("1000000000000000000")
      );
      Address owner = sdk.getChainOwnerAccount().address;
      Address to(Utils::randBytes(20));

      uint256_t balanceMe = sdk.callViewFunction(erc20, &ERC20::balanceOf, owner);
      uint256_t balanceTo = sdk.callViewFunction(erc20, &ERC20::balanceOf, to);
      REQUIRE(balanceMe == uint256_t("1000000000000000000")); // 1 TST
      REQUIRE(balanceTo == 0);

      Hash transferTx = sdk.callFunction(erc20, &ERC20::transfer, to, uint256_t("500000000000000000")); // 0.5 TST
      balanceMe = sdk.callViewFunction(erc20, &ERC20::balanceOf, owner);
      balanceTo = sdk.callViewFunction(erc20, &ERC20::balanceOf, to);
      REQUIRE(balanceMe == uint256_t("500000000000000000"));
      REQUIRE(balanceTo == uint256_t("500000000000000000"));
      auto transferEvents = sdk.getEventsEmittedByTx(transferTx, &ERC20::Transfer);
      REQUIRE(transferEvents.size() == 1);
      REQUIRE(std::get<0>(ABI::Decoder::decodeData<Address>(transferEvents[0].getTopics()[1].asBytes())) == owner);
      REQUIRE(std::get<0>(ABI::Decoder::decodeData<Address>(transferEvents[0].getTopics()[2].asBytes())) == to);
      REQUIRE(std::get<0>(ABI::Decoder::decodeData<uint256_t>(transferEvents[0].getData())) == uint256_t("500000000000000000"));

      // "owner" doesn't have enough balance, this should throw and balances should stay intact
      REQUIRE_THROWS(sdk.callFunction(erc20, &ERC20::transfer, to, uint256_t("1000000000000000000")));
    }

    SECTION("ERC20 approve()") {
      SDKTestSuite sdk = SDKTestSuite::createNewEnvironment("testERC20Approve");
      Address erc20 = sdk.deployContract<ERC20>(
        std::string("TestToken"), std::string("TST"), uint8_t(18), uint256_t("1000000000000000000")
      );
      Address owner = sdk.getChainOwnerAccount().address;
      Address to(Utils::randBytes(20));

      uint256_t allowance = sdk.callViewFunction(erc20, &ERC20::allowance, owner, to);
      REQUIRE(allowance == 0); // "to" is not allowed (yet) to spend anything on behalf of "erc20"
      Hash approveTx = sdk.callFunction(erc20, &ERC20::approve, to, uint256_t("500000000000000000"));
      allowance = sdk.callViewFunction(erc20, &ERC20::allowance, owner, to);
      REQUIRE(allowance == uint256_t("500000000000000000")); // "to" can now spend 0.5 TST
<<<<<<< HEAD

      // Search for a non-existing spender (for coverage)
      Address ghost("0x1234567890123456789012345678901234567890", false);
      REQUIRE(sdk.callViewFunction(erc20, &ERC20::allowance, owner, ghost) == uint256_t(0));
=======
      auto approveEvents = sdk.getEventsEmittedByTx(approveTx, &ERC20::Approval);
      REQUIRE(approveEvents.size() == 1);
      REQUIRE(std::get<0>(ABI::Decoder::decodeData<Address>(approveEvents[0].getTopics()[1].asBytes())) == owner);
      REQUIRE(std::get<0>(ABI::Decoder::decodeData<Address>(approveEvents[0].getTopics()[2].asBytes())) == to);
      REQUIRE(std::get<0>(ABI::Decoder::decodeData<uint256_t>(approveEvents[0].getData())) == uint256_t("500000000000000000"));
>>>>>>> 2b56f8f6
    }

    SECTION("ERC20 transferFrom()") {
      SDKTestSuite sdk = SDKTestSuite::createNewEnvironment("testERC20TransferFrom");
      Address erc20 = sdk.deployContract<ERC20>(
        std::string("TestToken"), std::string("TST"), uint8_t(18), uint256_t("1000000000000000000")
      );
      Address owner = sdk.getChainOwnerAccount().address;
      Address to(Utils::randBytes(20));

      // Check "owner" has 1 TST and "to" has 0 TST
      uint256_t balanceMe = sdk.callViewFunction(erc20, &ERC20::balanceOf, owner);
      uint256_t balanceTo = sdk.callViewFunction(erc20, &ERC20::balanceOf, to);
      REQUIRE(balanceMe == uint256_t("1000000000000000000")); // 1 TST
      REQUIRE(balanceTo == 0);

      // Approve "owner" first so it can spend up to 3 TST
      // (it doesn't have that much, but it's on purpose so we can test invalid balances)
      Hash approveTx = sdk.callFunction(erc20, &ERC20::approve, owner, uint256_t("3000000000000000000"));
      REQUIRE(sdk.callViewFunction(erc20, &ERC20::allowance, owner, owner) == uint256_t("3000000000000000000"));

      // Transfer 0.5 TST specifically from "owner" to "to"
      Hash transferTx = sdk.callFunction(erc20, &ERC20::transferFrom, owner, to, uint256_t("500000000000000000"));
      balanceMe = sdk.callViewFunction(erc20, &ERC20::balanceOf, owner);
      balanceTo = sdk.callViewFunction(erc20, &ERC20::balanceOf, to);
      REQUIRE(balanceMe == uint256_t("500000000000000000"));
      REQUIRE(balanceTo == uint256_t("500000000000000000"));
      auto transferEvents = sdk.getEventsEmittedByTx(transferTx, &ERC20::Transfer);
      REQUIRE(transferEvents.size() == 1);
      REQUIRE(std::get<0>(ABI::Decoder::decodeData<Address>(transferEvents[0].getTopics()[1].asBytes())) == owner);
      REQUIRE(std::get<0>(ABI::Decoder::decodeData<Address>(transferEvents[0].getTopics()[2].asBytes())) == to);
      REQUIRE(std::get<0>(ABI::Decoder::decodeData<uint256_t>(transferEvents[0].getData())) == uint256_t("500000000000000000"));

      // "owner" doesn't have enough balance, this should throw and balances should stay intact
      REQUIRE_THROWS(sdk.callFunction(erc20, &ERC20::transferFrom, owner, to, uint256_t("1000000000000000000")));
      balanceMe = sdk.callViewFunction(erc20, &ERC20::balanceOf, owner);
      balanceTo = sdk.callViewFunction(erc20, &ERC20::balanceOf, to);
      REQUIRE(balanceMe == uint256_t("500000000000000000"));
      REQUIRE(balanceTo == uint256_t("500000000000000000"));
    }
  }
}
<|MERGE_RESOLUTION|>--- conflicted
+++ resolved
@@ -72,18 +72,16 @@
       Hash approveTx = sdk.callFunction(erc20, &ERC20::approve, to, uint256_t("500000000000000000"));
       allowance = sdk.callViewFunction(erc20, &ERC20::allowance, owner, to);
       REQUIRE(allowance == uint256_t("500000000000000000")); // "to" can now spend 0.5 TST
-<<<<<<< HEAD
 
-      // Search for a non-existing spender (for coverage)
-      Address ghost("0x1234567890123456789012345678901234567890", false);
-      REQUIRE(sdk.callViewFunction(erc20, &ERC20::allowance, owner, ghost) == uint256_t(0));
-=======
       auto approveEvents = sdk.getEventsEmittedByTx(approveTx, &ERC20::Approval);
       REQUIRE(approveEvents.size() == 1);
       REQUIRE(std::get<0>(ABI::Decoder::decodeData<Address>(approveEvents[0].getTopics()[1].asBytes())) == owner);
       REQUIRE(std::get<0>(ABI::Decoder::decodeData<Address>(approveEvents[0].getTopics()[2].asBytes())) == to);
       REQUIRE(std::get<0>(ABI::Decoder::decodeData<uint256_t>(approveEvents[0].getData())) == uint256_t("500000000000000000"));
->>>>>>> 2b56f8f6
+
+      // Search for a non-existing spender (for coverage)
+      Address ghost("0x1234567890123456789012345678901234567890", false);
+      REQUIRE(sdk.callViewFunction(erc20, &ERC20::allowance, owner, ghost) == uint256_t(0));
     }
 
     SECTION("ERC20 transferFrom()") {
