--- conflicted
+++ resolved
@@ -15,7 +15,6 @@
 #include "../../src/utils/uintconv.h"
 
 #include "../sdktestsuite.hpp"
-#include "../blockchainwrapper.hpp"
 #include "../src/contract/templates/simplecontract.h"
 #include "bytes/hex.h"
 
@@ -153,15 +152,9 @@
 
       sdk.callFunction(testProxyContractAddress, &TestProxyWrapper::addToAndReturn, testContractAddress, uint256_t(55));
 
-<<<<<<< HEAD
     const Hash txHash = getLatestTransactionHash(sdk);
     std::optional<trace::Call> callTrace = sdk.getStorage().getCallTrace(txHash);
     REQUIRE(callTrace);
-=======
-      const Hash txHash = getLatestTransactionHash(sdk.getStorage());
-      std::optional<trace::Call> callTrace = sdk.getStorage().getCallTrace(txHash);
-      REQUIRE(callTrace);
->>>>>>> 0c8a2cbd
 
     REQUIRE(callTrace->type == trace::CallType::CALL);
     REQUIRE(callTrace->from == sdk.getOptions().getChainOwner());
