--- conflicted
+++ resolved
@@ -10,36 +10,30 @@
 using Catch::Matchers::Equals;
 
 namespace TABI {
-  TEST_CASE("ABI Namespace", "[contract][abi]") {
-    SECTION("Encode Uint256 (Single)") {
-      ABI::Encoder::EncVar eV;
-      eV.push_back(uint256_t("12038189571283151234217456623442137"));
+TEST_CASE("ABI Namespace", "[contract][abi]") {
+  SECTION("Encode Uint256 (Single)") {
+    ABI::Encoder::EncVar eV;
+    eV.push_back(uint256_t("12038189571283151234217456623442137"));
 
       ABI::Encoder e(eV, "testUint(uint256)");
-<<<<<<< HEAD
       auto functor = e.getFunctor();
       Bytes eS = e.getData();
 
       REQUIRE(functor == Hex::toBytes("c7a16965"));
       REQUIRE(eS == Hex::toBytes(
-=======
-      std::string eS = e.getRaw();
-
-      REQUIRE(eS.substr(0, 4) == Hex::toBytes("c7a16965"));
-      REQUIRE(eS.substr(4) == Hex::toBytes(
->>>>>>> 08c59a93
         "0000000000000000000000000000000000025187505f9a7cca5c5178e81858d9"
       ));
     }
 
-    SECTION("Encode Uint256 (Multiple)") {
-      ABI::Encoder::EncVar eV;
-      eV.push_back(uint256_t("985521342366467353964568564348544758443523147426"));
-      eV.push_back(uint256_t("3453441424448154428346543455122894428593523456453894523"));
-      eV.push_back(uint256_t("238745423894452554435879784534423784946532544278453254451345"));
+  SECTION("Encode Uint256 (Multiple)") {
+    ABI::Encoder::EncVar eV;
+    eV.push_back(uint256_t("985521342366467353964568564348544758443523147426"));
+    eV.push_back(
+        uint256_t("3453441424448154428346543455122894428593523456453894523"));
+    eV.push_back(uint256_t(
+        "238745423894452554435879784534423784946532544278453254451345"));
 
       ABI::Encoder e(eV, "testMultipleUint(uint256,uint256,uint256)");
-<<<<<<< HEAD
       auto eS = Utils::create_view_span(e.getData());
       Functor functor = e.getFunctor();
 
@@ -52,33 +46,19 @@
         "000000000000000000240e3c8296e085da6a626254ed08dd8b03286c83bbe17b"
       ));
       REQUIRE(Bytes(eS.begin() + 32 * 2, eS.begin() + 32 * 3) == Hex::toBytes(
-=======
-      std::string eS = e.getRaw();
-
-      REQUIRE(eS.substr(0, 4) == Hex::toBytes("aab4c13b"));
-      REQUIRE(eS.substr(4, 32) == Hex::toBytes(
-        "000000000000000000000000aca04e2e6a9c731a64f56964ab72e6c8270786a2"
-      ));
-      REQUIRE(eS.substr(36, 32) == Hex::toBytes(
-        "000000000000000000240e3c8296e085da6a626254ed08dd8b03286c83bbe17b"
-      ));
-      REQUIRE(eS.substr(68, 32) == Hex::toBytes(
->>>>>>> 08c59a93
         "000000000000002608ca87ae5c3b4312e205f41a89f288579ccd19f908317091"
       ));
     }
 
-    SECTION("Encode Uint256 (Array)") {
-      ABI::Encoder::EncVar eV;
-      eV.push_back(std::vector<uint256_t>{
+  SECTION("Encode Uint256 (Array)") {
+    ABI::Encoder::EncVar eV;
+    eV.push_back(std::vector<uint256_t>{
         uint256_t("19283178512315252514312458124312935128381523"),
         uint256_t("31482535189448189541125434144"),
         uint256_t("1123444185124184138124378143891242186794252455823414458"),
-        uint256_t("215345189442554346421356134551234851234484")
-      });
+        uint256_t("215345189442554346421356134551234851234484")});
 
       ABI::Encoder e(eV, "testUintArr(uint256[])");
-<<<<<<< HEAD
       BytesArrView eS = e.getData();
       auto functor = e.getFunctor();
 
@@ -99,37 +79,15 @@
         "0000000000000000000bbab3b46bd0328e1d17617db2abfefc19046a083e14ba"
       ));
       REQUIRE(Bytes(eS.begin() + 32 * 5, eS.begin() + 32 * 6) == Hex::toBytes(
-=======
-      std::string eS = e.getRaw();
-
-      REQUIRE(eS.substr(0, 4) == Hex::toBytes("d1a4e446"));
-      REQUIRE(eS.substr(4, 32) == Hex::toBytes(
-        "0000000000000000000000000000000000000000000000000000000000000020"
-      ));
-      REQUIRE(eS.substr(36, 32) == Hex::toBytes(
-        "0000000000000000000000000000000000000000000000000000000000000004"
-      ));
-      REQUIRE(eS.substr(68, 32) == Hex::toBytes(
-        "0000000000000000000000000000dd5c2b23fbb5fb408500075ff573e1383853"
-      ));
-      REQUIRE(eS.substr(100, 32) == Hex::toBytes(
-        "000000000000000000000000000000000000000065b9be246336b3f36607ab20"
-      ));
-      REQUIRE(eS.substr(132, 32) == Hex::toBytes(
-        "0000000000000000000bbab3b46bd0328e1d17617db2abfefc19046a083e14ba"
-      ));
-      REQUIRE(eS.substr(164, 32) == Hex::toBytes(
->>>>>>> 08c59a93
         "00000000000000000000000000000278d7b6df6a4c94873a7d6559bcab95e2b4"
       ));
     }
 
-    SECTION("Encode String (Single)") {
-      ABI::Encoder::EncVar eV;
-      eV.push_back("Hello World!");
+  SECTION("Encode String (Single)") {
+    ABI::Encoder::EncVar eV;
+    eV.push_back("Hello World!");
 
       ABI::Encoder e(eV, "testString(string)");
-<<<<<<< HEAD
       auto eS = Utils::create_view_span(e.getData());
       Functor functor = e.getFunctor();
 
@@ -141,30 +99,17 @@
         "000000000000000000000000000000000000000000000000000000000000000c"
       ));
       REQUIRE(Bytes(eS.begin() + 32 * 2, eS.begin() + 32 * 3) == Hex::toBytes(
-=======
-      std::string eS = e.getRaw();
-
-      REQUIRE(eS.substr(0, 4) == Hex::toBytes("61cb5a01"));
-      REQUIRE(eS.substr(4, 32) == Hex::toBytes(
-        "0000000000000000000000000000000000000000000000000000000000000020"
-      ));
-      REQUIRE(eS.substr(36, 32) == Hex::toBytes(
-        "000000000000000000000000000000000000000000000000000000000000000c"
-      ));
-      REQUIRE(eS.substr(68, 32) == Hex::toBytes(
->>>>>>> 08c59a93
         "48656c6c6f20576f726c64210000000000000000000000000000000000000000"
       ));
     }
 
-    SECTION("Encode Bool (Multiple)") {
-      ABI::Encoder::EncVar eV;
-      eV.push_back(true);
-      eV.push_back(false);
-      eV.push_back(true);
+  SECTION("Encode Bool (Multiple)") {
+    ABI::Encoder::EncVar eV;
+    eV.push_back(true);
+    eV.push_back(false);
+    eV.push_back(true);
 
       ABI::Encoder e(eV, "testMultipleBool(bool,bool,bool)");
-<<<<<<< HEAD
       auto eS = Utils::create_view_span(e.getData());
       Functor functor = e.getFunctor();
 
@@ -176,18 +121,6 @@
         "0000000000000000000000000000000000000000000000000000000000000000"
       ));
       REQUIRE(Bytes(eS.begin() + 32 * 2, eS.begin() + 32 * 3) == Hex::toBytes(
-=======
-      std::string eS = e.getRaw();
-
-      REQUIRE(eS.substr(0, 4) == Hex::toBytes("49fdef10"));
-      REQUIRE(eS.substr(4, 32) == Hex::toBytes(
-        "0000000000000000000000000000000000000000000000000000000000000001"
-      ));
-      REQUIRE(eS.substr(36, 32) == Hex::toBytes(
-        "0000000000000000000000000000000000000000000000000000000000000000"
-      ));
-      REQUIRE(eS.substr(68, 32) == Hex::toBytes(
->>>>>>> 08c59a93
         "0000000000000000000000000000000000000000000000000000000000000001"
       ));
     }
@@ -197,19 +130,13 @@
       eV.push_back(std::vector<std::string>{
         "First String", "Second String", "Third String"
       });
-<<<<<<< HEAD
         eV.push_back(std::vector<uint256_t>{
-=======
-      eV.push_back(std::vector<uint256_t>{
->>>>>>> 08c59a93
         uint256_t("129838151824165123321245841287434198"),
         uint256_t("2134584124125984418451243118545129854235"),
         uint256_t("1234812315823541285534458693557693548423844235"),
-        uint256_t("32452893445892345238552138945234454324523194514")
-      });
+        uint256_t("32452893445892345238552138945234454324523194514")});
 
       ABI::Encoder e(eV, "testStringArrWithUintArr(string[],uint256[])");
-<<<<<<< HEAD
       auto eS = Utils::create_view_span(e.getData());
       Functor functor = e.getFunctor();
 
@@ -263,67 +190,12 @@
         "00000000000000000000000000375ef34102454b2b5222061ed99b03a148918b"
       ));
       REQUIRE(Bytes(eS.begin() + 32 * 16, eS.begin() + 32 * 17) == Hex::toBytes(
-=======
-      std::string eS = e.getRaw();
-
-      REQUIRE(eS.substr(0, 4) == Hex::toBytes("023c4a5e"));
-      REQUIRE(eS.substr(4, 32) == Hex::toBytes(
-        "0000000000000000000000000000000000000000000000000000000000000040"
-      ));
-      REQUIRE(eS.substr(36, 32) == Hex::toBytes(
-        "0000000000000000000000000000000000000000000000000000000000000180"
-      ));
-      REQUIRE(eS.substr(68, 32) == Hex::toBytes(
-        "0000000000000000000000000000000000000000000000000000000000000003"
-      ));
-      REQUIRE(eS.substr(100, 32) == Hex::toBytes(
-        "0000000000000000000000000000000000000000000000000000000000000060"
-      ));
-      REQUIRE(eS.substr(132, 32) == Hex::toBytes(
-        "00000000000000000000000000000000000000000000000000000000000000a0"
-      ));
-      REQUIRE(eS.substr(164, 32) == Hex::toBytes(
-        "00000000000000000000000000000000000000000000000000000000000000e0"
-      ));
-      REQUIRE(eS.substr(196, 32) == Hex::toBytes(
-        "000000000000000000000000000000000000000000000000000000000000000c"
-      ));
-      REQUIRE(eS.substr(228, 32) == Hex::toBytes(
-        "466972737420537472696e670000000000000000000000000000000000000000"
-      ));
-      REQUIRE(eS.substr(260, 32) == Hex::toBytes(
-        "000000000000000000000000000000000000000000000000000000000000000d"
-      ));
-      REQUIRE(eS.substr(292, 32) == Hex::toBytes(
-        "5365636f6e6420537472696e6700000000000000000000000000000000000000"
-      ));
-      REQUIRE(eS.substr(324, 32) == Hex::toBytes(
-        "000000000000000000000000000000000000000000000000000000000000000c"
-      ));
-      REQUIRE(eS.substr(356, 32) == Hex::toBytes(
-        "546869726420537472696e670000000000000000000000000000000000000000"
-      ));
-      REQUIRE(eS.substr(388, 32) == Hex::toBytes(
-        "0000000000000000000000000000000000000000000000000000000000000004"
-      ));
-      REQUIRE(eS.substr(420, 32) == Hex::toBytes(
-        "0000000000000000000000000000000000190183df26aa795c3b01e079ae4fd6"
-      ));
-      REQUIRE(eS.substr(452, 32) == Hex::toBytes(
-        "0000000000000000000000000000000645e1f2c6dad3d9f1675c8163df32551b"
-      ));
-      REQUIRE(eS.substr(484, 32) == Hex::toBytes(
-        "00000000000000000000000000375ef34102454b2b5222061ed99b03a148918b"
-      ));
-      REQUIRE(eS.substr(516, 32) == Hex::toBytes(
->>>>>>> 08c59a93
         "00000000000000000000000005af3cf248a13bc919ac44299b86c8a94ba65892"
       ));
     }
 
     SECTION("Encode Address (Single)") {
       ABI::Encoder::EncVar eV;
-<<<<<<< HEAD
       eV.push_back(Address(Hex::toBytes("0x873630b0fAE5F8c69392Abdabb3B15270D137Ca1")));
 
       ABI::Encoder e(eV, "testAddress(address)");
@@ -332,25 +204,15 @@
 
       REQUIRE(functor.asBytes() == Hex::toBytes("42f45790"));
       REQUIRE(Bytes(eS.begin(), eS.end()) == Hex::toBytes(
-=======
-      eV.push_back(Address(std::string("0x873630b0fAE5F8c69392Abdabb3B15270D137Ca1"), false));
-
-      ABI::Encoder e(eV, "testAddress(address)");
-      std::string eS = e.getRaw();
-
-      REQUIRE(eS.substr(0, 4) == Hex::toBytes("42f45790"));
-      REQUIRE(eS.substr(4) == Hex::toBytes(
->>>>>>> 08c59a93
         "000000000000000000000000873630b0fae5f8c69392abdabb3b15270d137ca1"
       ));
     }
 
-    SECTION("Encode Bytes (Single)") {
-      ABI::Encoder::EncVar eV;
-      eV.push_back(Hex::toBytes("0xc8191d2e98e7cd9201cef777f85bf857"));
+  SECTION("Encode Bytes (Single)") {
+    ABI::Encoder::EncVar eV;
+    eV.push_back(Hex::toBytes("0xc8191d2e98e7cd9201cef777f85bf857"));
 
       ABI::Encoder e(eV, "testBytes(bytes)");
-<<<<<<< HEAD
       auto eS = Utils::create_view_span(e.getData());
       Functor functor = e.getFunctor();
 
@@ -362,40 +224,23 @@
         "0000000000000000000000000000000000000000000000000000000000000010"
       ));
       REQUIRE(Bytes(eS.begin() + 32 * 2, eS.begin() + 32 * 3) == Hex::toBytes(
-=======
-      std::string eS = e.getRaw();
-
-      REQUIRE(eS.substr(0, 4) == Hex::toBytes("3ca8b1a7"));
-      REQUIRE(eS.substr(4, 32) == Hex::toBytes(
-        "0000000000000000000000000000000000000000000000000000000000000020"
-      ));
-      REQUIRE(eS.substr(36, 32) == Hex::toBytes(
-        "0000000000000000000000000000000000000000000000000000000000000010"
-      ));
-      REQUIRE(eS.substr(68, 32) == Hex::toBytes(
->>>>>>> 08c59a93
         "c8191d2e98e7cd9201cef777f85bf85700000000000000000000000000000000"
       ));
     }
 
     SECTION("Encode Bytes (Array) + String (Array)") {
       ABI::Encoder::EncVar eV;
-<<<<<<< HEAD
       eV.push_back(std::vector<Bytes>{
-=======
-      eV.push_back(std::vector<std::string>{
->>>>>>> 08c59a93
         Hex::toBytes("0x81a1217428d6d8ff7a419e87cfc948d2"),
         Hex::toBytes("0x2d96cf448d1d455d9013572ac07edefc"),
         Hex::toBytes("0xc584d0de5dbddca6e74686a3c154bb28"),
-        Hex::toBytes("0xdb6f06ea16ab61dca14053001c6b5815")
-      });
-      eV.push_back(std::vector<std::string>{
-        "First String", "Second String", "Third String", "Forth String" // Someone fix this typo for the love of the cosmos
-      });
+        Hex::toBytes("0xdb6f06ea16ab61dca14053001c6b5815")});
+    eV.push_back(std::vector<std::string>{
+        "First String", "Second String", "Third String",
+        "Forth String" // Someone fix this typo for the love of the cosmos
+    });
 
       ABI::Encoder e(eV, "testBytesArrWithStrArr(bytes[],string[])");
-<<<<<<< HEAD
       auto eS = Utils::create_view_span(e.getData());
       Functor functor = e.getFunctor();
 
@@ -482,101 +327,14 @@
         "000000000000000000000000000000000000000000000000000000000000000c"
       ));
       REQUIRE(Bytes(eS.begin() + 32 * 27, eS.begin() + 32 * 28) == Hex::toBytes(
-=======
-      std::string eS = e.getRaw();
-
-      REQUIRE(eS.substr(0, 4) == Hex::toBytes("f1881d9f"));
-      REQUIRE(eS.substr(4, 32) == Hex::toBytes(
-        "0000000000000000000000000000000000000000000000000000000000000040"
-      ));
-      REQUIRE(eS.substr(36, 32) == Hex::toBytes(
-        "00000000000000000000000000000000000000000000000000000000000001e0"
-      ));
-      REQUIRE(eS.substr(68, 32) == Hex::toBytes(
-        "0000000000000000000000000000000000000000000000000000000000000004"
-      ));
-      REQUIRE(eS.substr(100, 32) == Hex::toBytes(
-        "0000000000000000000000000000000000000000000000000000000000000080"
-      ));
-      REQUIRE(eS.substr(132, 32) == Hex::toBytes(
-        "00000000000000000000000000000000000000000000000000000000000000c0"
-      ));
-      REQUIRE(eS.substr(164, 32) == Hex::toBytes(
-        "0000000000000000000000000000000000000000000000000000000000000100"
-      ));
-      REQUIRE(eS.substr(196, 32) == Hex::toBytes(
-        "0000000000000000000000000000000000000000000000000000000000000140"
-      ));
-      REQUIRE(eS.substr(228, 32) == Hex::toBytes(
-        "0000000000000000000000000000000000000000000000000000000000000010"
-      ));
-      REQUIRE(eS.substr(260, 32) == Hex::toBytes(
-        "81a1217428d6d8ff7a419e87cfc948d200000000000000000000000000000000"
-      ));
-      REQUIRE(eS.substr(292, 32) == Hex::toBytes(
-        "0000000000000000000000000000000000000000000000000000000000000010"
-      ));
-      REQUIRE(eS.substr(324, 32) == Hex::toBytes(
-        "2d96cf448d1d455d9013572ac07edefc00000000000000000000000000000000"
-      ));
-      REQUIRE(eS.substr(356, 32) == Hex::toBytes(
-        "0000000000000000000000000000000000000000000000000000000000000010"
-      ));
-      REQUIRE(eS.substr(388, 32) == Hex::toBytes(
-        "c584d0de5dbddca6e74686a3c154bb2800000000000000000000000000000000"
-      ));
-      REQUIRE(eS.substr(420, 32) == Hex::toBytes(
-        "0000000000000000000000000000000000000000000000000000000000000010"
-      ));
-      REQUIRE(eS.substr(452, 32) == Hex::toBytes(
-        "db6f06ea16ab61dca14053001c6b581500000000000000000000000000000000"
-      ));
-      REQUIRE(eS.substr(484, 32) == Hex::toBytes(
-        "0000000000000000000000000000000000000000000000000000000000000004"
-      ));
-      REQUIRE(eS.substr(516, 32) == Hex::toBytes(
-        "0000000000000000000000000000000000000000000000000000000000000080"
-      ));
-      REQUIRE(eS.substr(548, 32) == Hex::toBytes(
-        "00000000000000000000000000000000000000000000000000000000000000c0"
-      ));
-      REQUIRE(eS.substr(580, 32) == Hex::toBytes(
-        "0000000000000000000000000000000000000000000000000000000000000100"
-      ));
-      REQUIRE(eS.substr(612, 32) == Hex::toBytes(
-        "0000000000000000000000000000000000000000000000000000000000000140"
-      ));
-      REQUIRE(eS.substr(644, 32) == Hex::toBytes(
-        "000000000000000000000000000000000000000000000000000000000000000c"
-      ));
-      REQUIRE(eS.substr(676, 32) == Hex::toBytes(
-        "466972737420537472696e670000000000000000000000000000000000000000"
-      ));
-      REQUIRE(eS.substr(708, 32) == Hex::toBytes(
-        "000000000000000000000000000000000000000000000000000000000000000d"
-      ));
-      REQUIRE(eS.substr(740, 32) == Hex::toBytes(
-        "5365636f6e6420537472696e6700000000000000000000000000000000000000"
-      ));
-      REQUIRE(eS.substr(772, 32) == Hex::toBytes(
-        "000000000000000000000000000000000000000000000000000000000000000c"
-      ));
-      REQUIRE(eS.substr(804, 32) == Hex::toBytes(
-        "546869726420537472696e670000000000000000000000000000000000000000"
-      ));
-      REQUIRE(eS.substr(836, 32) == Hex::toBytes(
-        "000000000000000000000000000000000000000000000000000000000000000c"
-      ));
-      REQUIRE(eS.substr(868, 32) == Hex::toBytes(
->>>>>>> 08c59a93
         "466f72746820537472696e670000000000000000000000000000000000000000"
       ));
     }
 
-    SECTION("Encode All") {
-      ABI::Encoder::EncVar eV;
-      eV.push_back(uint256_t("19283816759128317851231551416451212"));
-      eV.push_back(std::vector<uint256_t>{
+  SECTION("Encode All") {
+    ABI::Encoder::EncVar eV;
+    eV.push_back(uint256_t("19283816759128317851231551416451212"));
+    eV.push_back(std::vector<uint256_t>{
         uint256_t("1239381517249318561241694412"),
         uint256_t("2395843472138412758912309213482574123672567"),
         uint256_t("9138482765346472349817634647689124123"),
@@ -584,7 +342,6 @@
       });
       eV.push_back(true);
       eV.push_back(std::vector<bool>{false, true, false});
-<<<<<<< HEAD
       eV.push_back(Address(Hex::toBytes("0x873630b0fAE5F8c69392Abdabb3B15270D137Ca1")));
       eV.push_back(std::vector<Address>{
         Address(Hex::toBytes("0x2D061c095b06efed6A54b6e9B3f50f1b55cce2FF")),
@@ -593,28 +350,15 @@
       });
       eV.push_back(Hex::toBytes("0xec05537ed99fc9053e29368726573b25"));
       eV.push_back(std::vector<Bytes>{
-=======
-      eV.push_back(Address(std::string("0x873630b0fAE5F8c69392Abdabb3B15270D137Ca1"), false));
-      eV.push_back(std::vector<Address>{
-        Address(std::string("0x2D061c095b06efed6A54b6e9B3f50f1b55cce2FF"), false),
-        Address(std::string("0x873630b0fAE5F8c69392Abdabb3B15270D137Ca1"), false),
-        Address(std::string("0xA462f6A66CC4465fA2d5E90EFA6757f615125760"), false)
-      });
-      eV.push_back(Hex::toBytes("0xec05537ed99fc9053e29368726573b25"));
-      eV.push_back(std::vector<std::string>{
->>>>>>> 08c59a93
         Hex::toBytes("0xadfae295d92644d19f69e4f20f28d0ae"),
         Hex::toBytes("0x6777b56cd127407ae1b1cc309905521e"),
         Hex::toBytes("0x52719fe16375c2446b109dfcf9336c38"),
-        Hex::toBytes("0x6763b32cbd1c695a694d66fe2e729c97")
-      });
-      eV.push_back("This is a string");
-      eV.push_back(std::vector<std::string>{
-        "Yes", "This", "Is", "A", "String", "Array", "How stupid lol"
-      });
+        Hex::toBytes("0x6763b32cbd1c695a694d66fe2e729c97")});
+    eV.push_back("This is a string");
+    eV.push_back(std::vector<std::string>{"Yes", "This", "Is", "A", "String",
+                                          "Array", "How stupid lol"});
 
       ABI::Encoder e(eV, "testAll(uint256,uint256[],bool,bool[],address,address[],bytes,bytes[],string,string[])");
-<<<<<<< HEAD
       auto eS = Utils::create_view_span(e.getData());
       Functor functor = e.getFunctor();
 
@@ -803,205 +547,12 @@
         "000000000000000000000000000000000000000000000000000000000000000e"
       ));
       REQUIRE(Bytes(eS.begin() + 32 * 61, eS.begin() + 32 * 62) == Hex::toBytes(
-=======
-      std::string eS = e.getRaw();
-
-      REQUIRE(eS.substr(0, 4) == Hex::toBytes("d8d2684c"));
-      REQUIRE(eS.substr(4, 32) == Hex::toBytes(
-        "000000000000000000000000000000000003b6c3fc7f2d151440685a319c408c"
-      ));
-      REQUIRE(eS.substr(36, 32) == Hex::toBytes(
-        "0000000000000000000000000000000000000000000000000000000000000140"
-      ));
-      REQUIRE(eS.substr(68, 32) == Hex::toBytes(
-        "0000000000000000000000000000000000000000000000000000000000000001"
-      ));
-      REQUIRE(eS.substr(100, 32) == Hex::toBytes(
-        "00000000000000000000000000000000000000000000000000000000000001e0"
-      ));
-      REQUIRE(eS.substr(132, 32) == Hex::toBytes(
-        "000000000000000000000000873630b0fae5f8c69392abdabb3b15270d137ca1"
-      ));
-      REQUIRE(eS.substr(164, 32) == Hex::toBytes(
-        "0000000000000000000000000000000000000000000000000000000000000260"
-      ));
-      REQUIRE(eS.substr(196, 32) == Hex::toBytes(
-        "00000000000000000000000000000000000000000000000000000000000002e0"
-      ));
-      REQUIRE(eS.substr(228, 32) == Hex::toBytes(
-        "0000000000000000000000000000000000000000000000000000000000000320"
-      ));
-      REQUIRE(eS.substr(260, 32) == Hex::toBytes(
-        "00000000000000000000000000000000000000000000000000000000000004c0"
-      ));
-      REQUIRE(eS.substr(292, 32) == Hex::toBytes(
-        "0000000000000000000000000000000000000000000000000000000000000500"
-      ));
-      REQUIRE(eS.substr(324, 32) == Hex::toBytes(
-        "0000000000000000000000000000000000000000000000000000000000000004"
-      ));
-      REQUIRE(eS.substr(356, 32) == Hex::toBytes(
-        "00000000000000000000000000000000000000000401313ead502c4caecd00cc"
-      ));
-      REQUIRE(eS.substr(388, 32) == Hex::toBytes(
-        "00000000000000000000000000001b80c04c816f5d3f60d46e2c568de014a3f7"
-      ));
-      REQUIRE(eS.substr(420, 32) == Hex::toBytes(
-        "0000000000000000000000000000000006e001fc95fc94cdd826174c57e3d91b"
-      ));
-      REQUIRE(eS.substr(452, 32) == Hex::toBytes(
-        "0000000000000000000000000000000000000000000001f49e59b0c3edac7363"
-      ));
-      REQUIRE(eS.substr(484, 32) == Hex::toBytes(
-        "0000000000000000000000000000000000000000000000000000000000000003"
-      ));
-      REQUIRE(eS.substr(516, 32) == Hex::toBytes(
-        "0000000000000000000000000000000000000000000000000000000000000000"
-      ));
-      REQUIRE(eS.substr(548, 32) == Hex::toBytes(
-        "0000000000000000000000000000000000000000000000000000000000000001"
-      ));
-      REQUIRE(eS.substr(580, 32) == Hex::toBytes(
-        "0000000000000000000000000000000000000000000000000000000000000000"
-      ));
-      REQUIRE(eS.substr(612, 32) == Hex::toBytes(
-        "0000000000000000000000000000000000000000000000000000000000000003"
-      ));
-      REQUIRE(eS.substr(644, 32) == Hex::toBytes(
-        "0000000000000000000000002d061c095b06efed6a54b6e9b3f50f1b55cce2ff"
-      ));
-      REQUIRE(eS.substr(676, 32) == Hex::toBytes(
-        "000000000000000000000000873630b0fae5f8c69392abdabb3b15270d137ca1"
-      ));
-      REQUIRE(eS.substr(708, 32) == Hex::toBytes(
-        "000000000000000000000000a462f6a66cc4465fa2d5e90efa6757f615125760"
-      ));
-      REQUIRE(eS.substr(740, 32) == Hex::toBytes(
-        "0000000000000000000000000000000000000000000000000000000000000010"
-      ));
-      REQUIRE(eS.substr(772, 32) == Hex::toBytes(
-        "ec05537ed99fc9053e29368726573b2500000000000000000000000000000000"
-      ));
-      REQUIRE(eS.substr(804, 32) == Hex::toBytes(
-        "0000000000000000000000000000000000000000000000000000000000000004"
-      ));
-      REQUIRE(eS.substr(836, 32) == Hex::toBytes(
-        "0000000000000000000000000000000000000000000000000000000000000080"
-      ));
-      REQUIRE(eS.substr(868, 32) == Hex::toBytes(
-        "00000000000000000000000000000000000000000000000000000000000000c0"
-      ));
-      REQUIRE(eS.substr(900, 32) == Hex::toBytes(
-        "0000000000000000000000000000000000000000000000000000000000000100"
-      ));
-      REQUIRE(eS.substr(932, 32) == Hex::toBytes(
-        "0000000000000000000000000000000000000000000000000000000000000140"
-      ));
-      REQUIRE(eS.substr(964, 32) == Hex::toBytes(
-        "0000000000000000000000000000000000000000000000000000000000000010"
-      ));
-      REQUIRE(eS.substr(996, 32) == Hex::toBytes(
-        "adfae295d92644d19f69e4f20f28d0ae00000000000000000000000000000000"
-      ));
-      REQUIRE(eS.substr(1028, 32) == Hex::toBytes(
-        "0000000000000000000000000000000000000000000000000000000000000010"
-      ));
-      REQUIRE(eS.substr(1060, 32) == Hex::toBytes(
-        "6777b56cd127407ae1b1cc309905521e00000000000000000000000000000000"
-      ));
-      REQUIRE(eS.substr(1092, 32) == Hex::toBytes(
-        "0000000000000000000000000000000000000000000000000000000000000010"
-      ));
-      REQUIRE(eS.substr(1124, 32) == Hex::toBytes(
-        "52719fe16375c2446b109dfcf9336c3800000000000000000000000000000000"
-      ));
-      REQUIRE(eS.substr(1156, 32) == Hex::toBytes(
-        "0000000000000000000000000000000000000000000000000000000000000010"
-      ));
-      REQUIRE(eS.substr(1188, 32) == Hex::toBytes(
-        "6763b32cbd1c695a694d66fe2e729c9700000000000000000000000000000000"
-      ));
-      REQUIRE(eS.substr(1220, 32) == Hex::toBytes(
-        "0000000000000000000000000000000000000000000000000000000000000010"
-      ));
-      REQUIRE(eS.substr(1252, 32) == Hex::toBytes(
-        "54686973206973206120737472696e6700000000000000000000000000000000"
-      ));
-      REQUIRE(eS.substr(1284, 32) == Hex::toBytes(
-        "0000000000000000000000000000000000000000000000000000000000000007"
-      ));
-      REQUIRE(eS.substr(1316, 32) == Hex::toBytes(
-        "00000000000000000000000000000000000000000000000000000000000000e0"
-      ));
-      REQUIRE(eS.substr(1348, 32) == Hex::toBytes(
-        "0000000000000000000000000000000000000000000000000000000000000120"
-      ));
-      REQUIRE(eS.substr(1380, 32) == Hex::toBytes(
-        "0000000000000000000000000000000000000000000000000000000000000160"
-      ));
-      REQUIRE(eS.substr(1412, 32) == Hex::toBytes(
-        "00000000000000000000000000000000000000000000000000000000000001a0"
-      ));
-      REQUIRE(eS.substr(1444, 32) == Hex::toBytes(
-        "00000000000000000000000000000000000000000000000000000000000001e0"
-      ));
-      REQUIRE(eS.substr(1476, 32) == Hex::toBytes(
-        "0000000000000000000000000000000000000000000000000000000000000220"
-      ));
-      REQUIRE(eS.substr(1508, 32) == Hex::toBytes(
-        "0000000000000000000000000000000000000000000000000000000000000260"
-      ));
-      REQUIRE(eS.substr(1540, 32) == Hex::toBytes(
-        "0000000000000000000000000000000000000000000000000000000000000003"
-      ));
-      REQUIRE(eS.substr(1572, 32) == Hex::toBytes(
-        "5965730000000000000000000000000000000000000000000000000000000000"
-      ));
-      REQUIRE(eS.substr(1604, 32) == Hex::toBytes(
-        "0000000000000000000000000000000000000000000000000000000000000004"
-      ));
-      REQUIRE(eS.substr(1636, 32) == Hex::toBytes(
-        "5468697300000000000000000000000000000000000000000000000000000000"
-      ));
-      REQUIRE(eS.substr(1668, 32) == Hex::toBytes(
-        "0000000000000000000000000000000000000000000000000000000000000002"
-      ));
-      REQUIRE(eS.substr(1700, 32) == Hex::toBytes(
-        "4973000000000000000000000000000000000000000000000000000000000000"
-      ));
-      REQUIRE(eS.substr(1732, 32) == Hex::toBytes(
-        "0000000000000000000000000000000000000000000000000000000000000001"
-      ));
-      REQUIRE(eS.substr(1764, 32) == Hex::toBytes(
-        "4100000000000000000000000000000000000000000000000000000000000000"
-      ));
-      REQUIRE(eS.substr(1796, 32) == Hex::toBytes(
-        "0000000000000000000000000000000000000000000000000000000000000006"
-      ));
-      REQUIRE(eS.substr(1828, 32) == Hex::toBytes(
-        "537472696e670000000000000000000000000000000000000000000000000000"
-      ));
-      REQUIRE(eS.substr(1860, 32) == Hex::toBytes(
-        "0000000000000000000000000000000000000000000000000000000000000005"
-      ));
-      REQUIRE(eS.substr(1892, 32) == Hex::toBytes(
-        "4172726179000000000000000000000000000000000000000000000000000000"
-      ));
-      REQUIRE(eS.substr(1924, 32) == Hex::toBytes(
-        "000000000000000000000000000000000000000000000000000000000000000e"
-      ));
-      REQUIRE(eS.substr(1956, 32) == Hex::toBytes(
->>>>>>> 08c59a93
         "486f7720737475706964206c6f6c000000000000000000000000000000000000"
       ));
     }
 
     SECTION("Decode Uint256 (Array)") {
-<<<<<<< HEAD
       Bytes ABI = Hex::toBytes("0x"
-=======
-      std::string ABI = Hex::toBytes("0x"
->>>>>>> 08c59a93
         "0000000000000000000000000000000000000000000000000000000000000020"
         "0000000000000000000000000000000000000000000000000000000000000003"
         "0000000000000000000000000000000000000000000000002017594d84130397"
@@ -1010,20 +561,16 @@
       );
       std::vector<ABI::Types> types = {ABI::Types::uint256Arr};
 
-      ABI::Decoder d(types, ABI);
-      std::vector<uint256_t> dV = d.getData<std::vector<uint256_t>>(0);
-
-      REQUIRE(dV[0] == uint256_t(2312415123141231511));
-      REQUIRE(dV[1] == uint256_t(2734526262645));
-      REQUIRE(dV[2] == uint256_t(389234263123421));
-    }
+    ABI::Decoder d(types, ABI);
+    std::vector<uint256_t> dV = d.getData<std::vector<uint256_t>>(0);
+
+    REQUIRE(dV[0] == uint256_t(2312415123141231511));
+    REQUIRE(dV[1] == uint256_t(2734526262645));
+    REQUIRE(dV[2] == uint256_t(389234263123421));
+  }
 
     SECTION("Decode Address (Array)") {
-<<<<<<< HEAD
       Bytes ABI = Hex::toBytes("0x"
-=======
-      std::string ABI = Hex::toBytes("0x"
->>>>>>> 08c59a93
         "0000000000000000000000000000000000000000000000000000000000000020"
         "0000000000000000000000000000000000000000000000000000000000000003"
         "0000000000000000000000005b38da6a701c568545dcfcb03fcb875f56beddc4"
@@ -1032,10 +579,9 @@
       );
       std::vector<ABI::Types> types = {ABI::Types::addressArr};
 
-      ABI::Decoder d(types, ABI);
-      std::vector<Address> dV = d.getData<std::vector<Address>>(0);
-
-<<<<<<< HEAD
+    ABI::Decoder d(types, ABI);
+    std::vector<Address> dV = d.getData<std::vector<Address>>(0);
+
       REQUIRE(dV[0] == Address(Hex::toBytes("0x5B38Da6a701c568545dCfcB03FcB875f56beddC4")));
       REQUIRE(dV[1] == Address(Hex::toBytes("0xAb8483F64d9C6d1EcF9b849Ae677dD3315835cb2")));
       REQUIRE(dV[2] == Address(Hex::toBytes("0x4B20993Bc481177ec7E8f571ceCaE8A9e22C02db")));
@@ -1043,15 +589,6 @@
 
     SECTION("Decode Bool (Array)") {
       Bytes ABI = Hex::toBytes("0x"
-=======
-      REQUIRE(dV[0] == Address(Hex::toBytes("0x5B38Da6a701c568545dCfcB03FcB875f56beddC4"), true));
-      REQUIRE(dV[1] == Address(Hex::toBytes("0xAb8483F64d9C6d1EcF9b849Ae677dD3315835cb2"), true));
-      REQUIRE(dV[2] == Address(Hex::toBytes("0x4B20993Bc481177ec7E8f571ceCaE8A9e22C02db"), true));
-    }
-
-    SECTION("Decode Bool (Array)") {
-      std::string ABI = Hex::toBytes("0x"
->>>>>>> 08c59a93
         "0000000000000000000000000000000000000000000000000000000000000020"
         "0000000000000000000000000000000000000000000000000000000000000003"
         "0000000000000000000000000000000000000000000000000000000000000001"
@@ -1060,20 +597,16 @@
       );
       std::vector<ABI::Types> types = {ABI::Types::booleanArr};
 
-      ABI::Decoder d(types, ABI);
-      std::vector<bool> dV = d.getData<std::vector<bool>>(0);
-
-      REQUIRE(dV[0] == true);
-      REQUIRE(dV[1] == false);
-      REQUIRE(dV[2] == true);
-    }
+    ABI::Decoder d(types, ABI);
+    std::vector<bool> dV = d.getData<std::vector<bool>>(0);
+
+    REQUIRE(dV[0] == true);
+    REQUIRE(dV[1] == false);
+    REQUIRE(dV[2] == true);
+  }
 
     SECTION("Decode Bytes (Single)") {
-<<<<<<< HEAD
       Bytes ABI = Hex::toBytes("0x"
-=======
-      std::string ABI = Hex::toBytes("0x"
->>>>>>> 08c59a93
         "0000000000000000000000000000000000000000000000000000000000000020"
         "0000000000000000000000000000000000000000000000000000000000000004"
         "0adf1f1a00000000000000000000000000000000000000000000000000000000"
@@ -1081,21 +614,13 @@
       std::vector<ABI::Types> types = {ABI::Types::bytes};
 
       ABI::Decoder d(types, ABI);
-<<<<<<< HEAD
       Bytes bytes = d.getData<Bytes>(0);
-=======
-      std::string bytes = d.getData<std::string>(0);
->>>>>>> 08c59a93
-
-      REQUIRE(bytes == Hex::toBytes("0x0adf1f1a"));
-    }
+
+    REQUIRE(bytes == Hex::toBytes("0x0adf1f1a"));
+  }
 
     SECTION("Decode Bytes (Array)") {
-<<<<<<< HEAD
       Bytes ABI = Hex::toBytes("0x"
-=======
-      std::string ABI = Hex::toBytes("0x"
->>>>>>> 08c59a93
         "0000000000000000000000000000000000000000000000000000000000000020"
         "0000000000000000000000000000000000000000000000000000000000000004"
         "0000000000000000000000000000000000000000000000000000000000000080"
@@ -1114,42 +639,30 @@
       std::vector<ABI::Types> types = {ABI::Types::bytesArr};
 
       ABI::Decoder d(types, ABI);
-<<<<<<< HEAD
       std::vector<Bytes> dV = d.getData<std::vector<Bytes>>(0);
-=======
-      std::vector<std::string> dV = d.getData<std::vector<std::string>>(0);
->>>>>>> 08c59a93
-
-      REQUIRE(dV[0] == Hex::toBytes("0x0adf1f1a"));
-      REQUIRE(dV[1] == Hex::toBytes("0xfffadcba"));
-      REQUIRE(dV[2] == Hex::toBytes("0x0113ffedc231"));
-      REQUIRE(dV[3] == Hex::toBytes("0xaaaa"));
-    }
+
+    REQUIRE(dV[0] == Hex::toBytes("0x0adf1f1a"));
+    REQUIRE(dV[1] == Hex::toBytes("0xfffadcba"));
+    REQUIRE(dV[2] == Hex::toBytes("0x0113ffedc231"));
+    REQUIRE(dV[3] == Hex::toBytes("0xaaaa"));
+  }
 
     SECTION("Decode String (Single)") {
-<<<<<<< HEAD
       Bytes ABI = Hex::toBytes("0x"
-=======
-      std::string ABI = Hex::toBytes("0x"
->>>>>>> 08c59a93
         "0000000000000000000000000000000000000000000000000000000000000020"
         "000000000000000000000000000000000000000000000000000000000000000e"
         "5468697320697320612074657374000000000000000000000000000000000000"
       );
       std::vector<ABI::Types> types = {ABI::Types::string};
 
-      ABI::Decoder d(types, ABI);
-      std::string str = d.getData<std::string>(0);
-
-      REQUIRE(str == "This is a test");
-    }
+    ABI::Decoder d(types, ABI);
+    std::string str = d.getData<std::string>(0);
+
+    REQUIRE(str == "This is a test");
+  }
 
     SECTION("Decode String (Array)") {
-<<<<<<< HEAD
       Bytes ABI = Hex::toBytes("0x"
-=======
-      std::string ABI = Hex::toBytes("0x"
->>>>>>> 08c59a93
         "0000000000000000000000000000000000000000000000000000000000000020"
         "0000000000000000000000000000000000000000000000000000000000000004"
         "0000000000000000000000000000000000000000000000000000000000000080"
@@ -1167,21 +680,18 @@
       );
       std::vector<ABI::Types> types = {ABI::Types::stringArr};
 
-      ABI::Decoder d(types, ABI);
-      std::vector<std::string> dV = d.getData<std::vector<std::string>>(0);
-
-      REQUIRE(dV[0] == "This is the first test");
-      REQUIRE(dV[1] == "This is the second test");
-      REQUIRE(dV[2] == "This is the third test");
-      REQUIRE(dV[3] == "This is the forth test"); // Someone fix this typo for the love of the cosmos
-    }
+    ABI::Decoder d(types, ABI);
+    std::vector<std::string> dV = d.getData<std::vector<std::string>>(0);
+
+    REQUIRE(dV[0] == "This is the first test");
+    REQUIRE(dV[1] == "This is the second test");
+    REQUIRE(dV[2] == "This is the third test");
+    REQUIRE(dV[3] == "This is the forth test"); // Someone fix this typo for the
+                                                // love of the cosmos
+  }
 
     SECTION("Decode Bytes (Array) + String (Array)") {
-<<<<<<< HEAD
       Bytes ABI = Hex::toBytes("0x"
-=======
-      std::string ABI = Hex::toBytes("0x"
->>>>>>> 08c59a93
         "0000000000000000000000000000000000000000000000000000000000000040"
         "00000000000000000000000000000000000000000000000000000000000001e0"
         "0000000000000000000000000000000000000000000000000000000000000004"
@@ -1215,20 +725,253 @@
       std::vector<ABI::Types> types = {ABI::Types::stringArr, ABI::Types::bytesArr};
       ABI::Decoder d(types, ABI);
       std::vector<std::string> stringArr = d.getData<std::vector<std::string>>(0);
-<<<<<<< HEAD
       std::vector<Bytes> bytesArr = d.getData<std::vector<Bytes>>(1);
-=======
-      std::vector<std::string> bytesArr = d.getData<std::vector<std::string>>(1);
->>>>>>> 08c59a93
-
-      REQUIRE(stringArr[0] == "This is the first test");
-      REQUIRE(stringArr[1] == "This is the second test");
-      REQUIRE(stringArr[2] == "This is the third test");
-      REQUIRE(stringArr[3] == "This is the forth test"); // Someone fix this typo for the love of the cosmos
-      REQUIRE(bytesArr[0] == Hex::toBytes("0x0adf1f1a"));
-      REQUIRE(bytesArr[1] == Hex::toBytes("0xfffadcba"));
-      REQUIRE(bytesArr[2] == Hex::toBytes("0x0113ffedc231"));
-      REQUIRE(bytesArr[3] == Hex::toBytes("0xaaaa"));
-    }
+
+    REQUIRE(stringArr[0] == "This is the first test");
+    REQUIRE(stringArr[1] == "This is the second test");
+    REQUIRE(stringArr[2] == "This is the third test");
+    REQUIRE(stringArr[3] ==
+            "This is the forth test"); // Someone fix this typo for the love of
+                                       // the cosmos
+    REQUIRE(bytesArr[0] == Hex::toBytes("0x0adf1f1a"));
+    REQUIRE(bytesArr[1] == Hex::toBytes("0xfffadcba"));
+    REQUIRE(bytesArr[2] == Hex::toBytes("0x0113ffedc231"));
+    REQUIRE(bytesArr[3] == Hex::toBytes("0xaaaa"));
   }
-} // namespace TABI
+
+  SECTION("JSONEncoder") {
+    const std::string addToAddressListExpected = Hex::toBytes(
+        "0x5fd673e8000000000000000000000000000000000000000000000000000000000000"
+        "0020000000000000000000000000000000000000000000000000000000000000000200"
+        "00000000000000000000002e913a79206280b3882860b3ef4df8204a62c8b100000000"
+        "00000000000000002e913a79206280b3882860b3ef4df8204a62c8b1");
+    const std::string addToStringListExpected = Hex::toBytes(
+        "0xece49551000000000000000000000000000000000000000000000000000000000000"
+        "0020000000000000000000000000000000000000000000000000000000000000000200"
+        "0000000000000000000000000000000000000000000000000000000000004000000000"
+        "000000000000000000000000000000000000000000000000000000c000000000000000"
+        "0000000000000000000000000000000000000000000000005261616161616161616161"
+        "6161616161616161616161616161616161616161616161616161616161616161616161"
+        "6161616161616161616161616161616161616161616161616161616161616161616161"
+        "6161000000000000000000000000000000000000000000000000000000000000000000"
+        "0000000000000000000000004f62626262626262626262626262626262626262626262"
+        "6262626262626262626262626262626262626262626262626262626262626262626262"
+        "6262626262626262626262626262626262626262626200000000000000000000000000"
+        "00000000");
+    const std::string addToStringListFourExpected = Hex::toBytes(
+        "0xece49551000000000000000000000000000000000000000000000000000000000000"
+        "0020000000000000000000000000000000000000000000000000000000000000000400"
+        "0000000000000000000000000000000000000000000000000000000000008000000000"
+        "000000000000000000000000000000000000000000000000000000e000000000000000"
+        "0000000000000000000000000000000000000000000000016000000000000000000000"
+        "000000000000000000000000000000000000000001c000000000000000000000000000"
+        "0000000000000000000000000000000000002461616161616161616161616161616161"
+        "6161616161616161616161616161616161616161000000000000000000000000000000"
+        "0000000000000000000000000000000000000000000000000000000000000000000000"
+        "0000000000000000005862626262626262626262626262626262626262626262626262"
+        "6262626262626262626262626262626262626262626262626262626262626262626262"
+        "6262626262626262626262626262626262626262626262626262626200000000000000"
+        "0000000000000000000000000000000000000000000000000000000000000000286363"
+        "6363636363636363636363636363636363636363636363636363636363636363636363"
+        "6363630000000000000000000000000000000000000000000000000000000000000000"
+        "0000000000000000000000000000000000000000000000046464646400000000000000"
+        "000000000000000000000000000000000000000000");
+    const std::string addToBytesListExpected = Hex::toBytes(
+        "0x8ab94fd6000000000000000000000000000000000000000000000000000000000000"
+        "0020000000000000000000000000000000000000000000000000000000000000000200"
+        "0000000000000000000000000000000000000000000000000000000000004000000000"
+        "0000000000000000000000000000000000000000000000000000008000000000000000"
+        "00000000000000000000000000000000000000000000000002aaaa0000000000000000"
+        "0000000000000000000000000000000000000000000000000000000000000000000000"
+        "00000000000000000000000000000000000002bbbb0000000000000000000000000000"
+        "00000000000000000000000000000000");
+    const std::string addToBytesListFourExpected = Hex::toBytes(
+        "0x8ab94fd6000000000000000000000000000000000000000000000000000000000000"
+        "0020000000000000000000000000000000000000000000000000000000000000000400"
+        "0000000000000000000000000000000000000000000000000000000000008000000000"
+        "000000000000000000000000000000000000000000000000000000c000000000000000"
+        "0000000000000000000000000000000000000000000000010000000000000000000000"
+        "0000000000000000000000000000000000000000014000000000000000000000000000"
+        "000000000000000000000000000000000000090aaaaaaaaaaaaaaaaa00000000000000"
+        "0000000000000000000000000000000000000000000000000000000000000000000000"
+        "0000000000000000000000001fbbbbbbbbbbbbbbbbbbbbbbbbbbbbbbbbbbbbbbbbbbbb"
+        "bbbbbbbbbbbbbbbbbb0000000000000000000000000000000000000000000000000000"
+        "000000000000020ccc0000000000000000000000000000000000000000000000000000"
+        "0000000000000000000000000000000000000000000000000000000000000000000000"
+        "120ddddddddddddddddddddddddddddddddddd0000000000000000000000000000");
+    const std::string testMultipleByteArrayExpected = Hex::toBytes(
+        "0x70afa559000000000000000000000000000000000000000000000000000000000000"
+        "0040000000000000000000000000000000000000000000000000000000000000012000"
+        "0000000000000000000000000000000000000000000000000000000000000200000000"
+        "0000000000000000000000000000000000000000000000000000004000000000000000"
+        "0000000000000000000000000000000000000000000000008000000000000000000000"
+        "00000000000000000000000000000000000000000002aaaa0000000000000000000000"
+        "0000000000000000000000000000000000000000000000000000000000000000000000"
+        "00000000000000000000000000000002bbbb0000000000000000000000000000000000"
+        "0000000000000000000000000000000000000000000000000000000000000000000000"
+        "0000000000000000000200000000000000000000000000000000000000000000000000"
+        "0000000000004000000000000000000000000000000000000000000000000000000000"
+        "0000008000000000000000000000000000000000000000000000000000000000000000"
+        "02cccc0000000000000000000000000000000000000000000000000000000000000000"
+        "000000000000000000000000000000000000000000000000000000000002dddd000000"
+        "000000000000000000000000000000000000000000000000000000");
+    const std::string addMultipleToByteListExpected = Hex::toBytes(
+        "0xf953151e000000000000000000000000000000000000000000000000000000000000"
+        "004000000000000000000000000000000000000000000000000000000000000000c000"
+        "00000000000000000000000000000000000000000000000000000000000046aaaaaaaa"
+        "aaaaaaaaaaaaaaaaaaaaaaaaaaaaaaaaaaaaaaaaaaaaaaaaaaaaaaaaaaaaaaaaaaaaaa"
+        "aaaaaaaaaaaaaaaaaaaaaaaaaaaaaaaaaaaaaaaaaaaaaaaaaaaaaaaaaaaaaa00000000"
+        "0000000000000000000000000000000000000000000000000000000000000000000000"
+        "00000000000000000000000000000000000002bbbb0000000000000000000000000000"
+        "00000000000000000000000000000000");
+    const std::string addMultipleToStringListExpected = Hex::toBytes(
+        "0x4aee7a8d000000000000000000000000000000000000000000000000000000000000"
+        "0040000000000000000000000000000000000000000000000000000000000000008000"
+        "0000000000000000000000000000000000000000000000000000000000000361616100"
+        "0000000000000000000000000000000000000000000000000000000000000000000000"
+        "0000000000000000000000000000000000000000000000000362626200000000000000"
+        "00000000000000000000000000000000000000000000");
+    const std::string testAlmostAllExpected = Hex::toBytes(
+        "0x1608f4b100000000000000000000000000000000000000000000000000007614cf69"
+        "b633000000000000000000000000c4ea73d428ab6589c36905d0f0b01f3051740ff800"
+        "0000000000000000000000000000000000000000000000000000000000000100000000"
+        "0000000000000000000000000000000000000000000000000000010000000000000000"
+        "0000000000000000000000000000000000000000000000014000000000000000000000"
+        "000000000000000000000000000000000000000002e000000000000000000000000000"
+        "0000000000000000000000000000000000046000000000000000000000000000000000"
+        "000000000000000000000000000004e000000000000000000000000000000000000000"
+        "00000000000000000000000002aaaa0000000000000000000000000000000000000000"
+        "0000000000000000000000000000000000000000000000000000000000000000000000"
+        "0000000000016d4c6f72656d20697073756d20646f6c6f722073697420616d65742c20"
+        "636f6e73656374657475722061646970697363696e6720656c69742e2050656c6c656e"
+        "746573717565206567657420706f72747469746f7220746f72746f722c206574207469"
+        "6e636964756e74206e6962682e2041656e65616e2065726174207175616d2c206d6178"
+        "696d757320696420677261766964612073697420616d65742c2072686f6e6375732073"
+        "6564206e756c6c612e20437572616269747572206d6178696d75732074656c6c757320"
+        "6469616d2c2076656c2076756c7075746174652073617069656e206d6178696d757320"
+        "76697461652e204475697320636f6e73656374657475722c2066656c69732061742065"
+        "666669636974757220636f6e73656374657475722c20746f72746f72206e69736c2062"
+        "6962656e64756d206d61757269732c20656765742076656e656e617469732061756775"
+        "65206a7573746f206574206f72636953696d706c652000000000000000000000000000"
+        "0000000000000000000000000000000000000000000000000000000000000000000000"
+        "0000030000000000000000000000000000000000000000000000000000000000000060"
+        "00000000000000000000000000000000000000000000000000000000000000a0000000"
+        "0000000000000000000000000000000000000000000000000000000120000000000000"
+        "0000000000000000000000000000000000000000000000000005616161616100000000"
+        "0000000000000000000000000000000000000000000000000000000000000000000000"
+        "0000000000000000000000000000000000000054626262626262626262626262626262"
+        "6262626262626262626262626262626262626262626262626262626262626262626262"
+        "6262626262626262626262626262626262626262626262626262626262626262626200"
+        "0000000000000000000000000000000000000000000000000000000000000000000000"
+        "0000000000000003636363000000000000000000000000000000000000000000000000"
+        "0000000000000000000000000000000000000000000000000000000000000000000000"
+        "0003000000000000000000000000c4ea73d428ab6589c36905d0f0b01f3051740ff800"
+        "0000000000000000000000c4ea73d428ab6589c36905d0f0b01f3051740ff800000000"
+        "0000000000000000c4ea73d428ab6589c36905d0f0b01f3051740ff800000000000000"
+        "0000000000000000000000000000000000000000000000000300000000000000000000"
+        "0000000000000000000000000000000000000000006000000000000000000000000000"
+        "000000000000000000000000000000000000a000000000000000000000000000000000"
+        "000000000000000000000000000000e000000000000000000000000000000000000000"
+        "000000000000000000000000020aaa0000000000000000000000000000000000000000"
+        "0000000000000000000000000000000000000000000000000000000000000000000000"
+        "000000000000020bbb0000000000000000000000000000000000000000000000000000"
+        "0000000000000000000000000000000000000000000000000000000000000000000000"
+        "21aaaaaaaaaaaaaaaaaaaaaaaaaaaaaaaaaaaaaaaaaaaaaaaaaaaaaaaaaaaaaaaaaa00"
+        "000000000000000000000000000000000000000000000000000000000000");
+
+    boost::filesystem::path sourceFilePath(__FILE__);
+    // We are three levels deep in the folder structure
+    boost::filesystem::path rootProjectFolder =
+        sourceFilePath.parent_path().parent_path().parent_path();
+    boost::filesystem::path contractPath =
+        rootProjectFolder / "tests" / "ArrayTest.json";
+
+    std::ifstream contractFile(contractPath.string());
+    json contractJson = json::parse(contractFile);
+
+    ABI::JSONEncoder contract(contractJson);
+
+    std::string addToAddressList = Hex::toBytes(contract(
+        "addToAddressListArr",
+        json::array({json::array(
+            {Hex::toBytes("0x2E913a79206280B3882860B3eF4dF8204a62C8B1"),
+             Hex::toBytes("0x2E913a79206280B3882860B3eF4dF8204a62C8B1")})})));
+
+    std::string addToStringList = Hex::toBytes(contract(
+        "addToStringListArr",
+        json::array({json::array({"aaaaaaaaaaaaaaaaaaaaaaaaaaaaaaaaaaaaaaaaaaaa"
+                                  "aaaaaaaaaaaaaaaaaaaaaaaaaaaaaaaaaaaaaa",
+                                  "bbbbbbbbbbbbbbbbbbbbbbbbbbbbbbbbbbbbbbbbbbbb"
+                                  "bbbbbbbbbbbbbbbbbbbbbbbbbbbbbbbbbbb"})})));
+
+    std::string addToStringListFour = Hex::toBytes(
+        contract("addToStringListArr",
+                 json::array({json::array(
+                     {"aaaaaaaaaaaaaaaaaaaaaaaaaaaaaaaaaaaa",
+                      "bbbbbbbbbbbbbbbbbbbbbbbbbbbbbbbbbbbbbbbbbbbbbbbbbbbbbbbb"
+                      "bbbbbbbbbbbbbbbbbbbbbbbbbbbbbbbb",
+                      "cccccccccccccccccccccccccccccccccccccccc", "dddd"})})));
+
+    std::string addToBytesList = Hex::toBytes(contract(
+        "addToByteListArr", json::array({json::array({"0xaaaa", "0xbbbb"})})));
+
+    std::string addToBytesListFour = Hex::toBytes(contract(
+        "addToByteListArr",
+        json::array({json::array(
+            {"0xaaaaaaaaaaaaaaaaa",
+             "0xbbbbbbbbbbbbbbbbbbbbbbbbbbbbbbbbbbbbbbbbbbbbbbbbbbbbbbbbbbbbbb",
+             "0xccc", "0xddddddddddddddddddddddddddddddddddd"})})));
+
+    std::string testMultipleByteArray = Hex::toBytes(
+        contract("testMultipleByteArray",
+                 json::array({json::array({"0xaaaa", "0xbbbb"}),
+                              json::array({"0xcccc", "0xdddd"})})));
+
+    std::string addMultipleToByteList = Hex::toBytes(
+        contract("addMultipleToByteList",
+                 json::array({"0xaaaaaaaaaaaaaaaaaaaaaaaaaaaaaaaaaaaaaaaaaaaaaa"
+                              "aaaaaaaaaaaaaaaaaaaaaaaaaaaaaaaaaaaaaaaaaaaaaaaa"
+                              "aaaaaaaaaaaaaaaaaaaaaaaaaaaaaaaaaaaaaaaaaaaaaa",
+                              "0xbbbb"})));
+
+    std::string addMultipleToStringList = Hex::toBytes(
+        contract("addMultipleToStringList", json::array({"aaa", "bbb"})));
+
+    // This should do it lmao.
+    // testAlmostAll(uint256 item1, address item2, bool item3, bytes item4,
+    // string item5, string[] item6, address[] item7, bytes[] item8)
+    std::string testAlmostAll = Hex::toBytes(contract(
+        "testAlmostAll",
+        json::array(
+            {"129831751235123",
+             Hex::toBytes("0xc4ea73d428ab6589c36905d0f0b01f3051740ff8"), "1",
+             "0xaaaa",
+             "Lorem ipsum dolor sit amet, consectetur adipiscing elit. "
+             "Pellentesque eget porttitor tortor, et tincidunt nibh. Aenean "
+             "erat quam, maximus id gravida sit amet, rhoncus sed nulla. "
+             "Curabitur maximus tellus diam, vel vulputate sapien maximus "
+             "vitae. Duis consectetur, felis at efficitur consectetur, tortor "
+             "nisl bibendum mauris, eget venenatis augue justo et orciSimple ",
+             json::array({"aaaaa",
+                          "bbbbbbbbbbbbbbbbbbbbbbbbbbbbbbbbbbbbbbbbbbbbbbbbbbbb"
+                          "bbbbbbbbbbbbbbbbbbbbbbbbbbbbbbbb",
+                          "ccc"}),
+             json::array(
+                 {Hex::toBytes("0xc4ea73d428ab6589c36905d0f0b01f3051740ff8"),
+                  Hex::toBytes("0xc4ea73d428ab6589c36905d0f0b01f3051740ff8"),
+                  Hex::toBytes("0xc4ea73d428ab6589c36905d0f0b01f3051740ff8")}),
+             json::array({"0xaaa", "0xbbb",
+                          "0xaaaaaaaaaaaaaaaaaaaaaaaaaaaaaaaaaaaaaaaaaaaaaaaaaa"
+                          "aaaaaaaaaaaaaaaa"})})));
+
+    REQUIRE(addToAddressList == addToAddressListExpected);
+    REQUIRE(addToStringList == addToStringListExpected);
+    REQUIRE(addToStringListFour == addToStringListFourExpected);
+    REQUIRE(addToBytesList == addToBytesListExpected);
+    REQUIRE(addToBytesListFour == addToBytesListFourExpected);
+    REQUIRE(testMultipleByteArray == testMultipleByteArrayExpected);
+    REQUIRE(addMultipleToByteList == addMultipleToByteListExpected);
+    REQUIRE(addMultipleToStringList == addMultipleToStringListExpected);
+    REQUIRE(testAlmostAll == testAlmostAllExpected);
+  }
+} // namespace TABI