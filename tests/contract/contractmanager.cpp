--- conflicted
+++ resolved
@@ -185,7 +185,7 @@
 
         Bytes getBalanceDestinationEncoder = ABI::Encoder::encodeData(destinationOfTransfer);
         Functor getBalanceDestinationFunctor = ABI::FunctorEncoder::encode<Address>("balanceOf");
-        
+
         Bytes getBalanceDestinationResult = contractManager.callContract(buildCallInfo(contractAddress, getBalanceDestinationFunctor, getBalanceDestinationEncoder));
 
         auto getBalanceDestinationDecoder = ABI::Decoder::decodeData<uint256_t>(getBalanceDestinationResult);
@@ -276,43 +276,22 @@
       std::unique_ptr options = std::make_unique<Options>(Options::fromFile(testDumpPath + "/ContractManagerTestCreateNew"));
       std::unique_ptr db = std::make_unique<DB>(testDumpPath + "/ContractManagerTestCreateNew");
       std::unique_ptr<rdPoS> rdpos;
-<<<<<<< HEAD
       ContractManager contractManager(nullptr, db, rdpos, options, nullptr);
-      ABI::Encoder getNumEncA({}, "getNumA()");
-      ABI::Encoder getNumEncB({}, "getNumB()");
-      ABI::Encoder getNumEncC({}, "getNumC()");
-      Bytes dataA = contractManager.callContract(buildCallInfo(contractA, getNumEncA.getFunctor(), getNumEncA.getData()));
-      Bytes dataB = contractManager.callContract(buildCallInfo(contractB, getNumEncB.getFunctor(), getNumEncB.getData()));
-      Bytes dataC = contractManager.callContract(buildCallInfo(contractC, getNumEncC.getFunctor(), getNumEncC.getData()));
-      ABI::Decoder decA({ABI::Types::uint8}, dataA);
-      ABI::Decoder decB({ABI::Types::uint8}, dataB);
-      ABI::Decoder decC({ABI::Types::uint8}, dataC);
-      REQUIRE(decA.getData<uint256_t>(0) == 0);
-      REQUIRE(decB.getData<uint256_t>(0) == 0);
-      REQUIRE(decC.getData<uint256_t>(0) == 0);
-=======
-      ContractManager contractManager(nullptr, db, rdpos, options);
-
       Bytes getNumEncA = Bytes(32, 0);
       Bytes getNumEncB = Bytes(32, 0);
       Bytes getNumEncC = Bytes(32, 0);
-
       Functor getNumFunctorA = ABI::FunctorEncoder::encode<void>("getNumA");
       Functor getNumFunctorB = ABI::FunctorEncoder::encode<void>("getNumB");
       Functor getNumFunctorC = ABI::FunctorEncoder::encode<void>("getNumC");
-
       Bytes dataA = contractManager.callContract(buildCallInfo(contractA, getNumFunctorA, getNumEncA));
       Bytes dataB = contractManager.callContract(buildCallInfo(contractB, getNumFunctorB, getNumEncB));
       Bytes dataC = contractManager.callContract(buildCallInfo(contractC, getNumFunctorC, getNumEncC));
-
       auto decA = ABI::Decoder::decodeData<uint256_t>(dataA);
       auto decB = ABI::Decoder::decodeData<uint256_t>(dataB);
       auto decC = ABI::Decoder::decodeData<uint256_t>(dataC);
-
       REQUIRE(std::get<0>(decA) == 0);
       REQUIRE(std::get<0>(decB) == 0);
       REQUIRE(std::get<0>(decC) == 0);
->>>>>>> c9c6d366
     }
   }
 }
