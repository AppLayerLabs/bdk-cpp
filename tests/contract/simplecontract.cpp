/*
Copyright (c) [2023] [Sparq Network]

This software is distributed under the MIT License.
See the LICENSE.txt file in the project root for more information.
*/

#include "../../src/libs/catch2/catch_amalgamated.hpp"
#include "../../src/utils/db.h"
#include "../../src/utils/options.h"
#include "../../src/core/rdpos.h"
#include "../../src/contract/abi.h"
#include "../../src/contract/contractmanager.h"
#include "../../src/contract/templates/simplecontract.h"

#include <filesystem>

// Forward Declaration.
ethCallInfoAllocated buildCallInfo(const Address& addressToCall, const Functor& function, const Bytes& dataToCall);

void initialize(
  std::unique_ptr<Options>& options, std::unique_ptr<DB>& db,
  std::unique_ptr<ContractManager>& contractManager, std::unique_ptr<EventManager>& eventManager,
  const std::string& dbName,
  const PrivKey& ownerPrivKey,
  const std::string& name,
  const uint256_t& value,
  bool deleteDB = true
) {
  // Initialize parameters
  if (deleteDB && std::filesystem::exists(dbName)) std::filesystem::remove_all(dbName);
  options = std::make_unique<Options>(Options::fromFile(dbName));
  db = std::make_unique<DB>(dbName);
  std::unique_ptr<rdPoS> rdpos;
  eventManager = std::make_unique<EventManager>(db);
  contractManager = std::make_unique<ContractManager>(nullptr, db, rdpos, options, eventManager);
  // Create the contract
  if (deleteDB) {
<<<<<<< HEAD
    ABI::Encoder::EncVar createNewSimpleContractVars;
    createNewSimpleContractVars.push_back(name);
    createNewSimpleContractVars.push_back(value);
    ABI::Encoder createNewSimpleContractEncoder(createNewSimpleContractVars);
    Bytes createNewSimpleContractData = Hex::toBytes("0x6de23252"); // createNewSimpleContractContract(string,uint256)
    Utils::appendBytes(createNewSimpleContractData, createNewSimpleContractEncoder.getData());
=======
    // Create the contract.
    Bytes createNewSimpleContractEncoder = ABI::Encoder::encodeData(name, value);
    Bytes createNewSimpleContractData = Hex::toBytes("0x6de23252"); // createNewSimpleContractContract(string,uint256)
    Utils::appendBytes(createNewSimpleContractData, createNewSimpleContractEncoder);

>>>>>>> c9c6d366
    TxBlock createNewSimpleContractTx = TxBlock(
      ProtocolContractAddresses.at("ContractManager"),
      Secp256k1::toAddress(Secp256k1::toUPub(ownerPrivKey)),
      createNewSimpleContractData, 8080, 0, 0, 0, 0, 0, ownerPrivKey
    );
    contractManager->callContract(createNewSimpleContractTx);
  }
}

namespace TSimpleContract {
  TEST_CASE("SimpleContract class", "[contract][simplecontract]") {
    std::string testDumpPath = Utils::getTestDumpPath();
    PrivKey ownerPrivKey(Hex::toBytes("0xe89ef6409c467285bcae9f80ab1cfeb3487cfe61ab28fb7d36443e1daa0c2867"));
    Address owner = Secp256k1::toAddress(Secp256k1::toUPub(ownerPrivKey));
    SECTION("SimpleContract creation") {
      Address contractAddress;
      {
        std::unique_ptr<Options> options;
        std::unique_ptr<DB> db;
        std::unique_ptr<ContractManager> contractManager;
        std::unique_ptr<EventManager> eventManager;
        initialize(options, db, contractManager, eventManager,
          testDumpPath + "/SimpleContractCreationTest", ownerPrivKey, "TestName", 19283187581
        );

        // Get the contract address.
        contractAddress = contractManager->getContracts()[0].second;

        Bytes getNameEncoder = Bytes(32, 0);
        Bytes getValueEncoder = Bytes(32, 0);

        Functor getNameFunctor = ABI::FunctorEncoder::encode<void>("getName");
        Functor getValueFunctor = ABI::FunctorEncoder::encode<void>("getValue");

        Bytes nameData = contractManager->callContract(buildCallInfo(contractAddress, getNameFunctor, getNameEncoder));
        Bytes valueData = contractManager->callContract(buildCallInfo(contractAddress, getValueFunctor, getValueEncoder));

        auto nameDecoder = ABI::Decoder::decodeData<std::string>(nameData);
        auto valueDecoder = ABI::Decoder::decodeData<uint256_t>(valueData);

        REQUIRE(std::get<0>(nameDecoder) == "TestName");
        REQUIRE(std::get<0>(valueDecoder) == 19283187581);
      }

      std::unique_ptr<Options> options;
      std::unique_ptr<DB> db;
      std::unique_ptr<ContractManager> contractManager;
      std::unique_ptr<EventManager> eventManager;
      initialize(options, db, contractManager, eventManager,
        testDumpPath + "/SimpleContractCreationTest", ownerPrivKey, "TestName", 19283187581, false
      );

      REQUIRE(contractAddress == contractManager->getContracts()[0].second);

      Bytes getNameEncoder = Bytes(32, 0);
      Bytes getValueEncoder = Bytes(32, 0);

      Functor getNameFunctor = ABI::FunctorEncoder::encode<void>("getName");
      Functor getValueFunctor = ABI::FunctorEncoder::encode<void>("getValue");

      Bytes nameData = contractManager->callContract(buildCallInfo(contractAddress, getNameFunctor, getNameEncoder));
      Bytes valueData = contractManager->callContract(buildCallInfo(contractAddress, getValueFunctor, getValueEncoder));

      auto nameDecoder = ABI::Decoder::decodeData<std::string>(nameData);
      auto valueDecoder = ABI::Decoder::decodeData<uint256_t>(valueData);

      REQUIRE(std::get<0>(nameDecoder) == "TestName");
      REQUIRE(std::get<0>(valueDecoder) == 19283187581);
    }

    SECTION("SimpleContract setName and setValue") {
      Address contractAddress;
      {
        std::unique_ptr<Options> options;
        std::unique_ptr<DB> db;
        std::unique_ptr<ContractManager> contractManager;
        std::unique_ptr<EventManager> eventManager;
        initialize(options, db, contractManager, eventManager,
          testDumpPath + "/SimpleContractSetNameAndSetValue", ownerPrivKey, "TestName", 19283187581
        );

        // Get the contract address.
        contractAddress = contractManager->getContracts()[0].second;

        Bytes getNameEncoder = Bytes(32, 0);
        Bytes getValueEncoder = Bytes(32, 0);

        Functor getNameFunctor = ABI::FunctorEncoder::encode<void>("getName");
        Functor getValueFunctor = ABI::FunctorEncoder::encode<void>("getValue");

        Bytes nameData = contractManager->callContract(buildCallInfo(contractAddress, getNameFunctor, getNameEncoder));
        Bytes valueData = contractManager->callContract(buildCallInfo(contractAddress, getValueFunctor, getValueEncoder));

        auto nameDecoder = ABI::Decoder::decodeData<std::string>(nameData);
        auto valueDecoder = ABI::Decoder::decodeData<uint256_t>(valueData);

        Bytes setNameEncoder = ABI::Encoder::encodeData(std::string("TryThisName"));
        Functor setNameFunctor = ABI::FunctorEncoder::encode<std::string>("setName");
        Bytes setValueEncoder = ABI::Encoder::encodeData(uint256_t("918258172319061203818967178162134821351"));
        Functor setValueFunctor = ABI::FunctorEncoder::encode<uint256_t>("setValue");

        Bytes setNameBytes;
        Utils::appendBytes(setNameBytes, setNameFunctor);
        Utils::appendBytes(setNameBytes, setNameEncoder);

        Bytes setValueBytes;
        Utils::appendBytes(setValueBytes, setValueFunctor);
        Utils::appendBytes(setValueBytes, setValueEncoder);

        TxBlock setNameTx(contractAddress, owner, setNameBytes, 8080, 0, 0, 0, 0, 0, ownerPrivKey);
        TxBlock setValueTx(contractAddress, owner, setValueBytes, 8080, 0, 0, 0, 0, 0, ownerPrivKey);

        // Simulating a block so events can have separated keys (block height + tx index + log index).
        Hash randomBlockHash = Hash::random();
        contractManager->callContract(setNameTx, randomBlockHash, 0);
        contractManager->callContract(setValueTx, randomBlockHash, 1);

        nameData = contractManager->callContract(buildCallInfo(contractAddress, getNameFunctor, getNameEncoder));
        valueData = contractManager->callContract(buildCallInfo(contractAddress, getValueFunctor, getValueEncoder));

        nameDecoder = ABI::Decoder::decodeData<std::string>(nameData);
        valueDecoder = ABI::Decoder::decodeData<uint256_t>(valueData);

<<<<<<< HEAD
        REQUIRE(nameDecoder.getData<std::string>(0) == "TryThisName");
        REQUIRE(valueDecoder.getData<uint256_t>(0) == uint256_t("918258172319061203818967178162134821351"));

        Event nameEvent = eventManager->getEvents(
          0, 1, contractAddress, { Utils::sha3(Utils::stringToBytes("TryThisName")).asBytes() }
        ).at(0);

        REQUIRE(nameEvent.getName() == "nameChanged");
        REQUIRE(nameEvent.getLogIndex() == 0);
        REQUIRE(nameEvent.getTxHash() == setNameTx.hash());
        REQUIRE(nameEvent.getTxIndex() == 0);
        REQUIRE(nameEvent.getBlockIndex() == 0);
        REQUIRE(nameEvent.getAddress() == contractAddress);
        REQUIRE(nameEvent.getData() == Bytes());
        REQUIRE(nameEvent.getTopics().at(1) == Utils::sha3(Utils::stringToBytes("TryThisName"))); // at(0) = functor (non-anonymous)
        REQUIRE(!nameEvent.isAnonymous());

        Event valueEvent = eventManager->getEvents(
          0, 1, contractAddress, { Utils::padLeftBytes(Utils::uintToBytes(uint256_t("918258172319061203818967178162134821351")), 32) }
        ).at(0);

        REQUIRE(valueEvent.getName() == "valueChanged");
        REQUIRE(valueEvent.getLogIndex() == 0);
        REQUIRE(valueEvent.getTxHash() == setValueTx.hash());
        REQUIRE(valueEvent.getTxIndex() == 1);
        REQUIRE(valueEvent.getBlockIndex() == 0);
        REQUIRE(valueEvent.getAddress() == contractAddress);
        REQUIRE(valueEvent.getData() == Bytes());
        REQUIRE(valueEvent.getTopics().at(1) == Utils::padLeftBytes(Utils::uintToBytes(uint256_t("918258172319061203818967178162134821351")), 32)); // at(0) = functor (non-anonymous)
        REQUIRE(!valueEvent.isAnonymous());
=======
        REQUIRE(std::get<0>(nameDecoder) == "TryThisName");
        REQUIRE(std::get<0>(valueDecoder) == uint256_t("918258172319061203818967178162134821351"));
>>>>>>> c9c6d366
      }

      std::unique_ptr<Options> options;
      std::unique_ptr<DB> db;
      std::unique_ptr<ContractManager> contractManager;
      std::unique_ptr<EventManager> eventManager;
      initialize(options, db, contractManager, eventManager,
        testDumpPath + "/SimpleContractSetNameAndSetValue", ownerPrivKey, "TestName", 19283187581, false
      );

      REQUIRE(contractAddress == contractManager->getContracts()[0].second);

      Bytes getNameEncoder = Bytes(32, 0);
      Bytes getValueEncoder = Bytes(32, 0);

      Functor getNameFunctor = ABI::FunctorEncoder::encode<void>("getName");
      Functor getValueFunctor = ABI::FunctorEncoder::encode<void>("getValue");

      Bytes nameData = contractManager->callContract(buildCallInfo(contractAddress, getNameFunctor, getNameEncoder));
      Bytes valueData = contractManager->callContract(buildCallInfo(contractAddress, getValueFunctor, getValueEncoder));

      auto nameDecoder = ABI::Decoder::decodeData<std::string>(nameData);
      auto valueDecoder = ABI::Decoder::decodeData<uint256_t>(valueData);

<<<<<<< HEAD
      REQUIRE(nameDecoder.getData<std::string>(0) == "TryThisName");
      REQUIRE(valueDecoder.getData<uint256_t>(0) == uint256_t("918258172319061203818967178162134821351"));

      // No tx hash here but it was already tested before
      Event nameEvent = eventManager->getEvents(
        0, 1, contractAddress, { Utils::sha3(Utils::stringToBytes("TryThisName")).asBytes() }
      ).at(0);

      REQUIRE(nameEvent.getName() == "nameChanged");
      REQUIRE(nameEvent.getLogIndex() == 0);
      REQUIRE(nameEvent.getTxIndex() == 0);
      REQUIRE(nameEvent.getBlockIndex() == 0);
      REQUIRE(nameEvent.getAddress() == contractAddress);
      REQUIRE(nameEvent.getData() == Bytes());
      REQUIRE(nameEvent.getTopics().at(1) == Utils::sha3(Utils::stringToBytes("TryThisName"))); // at(0) = functor (non-anonymous)
      REQUIRE(!nameEvent.isAnonymous());

      Event valueEvent = eventManager->getEvents(
        0, 1, contractAddress, { Utils::padLeftBytes(Utils::uintToBytes(uint256_t("918258172319061203818967178162134821351")), 32) }
      ).at(0);

      REQUIRE(valueEvent.getName() == "valueChanged");
      REQUIRE(valueEvent.getLogIndex() == 0);
      REQUIRE(valueEvent.getTxIndex() == 1);
      REQUIRE(valueEvent.getBlockIndex() == 0);
      REQUIRE(valueEvent.getAddress() == contractAddress);
      REQUIRE(valueEvent.getData() == Bytes());
      REQUIRE(valueEvent.getTopics().at(1) == Utils::padLeftBytes(Utils::uintToBytes(uint256_t("918258172319061203818967178162134821351")), 32)); // at(0) = functor (non-anonymous)
      REQUIRE(!valueEvent.isAnonymous());
=======
      REQUIRE(std::get<0>(nameDecoder) == "TryThisName");
      REQUIRE(std::get<0>(valueDecoder) == uint256_t("918258172319061203818967178162134821351"));
>>>>>>> c9c6d366
    }
  }
}
<|MERGE_RESOLUTION|>--- conflicted
+++ resolved
@@ -36,20 +36,9 @@
   contractManager = std::make_unique<ContractManager>(nullptr, db, rdpos, options, eventManager);
   // Create the contract
   if (deleteDB) {
-<<<<<<< HEAD
-    ABI::Encoder::EncVar createNewSimpleContractVars;
-    createNewSimpleContractVars.push_back(name);
-    createNewSimpleContractVars.push_back(value);
-    ABI::Encoder createNewSimpleContractEncoder(createNewSimpleContractVars);
-    Bytes createNewSimpleContractData = Hex::toBytes("0x6de23252"); // createNewSimpleContractContract(string,uint256)
-    Utils::appendBytes(createNewSimpleContractData, createNewSimpleContractEncoder.getData());
-=======
-    // Create the contract.
     Bytes createNewSimpleContractEncoder = ABI::Encoder::encodeData(name, value);
     Bytes createNewSimpleContractData = Hex::toBytes("0x6de23252"); // createNewSimpleContractContract(string,uint256)
     Utils::appendBytes(createNewSimpleContractData, createNewSimpleContractEncoder);
-
->>>>>>> c9c6d366
     TxBlock createNewSimpleContractTx = TxBlock(
       ProtocolContractAddresses.at("ContractManager"),
       Secp256k1::toAddress(Secp256k1::toUPub(ownerPrivKey)),
@@ -173,9 +162,8 @@
         nameDecoder = ABI::Decoder::decodeData<std::string>(nameData);
         valueDecoder = ABI::Decoder::decodeData<uint256_t>(valueData);
 
-<<<<<<< HEAD
-        REQUIRE(nameDecoder.getData<std::string>(0) == "TryThisName");
-        REQUIRE(valueDecoder.getData<uint256_t>(0) == uint256_t("918258172319061203818967178162134821351"));
+        REQUIRE(std::get<0>(nameDecoder) == "TryThisName");
+        REQUIRE(std::get<0>(valueDecoder) == uint256_t("918258172319061203818967178162134821351"));
 
         Event nameEvent = eventManager->getEvents(
           0, 1, contractAddress, { Utils::sha3(Utils::stringToBytes("TryThisName")).asBytes() }
@@ -204,10 +192,6 @@
         REQUIRE(valueEvent.getData() == Bytes());
         REQUIRE(valueEvent.getTopics().at(1) == Utils::padLeftBytes(Utils::uintToBytes(uint256_t("918258172319061203818967178162134821351")), 32)); // at(0) = functor (non-anonymous)
         REQUIRE(!valueEvent.isAnonymous());
-=======
-        REQUIRE(std::get<0>(nameDecoder) == "TryThisName");
-        REQUIRE(std::get<0>(valueDecoder) == uint256_t("918258172319061203818967178162134821351"));
->>>>>>> c9c6d366
       }
 
       std::unique_ptr<Options> options;
@@ -232,9 +216,8 @@
       auto nameDecoder = ABI::Decoder::decodeData<std::string>(nameData);
       auto valueDecoder = ABI::Decoder::decodeData<uint256_t>(valueData);
 
-<<<<<<< HEAD
-      REQUIRE(nameDecoder.getData<std::string>(0) == "TryThisName");
-      REQUIRE(valueDecoder.getData<uint256_t>(0) == uint256_t("918258172319061203818967178162134821351"));
+      REQUIRE(std::get<0>(nameDecoder) == "TryThisName");
+      REQUIRE(std::get<0>(valueDecoder) == uint256_t("918258172319061203818967178162134821351"));
 
       // No tx hash here but it was already tested before
       Event nameEvent = eventManager->getEvents(
@@ -262,10 +245,6 @@
       REQUIRE(valueEvent.getData() == Bytes());
       REQUIRE(valueEvent.getTopics().at(1) == Utils::padLeftBytes(Utils::uintToBytes(uint256_t("918258172319061203818967178162134821351")), 32)); // at(0) = functor (non-anonymous)
       REQUIRE(!valueEvent.isAnonymous());
-=======
-      REQUIRE(std::get<0>(nameDecoder) == "TryThisName");
-      REQUIRE(std::get<0>(valueDecoder) == uint256_t("918258172319061203818967178162134821351"));
->>>>>>> c9c6d366
     }
   }
 }
