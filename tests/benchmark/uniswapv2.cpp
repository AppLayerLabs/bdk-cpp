--- conflicted
+++ resolved
@@ -59,14 +59,9 @@
       Hash swapTx = sdk.callFunction(router, &DEXV2Router02::swapExactTokensForTokens,
         uint256_t("10000"), uint256_t(0), std::vector<Address>({ tokenA, tokenB }), owner, deadline
       );
-<<<<<<< HEAD
+      REQUIRE(swapTx != Hash());
       auto txTlp = sdk.getStorage().getTx(swapTx);
       TxBlock tx = *txTlp.txBlockPtr;
-=======
-      REQUIRE(swapTx != Hash());
-      TxBlock tx = sdk.getStorage().latest()->getTxs()[0];
-
->>>>>>> 0c8a2cbd
       evmc_tx_context txContext;
 
       txContext.tx_origin = sdk.getChainOwnerAccount().address.toEvmcAddress();
