#ifndef UTILS_H
#define UTILS_H

#include <algorithm>
#include <filesystem>
#include <fstream>
#include <regex>
#include <string_view>
#include <thread>

#include <boost/lexical_cast.hpp>
#include <boost/multiprecision/cpp_dec_float.hpp>
#include <boost/multiprecision/cpp_int.hpp>

#include <ethash/keccak.h>
#include <openssl/rand.h>

#include "../libs/devcore/CommonData.h"
#include "../libs/devcore/FixedHash.h"
#include "../libs/json.hpp"

class Hash;

using json = nlohmann::ordered_json;
using uint256_t = boost::multiprecision::number<boost::multiprecision::cpp_int_backend<256, 256, boost::multiprecision::unsigned_magnitude, boost::multiprecision::cpp_int_check_type::unchecked, void>>;
using uint160_t = boost::multiprecision::number<boost::multiprecision::cpp_int_backend<160, 160, boost::multiprecision::unsigned_magnitude, boost::multiprecision::cpp_int_check_type::unchecked, void>>;

/**
 * Helper function for debugging failed operations.
 * @param cl The class where the operation failed.
 * @param func The function where the operation failed.
 * @param ec Boost Beast error code.
 * @param what String explaining what exactly failed.
 */
void fail(std::string_view cl, std::string func, boost::beast::error_code ec, const char* what);

/**
 * Namespace with string prefixes for each blockchain module, for printing log/debug messages.
 * Values are as follows:
 * - blockchain = "Blockchain::"
 * - storage = "Storage::"
 * - snowmanVM = "SnowmanVM::"
 * - block = "Block::"
 * - db = "DB::"
 * - state = "State::"
 * - grpcServer = "gRPCServer::"
 * - grpcClient = "gRPCClient::"
 * - utils = "Utils::"
 * - httpServer = "HTTPServer::"
 * - rdpos = "rdPoS::"
 * - ABI = "ABI::"
 * - P2PClient = "P2PClient::"
 * - P2PServer = "P2PServer::"
 * - P2PManager = "P2PManager::"
 */
namespace Log {
<<<<<<< HEAD
  const std::string_view subnet = "Subnet::";
  const std::string_view chain = "BlockChain::";
  const std::string_view mempool = "BlockMempool::";
  const std::string_view block = "Block::";
  const std::string_view db = "DB::";
  const std::string_view state = "State::";
  const std::string_view grpcServer = "gRPCServer::";
  const std::string_view grpcClient = "gRPCClient::";
  const std::string_view utils = "Utils::";
  const std::string_view httpServer = "HTTPServer::";
  const std::string_view blockManager = "BlockManager::";
  const std::string_view ABI = "ABI::";
  const std::string_view P2PClient = "P2PClient::";
  const std::string_view P2PServer = "P2PServer::";
  const std::string_view P2PManager = "P2PManager::";
}
=======
  const std::string blockchain = "Blockchain::";
  const std::string storage = "Storage::";
  const std::string snowmanVM = "SnowmanVM::";
  const std::string block = "Block::";
  const std::string db = "DB::";
  const std::string state = "State::";
  const std::string grpcServer = "gRPCServer::";
  const std::string grpcClient = "gRPCClient::";
  const std::string utils = "Utils::";
  const std::string httpServer = "HTTPServer::";
  const std::string rdpos = "rdPoS::";
  const std::string ABI = "ABI::";
  const std::string P2PClient = "P2PClient::";
  const std::string P2PServer = "P2PServer::";
  const std::string P2PManager = "P2PManager::";
};
>>>>>>> 67b4eb3e

/// Enum for network type.
enum Networks { Mainnet, Testnet, LocalTestnet };

/**
 * Abstraction of balance and nonce for a single account.
 * Used with %Address on %State in an unordered_map to track native accounts.
 * See `nativeAccounts` on %State for more info.
 */
struct Account { uint256_t balance = 0; uint32_t nonce = 0; };

/// Namespace for utility functions.
namespace Utils {
  /**
   * Log a string to a file called `log.txt`.
   * @param str The string to log.
   */
<<<<<<< HEAD
  void logToFile(std::string_view str);
=======
  void logToFile(const std::string_view& str);
>>>>>>> 67b4eb3e

  /**
   * Log a string to a file called `debug.txt`.
   * @param pfx The module prefix where this is being called (see %Log).
   * @param func The function where this is being called.
   * @param data The contents to be stored.
   */
  void logToDebug(std::string_view pfx, std::string_view func, std::string_view data);

  /**
   * Hash a given input using SHA3.
   * @param input The string to hash.
   * @return The SHA3-hashed string.
   */
  Hash sha3(const std::string_view& input);

  /**
   * Convert a 256-bit unsigned integer to a bytes string.
   * Use `bytesToHex()` to properly print it.
   * @param i The integer to convert.
   * @return The converted 256-bit integer as a bytes string.
   */
  std::string uint256ToBytes(const uint256_t& integer);

  /**
   * Convert a 160-bit unsigned integer to a bytes string.
   * Use `bytesToHex()` to properly print it.
   * @param i The integer to convert.
   * @return The converted 160-bit integer as a bytes string.
   */
  std::string uint160ToBytes(const uint160_t& integer);

  /**
   * Convert a 64-bit unsigned integer to a bytes string.
   * Use `bytesToHex()` to properly print it.
   * @param i The integer to convert.
   * @return The converted 64-bit integer as a bytes string.
   */
  std::string uint64ToBytes(const uint64_t& integer);

  /**
   * Convert a 32-bit unsigned integer to a bytes string.
   * Use `bytesToHex()` to properly print it.
   * @param i The integer to convert.
   * @return The converted 32-bit integer as a bytes string.
   */
  std::string uint32ToBytes(const uint32_t& i);

  /**
   * Convert a 16-bit unsigned integer to a bytes string.
   * Use `bytesToHex()` to properly print it.
   * @param i The integer to convert.
   * @return The converted 16-bit integer as a bytes string.
   */
  std::string uint16ToBytes(const uint16_t& i);

  /**
   * Convert a 8-bit unsigned integer to a bytes string.
   * Use `bytesToHex()` to properly print it.
   * @param i The integer to convert.
   * @return The converted 8-bit integer as a bytes string.
   */
  std::string uint8ToBytes(const uint8_t& i);

  /**
   * Generate a random bytes string of a given size.
   * @param size The size of the string.
   * @return The generated bytes string.
   */
  std::string randBytes(const int& size);

  /**
   * Check if a string is in hex format.
   * @deprecated
   * Please use Hex when working with strings of behaviour type Hex
   *
   * @param input The string to check.
   * @param strict (optional) If `true`, requires the "0x" prefix. Defaults to `false`.
   * @return `true` if the string is a hex string, `false` otherwise.
   */
  bool isHex(std::string_view input, bool strict = false);

  /**
   * Convert an UTF-8 string to a hex string.
   * @deprecated
   * Please use Hex::fromUTF8 and avoid using pure strings
   * @param input The UTF-8 string to convert.
   * @return The converted hex string.
   */
  std::string utf8ToHex(const std::string_view& input);

  /**
   * Convert a bytes string to a hex string.
   * @deprecated
   * Please use Hex when working with strings of behaviour type Hex
   *
   * @param b The bytes string to convert
   * @return The converted hex string.
   */
  std::string bytesToHex(const std::string_view& b);

  /**
   * Convert a bytes string to a 256-bit unsigned integer.
   * @param b The bytes string to convert.
   * @return The converted 256-bit integer.
   */
  uint256_t bytesToUint256(const std::string_view& b);

  /**
   * Convert a bytes string to a 128-bit unsigned integer.
   * @param b The bytes string to convert.
   * @return The converted 128-bit integer.
   */
  uint160_t bytesToUint160(const std::string_view& b);

  /**
   * Convert a bytes string to a 64-bit unsigned integer.
   * @param b The bytes string to convert.
   * @return The converted 64-bit integer.
   */
  uint64_t bytesToUint64(const std::string_view& b);

  /**
   * Convert a bytes string to a 32-bit unsigned integer.
   * @param b The bytes string to convert.
   * @return The converted 32-bit integer.
   */
  uint32_t bytesToUint32(const std::string_view& b);

  /**
   * Convert a bytes string to a 16-bit unsigned integer.
   * @param b The bytes string to convert.
   * @return The converted 16-bit integer.
   */
  uint16_t bytesToUint16(const std::string_view& b);

  /**
   * Convert a bytes string to a 8-bit unsigned integer.
   * @param b The bytes string to convert.
   * @return The converted 8-bit integer.
   */
  uint8_t bytesToUint8(const std::string_view& b);

  /**
   * Convert a given hex char to its integer representation.
   * @param c The hex char to convert
   * @return The hex char as an integer.
   */
  int hexCharToInt(char c);

  /**
   * Remove the "0x" prefix from a hex string and make it all lowercase.
   * Same as `stripHexPrefix()` + `toLower()`.
   * @deprecated
   * Please use Hex when working with strings of behaviour type Hex
   * @warning
   * This function has an unsafe string manipulation!
   *
   * @param str The hex string to patch.
   */
  std::string patchHex(const std::string& str);

  /**
   * Convert any given unsigned integer to a hex string.
   * Does not handle paddings or the "0x" prefix.
   * @param i The integer to convert.
   * @return The converted integer as a hex string.
   */
  template <typename T> std::string uintToHex(const T& i) {
    std::stringstream ss;
    std::string ret;
    ss << std::hex << i;
    ret = ss.str();
    for (auto &c : ret) if (std::isupper(c)) c = std::tolower(c);
    return ret;
  }

  /**
   * Remove the "0x" prefix from a hex string.
   * @deprecated
   * This function is unsafe due to modifying the string by reference of an Hex
   * @param str The hex string to remove the "0x" from.
   */
  void stripHexPrefix(std::string& str);

  /**
   * Convert a given hex string to a 256-bit unsigned integer.
   * @deprecated
   * Please use Hex::getUint
   * @param hex The hex string to convert.
   * @return The converted unsigned 256-bit integer.
   */
  uint256_t hexToUint(std::string& hex);

  /**
   * Convert a hex string to a bytes string.
   * @deprecated
   * Please use Hex::bytes
   *
   * @param hex The hex string to convert.
   * @return The converted bytes string.
   */
  std::string hexToBytes(std::string_view hex);

  /**
   * Add padding to the left of a string.
   * @param str The string to pad.
   * @param charAmount The total amount of characters the resulting string should have.
   *                   If this is less than the string's original size,
   *                   the string will remain untouched.
   *                   e.g. `padLeft("aaa", 5)` = **"00aaa"**, `padLeft("aaa", 2)` = **"aaa"**
   * @param sign (optional) The character to use as padding. Defaults to '0'.
   * @return The padded string.
   */
  std::string padLeft(std::string str, unsigned int charAmount, char sign = '0');

  /**
   * Add padding to the right of a string.
   * @param str The string to pad.
   * @param charAmount The total amount of characters the resulting string should have.
   *                   If this is less than the string's original size,
   *                   the string will remain untouched.
   *                   e.g. `padRight("aaa", 5)` = **"aaa00"**, `padRight("aaa", 2)` = **"aaa"**
   * @param sign (optional) The character to use as padding. Defaults to '0'.
   * @return The padded string.
   */
  std::string padRight(std::string str, unsigned int charAmount, char sign = '0');

  /**
   * Convert a big-endian byte-stream represented on a templated collection to a templated integer value.
   * `_In` will typically be either std::string or bytes.
   * `T` will typically by unsigned, u160, u256 or bigint.
   * @param bytes The byte stream to convert.
   * @return The converted integer type.
   */
  template <class T, class In> T fromBigEndian(const In& bytes) {
    T ret = (T)0;
    for (auto i: bytes) {
      ret = (T)((ret << 8) | (byte)(typename std::make_unsigned<decltype(i)>::type)i);
    }
    return ret;
  }

  /**
   * Convert a string to all-lowercase.
   * @param str The string to convert.
   */
  void toLower(std::string& str);

  /**
   * Convert a string to all-uppercase.
   * @param str The string to convert.
   */
  void toUpper(std::string& str);

  /**
   * Convert a string to checksum format, as per [EIP-55](https://eips.ethereum.org/EIPS/eip-55).
   * @param str The string to convert.
   */
  void toChksum(std::string& str);

  /**
   * Check if string is checksummed, as per [EIP-55](https://eips.ethereum.org/EIPS/eip-55).
   * Uses `toChksum()` internally. Does not alter the original string.
   * @param str The string to check.
   * @return `true` if the string is checksummed, `false` otherwise.
   */
  bool isChksum(const std::string& str);

  /**
   * Check if a given address string is valid. If the address has both upper *and* lowercase letters, will also check the checksum.
   * @param add The address to be checked.
   * @param fromRPC If `true`, considers the address is a string.
   *                If `false`, considers the address is in raw bytes format.
   * @return `true` if the address is valid, `false` otherwise.
   */
  bool isAddress(const std::string& add, bool fromRPC);

  /**
   * Load HTTP port settings from a config file. Creates the file if it doesn't exist.
   * @note Organize every "ruleset read-only" as an "Settings" defined class to avoid variable redefinition
   * @return A JSON object with the settings.
   */
  json readConfigFile();
};

#endif  // UTILS_H<|MERGE_RESOLUTION|>--- conflicted
+++ resolved
@@ -54,24 +54,6 @@
  * - P2PManager = "P2PManager::"
  */
 namespace Log {
-<<<<<<< HEAD
-  const std::string_view subnet = "Subnet::";
-  const std::string_view chain = "BlockChain::";
-  const std::string_view mempool = "BlockMempool::";
-  const std::string_view block = "Block::";
-  const std::string_view db = "DB::";
-  const std::string_view state = "State::";
-  const std::string_view grpcServer = "gRPCServer::";
-  const std::string_view grpcClient = "gRPCClient::";
-  const std::string_view utils = "Utils::";
-  const std::string_view httpServer = "HTTPServer::";
-  const std::string_view blockManager = "BlockManager::";
-  const std::string_view ABI = "ABI::";
-  const std::string_view P2PClient = "P2PClient::";
-  const std::string_view P2PServer = "P2PServer::";
-  const std::string_view P2PManager = "P2PManager::";
-}
-=======
   const std::string blockchain = "Blockchain::";
   const std::string storage = "Storage::";
   const std::string snowmanVM = "SnowmanVM::";
@@ -87,8 +69,7 @@
   const std::string P2PClient = "P2PClient::";
   const std::string P2PServer = "P2PServer::";
   const std::string P2PManager = "P2PManager::";
-};
->>>>>>> 67b4eb3e
+}
 
 /// Enum for network type.
 enum Networks { Mainnet, Testnet, LocalTestnet };
@@ -106,11 +87,7 @@
    * Log a string to a file called `log.txt`.
    * @param str The string to log.
    */
-<<<<<<< HEAD
   void logToFile(std::string_view str);
-=======
-  void logToFile(const std::string_view& str);
->>>>>>> 67b4eb3e
 
   /**
    * Log a string to a file called `debug.txt`.
@@ -316,6 +293,16 @@
   std::string hexToBytes(std::string_view hex);
 
   /**
+   * Check if an ECDSA signature is valid.
+   * @deprecated Moved to ecdsa
+   * @param r The first half of the ECDSA signature.
+   * @param s The second half of the ECDSA signature.
+   * @param v The recovery ID.
+   * @return `true` if the signature is valid, `false` otherwise.
+   */
+  bool verifySig(const uint256_t& r, const uint256_t& s, const uint8_t& v);
+
+  /**
    * Add padding to the left of a string.
    * @param str The string to pad.
    * @param charAmount The total amount of characters the resulting string should have.
