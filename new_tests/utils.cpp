--- conflicted
+++ resolved
@@ -188,21 +188,12 @@
       REQUIRE_THAT(outputStr, Equals(expectedOutputStr));
     }
 
-<<<<<<< HEAD
     SECTION("Address::toChksum Test") {
       Address inputAddress(std::string("0xfb6916095ca1df60bb79ce92ce3ea74c37c5d359"), false);
       std::string inputChecksum = inputAddress.toChksum();
       Address outputAddress(inputChecksum, false);
       Address expectedOutputAddress(std::string("0xfB6916095ca1df60bB79Ce92cE3Ea74c37c5d359"), false);
       REQUIRE_THAT(outputAddress.get(), Equals(expectedOutputAddress.get()));
-=======
-    SECTION("toChksum Test") {
-      std::string inputAddress = "0xfb6916095ca1df60bb79ce92ce3ea74c37c5d359";
-      std::string outputAddress = inputAddress;
-      Utils::toChksum(outputAddress);
-      std::string expectedOutputAddress = "0xfB6916095ca1df60bB79Ce92cE3Ea74c37c5d359";
-      REQUIRE_THAT(outputAddress, Equals(expectedOutputAddress));
->>>>>>> f2e1665c
     }
 
     SECTION("isChksum Test") {
@@ -213,17 +204,10 @@
     SECTION("isAddress Test") {
       std::string inputHexAddress = "0xfb6916095ca1df60bb79ce92ce3ea74c37c5d359";
       std::string inputBytesAddress = "\xfb\x69\x16\x09\x5c\xa1\xdf\x60\xbb\x79\xce\x92\xce\x3e\xa7\x4c\x37\xc5\xd3\x59";
-<<<<<<< HEAD
       REQUIRE(Address::isValid(inputHexAddress, false));
       REQUIRE(Address::isValid(inputBytesAddress, true));
       REQUIRE(!Address::isValid(inputHexAddress, true));
       REQUIRE(!Address::isValid(inputBytesAddress, false));
-=======
-      REQUIRE(Utils::isAddress(inputHexAddress, true));
-      REQUIRE(Utils::isAddress(inputBytesAddress, false));
-      REQUIRE(!Utils::isAddress(inputHexAddress, false));
-      REQUIRE(!Utils::isAddress(inputBytesAddress, true));
->>>>>>> f2e1665c
     }
   }
-}+}
