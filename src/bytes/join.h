--- conflicted
+++ resolved
@@ -8,7 +8,6 @@
 #include "utils/dynamicexception.h"
 
 namespace bytes {
-<<<<<<< HEAD
   namespace detail {
     std::size_t joinedSize(const SizedInitializer auto& arg) {
       return arg.size();
@@ -38,55 +37,14 @@
   } // namespace detail
 
   template<typename... Ts> SizedInitializer auto join(Ts&&... args) {
-    return makeInitializer(detail::joinedSize(args...), [args_ = std::tuple<Ts...>(std::forward<Ts>(args)...)]
-    (Byte *dest) {
-      std::apply(detail::joinImpl<Ts...>, std::tuple_cat(std::make_tuple(dest), args_));
-    });
+    const size_t size = detail::joinedSize(args...);
+
+    auto func = [args_ = std::tuple<Ts...>(std::forward<Ts>(args)...)] (Byte *dest) {
+      std::apply(detail::joinImpl<Ts...>, std::tuple_cat(std::make_tuple(dest), std::tuple<const Ts&...>(args_)));
+    };
+
+    return makeInitializer(size, std::move(func));
   }
-=======
-
-namespace detail {
-
-std::size_t joinedSize(const SizedInitializer auto& arg) {
-  return arg.size();
-}
-
-std::size_t joinedSize(const DataRange auto& arg) {
-  return std::ranges::size(arg);
-}
-
-std::size_t joinedSize(const auto& arg, const auto&... args) {
-  return joinedSize(arg) + joinedSize(args...);
-}
-
-Byte *joinImpl(Byte *dest, const SizedInitializer auto& init) {
-  init.to(dest);
-  return dest + init.size();
-}
-
-Byte *joinImpl(Byte *dest, const DataRange auto& range) {
-  std::memcpy(dest, std::ranges::data(range), std::ranges::size(range));
-  return dest + std::ranges::size(range);
-}
-
-Byte *joinImpl(Byte *dest, const auto& arg, const auto&... args) {
-  return joinImpl(joinImpl(dest, arg), args...);
-}
-
-} // namespace detail
-
-template<typename... Ts>
-SizedInitializer auto join(Ts&&... args) {
-  const size_t size = detail::joinedSize(args...);
-
-  auto func = [args_ = std::tuple<Ts...>(std::forward<Ts>(args)...)] (Byte *dest) {
-    std::apply(detail::joinImpl<Ts...>, std::tuple_cat(std::make_tuple(dest), std::tuple<const Ts&...>(args_)));
-  };
-
-  return makeInitializer(size, std::move(func));
-}
-
->>>>>>> fb638484
 } // namespace bytes
 
 #endif // BYTES_JOIN_H