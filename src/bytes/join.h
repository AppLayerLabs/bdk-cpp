/*
Copyright (c) [2023-2024] [AppLayer Developers]

This software is distributed under the MIT License.
See the LICENSE.txt file in the project root for more information.
*/

#ifndef BYTES_JOIN_H
#define BYTES_JOIN_H

#include "initializer.h" // view.h -> range.h

namespace bytes {
<<<<<<< HEAD

namespace detail {

std::size_t joinedSize(const SizedInitializer auto& arg) {
  return arg.size();
}

std::size_t joinedSize(const DataRange auto& arg) {
  return std::ranges::size(arg);
}

std::size_t joinedSize(const auto& arg, const auto&... args) {
  return joinedSize(arg) + joinedSize(args...);
}

Byte* joinImpl(Byte *dest, const SizedInitializer auto& init) {
  init.to(dest);
  return dest + init.size();
}

Byte* joinImpl(Byte *dest, const DataRange auto& range) {
  std::memcpy(dest, std::ranges::data(range), std::ranges::size(range));
  return dest + std::ranges::size(range);
}

Byte* joinImpl(Byte *dest, const auto& arg, const auto&... args) {
  return joinImpl(joinImpl(dest, arg), args...);
}

} // namespace detail

template<typename... Ts>
SizedInitializer auto join(Ts&&... args) {
  const size_t size = detail::joinedSize(args...);

  auto func = [args_ = std::tuple<Ts...>(std::forward<Ts>(args)...)] (Byte *dest) {
    std::apply(detail::joinImpl<Ts...>, std::tuple_cat(std::make_tuple(dest), std::tuple<const Ts&...>(args_)));
  };

  return makeInitializer(size, std::move(func));
}

=======
  namespace detail {
    std::size_t joinedSize(const SizedInitializer auto& arg) {
      return arg.size();
    }

    std::size_t joinedSize(const DataRange auto& arg) {
      return std::ranges::size(arg);
    }

    std::size_t joinedSize(const auto& arg, const auto&... args) {
      return joinedSize(arg) + joinedSize(args...);
    }

    Byte* joinImpl(Byte *dest, const SizedInitializer auto& init) {
      init.to(dest);
      return dest + init.size();
    }

    Byte* joinImpl(Byte *dest, const DataRange auto& range) {
      std::memcpy(dest, std::ranges::data(range), std::ranges::size(range));
      return dest + std::ranges::size(range);
    }

    Byte* joinImpl(Byte *dest, const auto& arg, const auto&... args) {
      return joinImpl(joinImpl(dest, arg), args...);
    }
  } // namespace detail

  /**
   * Join several raw byte strings into one.
   * @tparam Ts The raw byte strings' type.
   * @param args One or more raw byte strings.
   * @return A fixed-size initializer with the result of the concatenation.
   */
  template<typename... Ts> SizedInitializer auto join(Ts&&... args) {
    const size_t size = detail::joinedSize(args...);

    auto func = [args_ = std::tuple<Ts...>(std::forward<Ts>(args)...)] (Byte *dest) {
      std::apply(detail::joinImpl<Ts...>, std::tuple_cat(std::make_tuple(dest), std::tuple<const Ts&...>(args_)));
    };

    return makeInitializer(size, std::move(func));
  }
>>>>>>> 030c9e86
} // namespace bytes

#endif // BYTES_JOIN_H<|MERGE_RESOLUTION|>--- conflicted
+++ resolved
@@ -11,7 +11,6 @@
 #include "initializer.h" // view.h -> range.h
 
 namespace bytes {
-<<<<<<< HEAD
 
 namespace detail {
 
@@ -43,46 +42,6 @@
 
 } // namespace detail
 
-template<typename... Ts>
-SizedInitializer auto join(Ts&&... args) {
-  const size_t size = detail::joinedSize(args...);
-
-  auto func = [args_ = std::tuple<Ts...>(std::forward<Ts>(args)...)] (Byte *dest) {
-    std::apply(detail::joinImpl<Ts...>, std::tuple_cat(std::make_tuple(dest), std::tuple<const Ts&...>(args_)));
-  };
-
-  return makeInitializer(size, std::move(func));
-}
-
-=======
-  namespace detail {
-    std::size_t joinedSize(const SizedInitializer auto& arg) {
-      return arg.size();
-    }
-
-    std::size_t joinedSize(const DataRange auto& arg) {
-      return std::ranges::size(arg);
-    }
-
-    std::size_t joinedSize(const auto& arg, const auto&... args) {
-      return joinedSize(arg) + joinedSize(args...);
-    }
-
-    Byte* joinImpl(Byte *dest, const SizedInitializer auto& init) {
-      init.to(dest);
-      return dest + init.size();
-    }
-
-    Byte* joinImpl(Byte *dest, const DataRange auto& range) {
-      std::memcpy(dest, std::ranges::data(range), std::ranges::size(range));
-      return dest + std::ranges::size(range);
-    }
-
-    Byte* joinImpl(Byte *dest, const auto& arg, const auto&... args) {
-      return joinImpl(joinImpl(dest, arg), args...);
-    }
-  } // namespace detail
-
   /**
    * Join several raw byte strings into one.
    * @tparam Ts The raw byte strings' type.
@@ -92,13 +51,13 @@
   template<typename... Ts> SizedInitializer auto join(Ts&&... args) {
     const size_t size = detail::joinedSize(args...);
 
-    auto func = [args_ = std::tuple<Ts...>(std::forward<Ts>(args)...)] (Byte *dest) {
-      std::apply(detail::joinImpl<Ts...>, std::tuple_cat(std::make_tuple(dest), std::tuple<const Ts&...>(args_)));
-    };
+  auto func = [args_ = std::tuple<Ts...>(std::forward<Ts>(args)...)] (Byte *dest) {
+    std::apply(detail::joinImpl<Ts...>, std::tuple_cat(std::make_tuple(dest), std::tuple<const Ts&...>(args_)));
+  };
 
-    return makeInitializer(size, std::move(func));
-  }
->>>>>>> 030c9e86
+  return makeInitializer(size, std::move(func));
+}
+
 } // namespace bytes
 
 #endif // BYTES_JOIN_H