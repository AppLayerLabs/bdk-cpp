#ifndef JSONRPC_DECODING_H
#define JSONRPC_DECODING_H

#include <regex>

#include "../../../utils/utils.h"
#include "../../../utils/strings.h"
#include "../../../utils/tx.h"

#include "methods.h"

// Forward declarations.
class Storage;

namespace JsonRPC {
  /**
   * Namespace for decoding JSON-RPC data.
   * All functions require a JSON object that is the request itself to be operated on.
   */
  namespace Decoding {
    /**
     * Helper function to check if a given JSON-RPC request is valid.
     * Does NOT check if the method called is valid, only if the request follows JSON-RPC 2.0 spec.
     * @param request The request object.
     * @return `true` if request is valid, `false` otherwise.
     */
    bool checkJsonRPCSpec(const json& request);

    /**
     * Helper function to get the method of the JSON-RPC request.
     * @param request The request object.
     * @return The method inside the request, or `invalid` if the method is not found.
     */
    Methods getMethod(const json& request);

    /**
     * Check if `web3_clientVersion` is valid.
     * @param request The request object.
     */
    void web3_clientVersion(const json& request);

    /**
     * Get the string (in bytes) to hash.
     * @param request The request object.
     * @return The bytes to be hashed
     */
    Bytes web3_sha3(const json& request);

    /**
    * Check if `net_version` is valid.
    * @param request The request object.
    */
    void net_version(const json& request);

    /**
    * Check if `net_listening` is valid.
     * @param request The request object.
    */
    void net_listening(const json& request);

    /**
    * Check if `net_peerCount` is valid.
    * @param request The request object.
    */
    void net_peerCount(const json& request);

    /**
    * Check if `eth_protocolVersion` is valid.
    * @param request The request object.
    */
    void eth_protocolVersion(const json& request);

    /**
     * Get the block hash of a `eth_getBlockByHash` request.
     * @param request The request object.
     * @return A pair of block hash and bool (include transactions).
     */
    std::pair<Hash,bool> eth_getBlockByHash(const json& request);

    /**
     * Get the block height of a `eth_getBlockByNumber` request.
     * @param request The request object.
     * @param storage Pointer to the blockchain's storage (in case of "latest" or "pending" block).
     * @return A pair of block height and bool (include transactions).
     */
    std::pair<uint64_t,bool> eth_getBlockByNumber(
      const json& request, const std::unique_ptr<Storage>& storage
    );

    /**
     * Get the block hash of a `eth_getBlockTransactionCountByHash` request.
     * @param request The request object.
     * @return The block hash.
     */
     Hash eth_getBlockTransactionCountByHash(const json& request);

    /**
     * Get the block number of a `eth_getBlockTransactionCountByNumber` request.
     * @param request The request object.
     * @param storage Pointer to the blockchain's storage (in case of "latest" or "pending" block).
     * @return The block number.
     */
    uint64_t eth_getBlockTransactionCountByNumber(
      const json& request, const std::unique_ptr<Storage>& storage
    );

    /**
     * Check if `eth_chainId` is valid.
     * @param request The request object.
     */
    void eth_chainId(const json& request);

    /**
     * Check if `eth_syncing` is valid.
     * @param request The request object.
     */
    void eth_syncing(const json& request);

    /**
     * Check if `eth_coinbase` is valid.
     * @param request The request object.
     */
    void eth_coinbase(const json& request);

    /**
     * Check if eth_blockNumber is valid.
     * @param request The request object.
     */
    void eth_blockNumber(const json& request);

    /**
     * Check and parse a given `eth_call` request.
     * @param request The request object.
     * @param storage Pointer to the blockchain's storage.
     * @return A tuple with the call response data (from, to, gas, gasPrice, value, functor, data).
     */
<<<<<<< HEAD
    ethCallInfoAllocated eth_call(const json& request, const std::unique_ptr<Storage> &storage);
=======
    ethCallInfo eth_call(const json& request, const std::unique_ptr<Storage>& storage);
>>>>>>> 08c59a93

    /**
     * Check and parse a given `eth_estimateGas` request.
     * @param request The request object.
<<<<<<< HEAD
     * @return A tuple with the call response data (from, to, gas, gasPrice, value, functor, data).
     */
    ethCallInfoAllocated eth_estimateGas(const json& request, const std::unique_ptr<Storage> &storage);
=======
     * @param storage Reference pointer to the blockchain's storage.
     * @return A tuple with the call response data (from, to, gas, gasPrice, value, data).
     */
    ethCallInfo eth_estimateGas(const json& request, const std::unique_ptr<Storage>& storage);
>>>>>>> 08c59a93

    /**
     * Check if `eth_gasPrice` is valid
     * @param request The request object.
     */
    void eth_gasPrice(const json& request);

    /**
     * Parse an `eth_getBalance` address and check if it is valid.
     * @param request The request object.
     * @param storage Pointer to the blockchain's storage.
     * @return The requested address.
     */
    Address eth_getBalance(const json& request, const std::unique_ptr<Storage>& storage);

    /**
     * Parse an `eth_getTransactionCount` address and check if it is valid.
     * @param request The request object.
     * @param storage Pointer to the blockchain's storage.
     * @return The requested address.
     */
    Address eth_getTransactionCount(const json& request, const std::unique_ptr<Storage>& storage);

    /**
     * Parse an `eth_getCode` address and check if it is valid.
     * @param request The request object.
     * @param storage Pointer to the blockchain's storage.
     * @return The requested address.
     */
    Address eth_getCode(const json& request, const std::unique_ptr<Storage>& storage);

    /**
     * Parse a `eth_sendRawTransaction` tx and check if it is valid.
     * @param request The request object.
     * @param requiredChainId The chain ID that the transaction will be sent to.
     * @return The built transaction object.
     */
    TxBlock eth_sendRawTransaction(const json& request, const uint64_t& requiredChainId);

    /**
     * Parse a `eth_getTransactionByHash` transaction hash and check if it is valid.
     * @param request The request object.
     * @return The built transaction hash object.
     */
    Hash eth_getTransactionByHash(const json& request);

    /**
     * Parse a `eth_getTransactionByBlockHashAndIndex` request and check if it is valid.
     * @param request The request object.
     * @return A pair of block hash and index.
     */
    std::pair<Hash,uint64_t> eth_getTransactionByBlockHashAndIndex(const json& request);

    /**
     * Parse a `eth_getTransactionByBlockNumberAndIndex` request and check if it is valid.
     * @param request The request object.
     * @param storage Reference pointer to the blockchain's storage.
     * @return A pair of block height and index.
     */
    std::pair<uint64_t,uint64_t> eth_getTransactionByBlockNumberAndIndex(
      const json& request, const std::unique_ptr<Storage>& storage
    );

    /**
     * Parse a `eth_getTransactionReceipt` request and check if it is valid.
     * @param request The request object.
     * @return The build transaction hash object.
     */
    Hash eth_getTransactionReceipt(const json& request);
  }
}

#endif /// JSONRPC_DECODING_H<|MERGE_RESOLUTION|>--- conflicted
+++ resolved
@@ -134,25 +134,15 @@
      * @param storage Pointer to the blockchain's storage.
      * @return A tuple with the call response data (from, to, gas, gasPrice, value, functor, data).
      */
-<<<<<<< HEAD
-    ethCallInfoAllocated eth_call(const json& request, const std::unique_ptr<Storage> &storage);
-=======
-    ethCallInfo eth_call(const json& request, const std::unique_ptr<Storage>& storage);
->>>>>>> 08c59a93
+    ethCallInfoAllocated eth_call(const json& request, const std::unique_ptr<Storage>& storage);
 
     /**
      * Check and parse a given `eth_estimateGas` request.
      * @param request The request object.
-<<<<<<< HEAD
+     * @param storage Reference pointer to the blockchain's storage.
      * @return A tuple with the call response data (from, to, gas, gasPrice, value, functor, data).
      */
-    ethCallInfoAllocated eth_estimateGas(const json& request, const std::unique_ptr<Storage> &storage);
-=======
-     * @param storage Reference pointer to the blockchain's storage.
-     * @return A tuple with the call response data (from, to, gas, gasPrice, value, data).
-     */
-    ethCallInfo eth_estimateGas(const json& request, const std::unique_ptr<Storage>& storage);
->>>>>>> 08c59a93
+    ethCallInfoAllocated eth_estimateGas(const json& request, const std::unique_ptr<Storage>& storage);
 
     /**
      * Check if `eth_gasPrice` is valid
