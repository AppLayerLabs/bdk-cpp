/*
Copyright (c) [2023-2024] [AppLayer Developers]

This software is distributed under the MIT License.
See the LICENSE.txt file in the project root for more information.
*/

#include "parser.h"

static inline const std::regex hashFormat{"^0x[0-9a-f]{64}$"};
static inline const std::regex addressFormat{"^0x[0-9,a-f,A-F]{40}$"};
static inline const std::regex numberFormat{"^0x([1-9A-Fa-f]+[0-9A-Fa-f]*|0)$"};

namespace jsonrpc {
  Hash Parser<Hash>::operator()(const json& data) const {
    if (!data.is_string()) throw Error::invalidType("string", data.type_name());
    std::string rawData = data.get<std::string>();
    if (!std::regex_match(rawData, hashFormat)) throw Error::invalidFormat(rawData);
    return Hash(Hex::toBytes(rawData));
  }

  Address Parser<Address>::operator()(const json& data) const {
    if (!data.is_string()) throw Error::invalidType("string", data.type_name());
    std::string rawData = data.get<std::string>();
    if (!std::regex_match(rawData, addressFormat)) throw Error::invalidFormat(rawData);
    return Address(Hex::toBytes(rawData));
  }

  Bytes Parser<Bytes>::operator()(const json& data) const {
    if (!data.is_string()) throw Error::invalidType("string", data.type_name());
    std::string rawData = data.get<std::string>();
    if (!Hex::isValid(rawData, true)) throw Error::invalidFormat(rawData);
    return Hex::toBytes(rawData);
  }

  bool Parser<bool>::operator()(const json& data) const {
    if (!data.is_boolean()) throw Error::invalidType("boolean", data.type_name());
    return data.get<bool>();
  }

  float Parser<float>::operator()(const json& data) const {
    if (!data.is_number()) throw Error::invalidType("number", data.type_name());
    return data.get<float>();
  }

  uint64_t Parser<uint64_t>::operator()(const json& data) const {
    if (data.is_number_unsigned()) return data.get<uint64_t>();
    if (!data.is_string()) throw Error::invalidType("string", data.type_name());
    auto value = data.get<std::string>();
    if (!std::regex_match(value, numberFormat)) throw Error::invalidFormat(value);
    return uint64_t(Hex(value).getUint());
  }

<<<<<<< HEAD
  std::string Parser<std::string>::operator()(const json& data) const {
    if (!data.is_string()) throw Error::invalidType("string", data.type_name());
    return data.get<std::string>();
  }
=======
  uint256_t Parser<uint256_t>::operator()(const json& data) const {
    if (data.is_number_unsigned())
      return uint256_t(data.get<std::string>());

    if (!data.is_string())
      throw Error::invalidType("string", data.type_name());

    auto value = data.get<std::string>();

    if (!std::regex_match(value, numberFormat))
      throw Error::invalidFormat(value);

    return Hex(value).getUint();
  }
  
>>>>>>> ab4b329b
} // namespace jsonrpc
<|MERGE_RESOLUTION|>--- conflicted
+++ resolved
@@ -51,12 +51,6 @@
     return uint64_t(Hex(value).getUint());
   }
 
-<<<<<<< HEAD
-  std::string Parser<std::string>::operator()(const json& data) const {
-    if (!data.is_string()) throw Error::invalidType("string", data.type_name());
-    return data.get<std::string>();
-  }
-=======
   uint256_t Parser<uint256_t>::operator()(const json& data) const {
     if (data.is_number_unsigned())
       return uint256_t(data.get<std::string>());
@@ -72,5 +66,9 @@
     return Hex(value).getUint();
   }
   
->>>>>>> ab4b329b
+
+  std::string Parser<std::string>::operator()(const json& data) const {
+    if (!data.is_string()) throw Error::invalidType("string", data.type_name());
+    return data.get<std::string>();
+  }
 } // namespace jsonrpc
