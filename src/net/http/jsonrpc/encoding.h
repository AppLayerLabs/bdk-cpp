--- conflicted
+++ resolved
@@ -65,7 +65,6 @@
      * @param options Pointer to the options singleton.
      * @return The encoded JSON response.
      */
-    // TODO: Waiting for options
     json eth_protocolVersion(const std::unique_ptr<Options>& options);
 
     /**
@@ -142,7 +141,7 @@
      * @param state Pointer to the blockchain's state.
      * @return The encoded JSON response.
      */
-    json eth_call(const ethCallInfoAllocated& callInfo, const std::unique_ptr<State>& state);
+    json eth_call(const ethCallInfo& callInfo, const std::unique_ptr<State>& state);
 
     /**,
      * Encode a `eth_estimateGas` response.
@@ -150,12 +149,8 @@
      * @param state Pointer to the blockchain's state.
      * @return The encoded JSON response.
      */
-<<<<<<< HEAD
+    // TODO: We don't really estimate gas because we don't have a Gas structure, it is fixed to 21000
     json eth_estimateGas(const ethCallInfoAllocated& callInfo, const std::unique_ptr<State>& state);
-=======
-    // TODO: We don't really estimate gas because we don't have a Gas structure, it is fixed to 21000
-    json eth_estimateGas(const ethCallInfo& callInfo, const std::unique_ptr<State>& state);
->>>>>>> 08c59a93
 
     /**
      * Encode a `eth_gasPrice` response.
