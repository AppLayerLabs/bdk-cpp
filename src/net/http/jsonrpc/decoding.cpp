--- conflicted
+++ resolved
@@ -485,13 +485,8 @@
         }
         auto topicsArray = logsObject.at("topics").get<std::vector<std::string>>();
         for (const auto& topic : topicsArray) {
-<<<<<<< HEAD
           if (!std::regex_match(topic, hashFilter)) throw DynamicException("Invalid topic hex");
-          topics.emplace_back(Hash(Hex::toBytes(topic)));
-=======
-          if (!std::regex_match(topic, hashFilter)) throw std::runtime_error("Invalid topic hex");
           topics.emplace_back(Hex::toBytes(topic));
->>>>>>> 0848444e
         }
       }
 
