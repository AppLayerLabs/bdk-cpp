/*
Copyright (c) [2023-2024] [AppLayer Developers]

This software is distributed under the MIT License.
See the LICENSE.txt file in the project root for more information.
*/

#include "encoding.h"

#include "../../utils/uintconv.h"

namespace P2P {

  // ------------------------------------------------------------------------------------------------------------------
  // Serialization/deserialization helpers.
  // These are shared between messages of various types that share the same encoding and decoding patterns.
  // ------------------------------------------------------------------------------------------------------------------

  boost::unordered_flat_map<NodeID, NodeType, SafeHash> nodesFromMessage(bytes::View data) {
    boost::unordered_flat_map<NodeID, NodeType, SafeHash> nodes;
    size_t index = 0;
    while (index < data.size()) {
      boost::asio::ip::address address;
<<<<<<< HEAD
      if (data.size() < 8) { throw DynamicException("Invalid data size."); }
      auto nodeType = NodeType(UintConv::bytesToUint8(data.subspan(index, 1)));
      index += 1;
      uint8_t ipVersion = UintConv::bytesToUint8(data.subspan(index, 1));
      index += 1; // Move index to IP address
=======
      if (data.size() - index < 2) { throw DynamicException("Invalid data size."); }
      auto nodeType = NodeType(Utils::bytesToUint8(data.subspan(index, 1)));
      index += 1;
      uint8_t ipVersion = Utils::bytesToUint8(data.subspan(index, 1));
      index += 1;
>>>>>>> 0b1d354e
      if (ipVersion == 0) { // V4
        if (data.size() - index < 4) { throw DynamicException("Invalid data size."); }
        BytesArr<4> ipBytes;
        std::copy(data.begin() + index, data.begin() + index + 4, ipBytes.begin());
        address = boost::asio::ip::address_v4(ipBytes);
        index += 4;
      } else if (ipVersion == 1) { // V6
        if (data.size() - index < 16) { throw DynamicException("Invalid data size."); }
        BytesArr<16> ipBytes;
        std::copy(data.begin() + index, data.begin() + index + 16, ipBytes.begin());
        address = boost::asio::ip::address_v6(ipBytes);
        index += 16;
      } else {
        throw DynamicException("Invalid ip version.");
      }
<<<<<<< HEAD
      auto port = UintConv::bytesToUint16(data.subspan(index, 2));
=======
      if (data.size() - index < 2) { throw DynamicException("Invalid data size."); }
      auto port = Utils::bytesToUint16(data.subspan(index, 2));
>>>>>>> 0b1d354e
      nodes.insert({NodeID(address, port), nodeType});
      index += 2;
    }
    return nodes;
  }

  void nodesToMessage(Bytes& message, const boost::unordered_flat_map<NodeID, NodeType, SafeHash>& nodes) {
    for (const auto& [nodeId, nodeType] : nodes) {
      const auto& [address, port] = nodeId;
      Utils::appendBytes(message, UintConv::uint8ToBytes(nodeType)); // Node type
      Utils::appendBytes(message, UintConv::uint8ToBytes(address.is_v4() ? 0 : 1));
      if (address.is_v4()) {
        auto addressBytes = address.to_v4().to_bytes();
        Utils::appendBytes(message, addressBytes);
      } else {
        auto addressBytes = address.to_v6().to_bytes();
        Utils::appendBytes(message, addressBytes);
      }
      Utils::appendBytes(message, UintConv::uint16ToBytes(uint16_t(port)));
    }
  }

  NodeInfo nodeInfoFromMessage(const bytes::View& data) {
    uint64_t nodeVersion = UintConv::bytesToUint64(data.subspan(0, 8));
    uint64_t nodeEpoch = UintConv::bytesToUint64(data.subspan(8, 8));
    uint64_t nodeHeight = UintConv::bytesToUint64(data.subspan(16, 8));
    Hash nodeHash(data.subspan(24, 32));
    uint64_t currentEpoch = std::chrono::duration_cast<std::chrono::microseconds>(
      std::chrono::system_clock::now().time_since_epoch()
    ).count();
    int64_t diff = currentEpoch - nodeEpoch;
    auto peers = nodesFromMessage(data.subspan(56));
    return NodeInfo(nodeVersion, nodeEpoch, currentEpoch, diff, nodeHeight, nodeHash, peers);
  }

  void nodeInfoToMessage(
    Bytes& message,
    const std::shared_ptr<const FinalizedBlock>& latestBlock,
    const boost::unordered_flat_map<NodeID, NodeType, SafeHash>& nodes,
    const Options& options)
  {
    Utils::appendBytes(message, UintConv::uint64ToBytes(options.getVersion()));
    uint64_t currentEpoch = std::chrono::duration_cast<std::chrono::microseconds>(
      std::chrono::system_clock::now().time_since_epoch()
    ).count();
    Utils::appendBytes(message, UintConv::uint64ToBytes(currentEpoch));
    Utils::appendBytes(message, UintConv::uint64ToBytes(latestBlock->getNHeight()));
    Utils::appendBytes(message, latestBlock->getHash());
    nodesToMessage(message, nodes);
  }

  template<typename TxType>
  std::vector<TxType> txsFromMessage(const bytes::View& data, const uint64_t& requiredChainId) {
    std::vector<TxType> txs;
    size_t index = 0;
    while (index < data.size()) {
<<<<<<< HEAD
      if (data.size() < 4) { throw DynamicException("Invalid data size."); }
      uint32_t txSize = UintConv::bytesToUint32(data.subspan(index, 4));
=======
      if (data.size() - index < 4) { throw DynamicException("Invalid data size."); }
      uint32_t txSize = Utils::bytesToUint32(data.subspan(index, 4));
>>>>>>> 0b1d354e
      index += 4;
      if (data.size() - index < txSize) { throw DynamicException("Invalid data size."); }
      bytes::View txData = data.subspan(index, txSize);
      index += txSize;
      // Assuming requiredChainId is declared elsewhere
      txs.emplace_back(txData, requiredChainId);
    }
    return txs;
  }

  // TODO: This duplication is pointless, make it into one template or get rid of it.
  template<typename TxType>
  void txsToMessage(Bytes& message, const boost::unordered_flat_map<Hash, TxType, SafeHash>& txs) {
    for (const auto& [txHash, tx] : txs) {
      Bytes rlp = tx.rlpSerialize();
      Utils::appendBytes(message, UintConv::uint32ToBytes(rlp.size()));
      message.insert(message.end(), rlp.begin(), rlp.end());
    }
  }
  template<typename TxType>
  void txsToMessage(Bytes& message, const std::vector<TxType>& txs) {
    for (const auto& tx : txs) {
      Bytes rlp = tx.rlpSerialize();
      Utils::appendBytes(message, UintConv::uint32ToBytes(rlp.size()));
      message.insert(message.end(), rlp.begin(), rlp.end());
    }
  }

  std::vector<FinalizedBlock> blocksFromMessage(const bytes::View& data, const uint64_t& requiredChainId) {
    std::vector<FinalizedBlock> blocks;
    size_t index = 0;
    while (index < data.size()) {
<<<<<<< HEAD
      if (data.size() < 8) { throw DynamicException("Invalid data size."); }
      uint64_t blockSize = UintConv::bytesToUint64(data.subspan(index, 8));
=======
      if (data.size() - index < 8) { throw DynamicException("Invalid data size."); }
      uint64_t blockSize = Utils::bytesToUint64(data.subspan(index, 8));
>>>>>>> 0b1d354e
      index += 8;
      if (data.size() - index < blockSize) { throw DynamicException("Invalid data size."); }
      bytes::View blockData = data.subspan(index, blockSize);
      index += blockSize;
      blocks.emplace_back(FinalizedBlock::fromBytes(blockData, requiredChainId));
    }
    return blocks;
  }

  void blocksToMessage(Bytes& message, const std::vector<std::shared_ptr<const FinalizedBlock>>& blocks) {
    for (const auto& block : blocks) {
      Bytes serializedBlock = block->serializeBlock();
      Utils::appendBytes(message, UintConv::uint64ToBytes(serializedBlock.size()));
      Utils::appendBytes(message, serializedBlock);
    }
  }

  // ------------------------------------------------------------------------------------------------------------------
  // Implementation of all network messages that are in encoding.h (common code is in the helpers above).
  // ------------------------------------------------------------------------------------------------------------------

  RequestID::RequestID(const uint64_t& value) { std::ranges::copy(UintConv::uint64ToBytes(value), begin()); }

  uint64_t RequestID::toUint64() const { return UintConv::bytesToUint64(*this); }

  RequestID RequestID::random() { return RequestID(Utils::randBytes(8)); }

  CommandType getCommandType(const bytes::View message) {
    if (message.size() != 2) { throw DynamicException("Invalid Command Type size." + std::to_string(message.size())); }
    uint16_t commandType = UintConv::bytesToUint16(message);
    if (commandType > commandPrefixes.size()) { throw DynamicException("Invalid command type."); }
    return static_cast<CommandType>(commandType);
  }

  const Bytes& getCommandPrefix(const CommandType& commType) { return commandPrefixes[commType]; }

  RequestType getRequestType(const bytes::View message) {
    if (message.size() != 1) { throw DynamicException("Invalid Request Type size. " + std::to_string(message.size())); }
    uint8_t requestType = UintConv::bytesToUint8(message);
    if (requestType > typePrefixes.size()) { throw DynamicException("Invalid request type."); }
    return static_cast<RequestType>(requestType);
  }

  const Bytes& getRequestTypePrefix(const RequestType& type) { return typePrefixes[type]; }

  bool operator<(const NodeID& a, const NodeID& b) {
    if (a.first < b.first) {
      return true;
    } else if (a.first == b.first) {
      return a.second < b.second;
    } else {
      return false;
    }
  }

  Message RequestEncoder::ping() {
    const Bytes& id = Utils::randBytes(8); // TODO: const& prevents AddressSanitizer, this shouldn't be happening
    return Message(Utils::makeBytes(bytes::join(
      getRequestTypePrefix(Requesting), id, getCommandPrefix(Ping)
    )));
  }

  Message RequestEncoder::info(
    const std::shared_ptr<const FinalizedBlock>& latestBlock,
    const boost::unordered_flat_map<NodeID, NodeType, SafeHash>& nodes,
    const Options& options)
  {
    Bytes message = getRequestTypePrefix(Requesting);
    Utils::appendBytes(message, Utils::randBytes(8));
    Utils::appendBytes(message, getCommandPrefix(Info));
    nodeInfoToMessage(message, latestBlock, nodes, options);
    return Message(std::move(message));
  }

  Message RequestEncoder::requestNodes() {
    const Bytes& id = Utils::randBytes(8); // TODO: const& prevents AddressSanitizer, this shouldn't be happening
    return Message(Utils::makeBytes(bytes::join(
      getRequestTypePrefix(Requesting), id, getCommandPrefix(RequestNodes)
    )));
  }

  Message RequestEncoder::requestValidatorTxs() {
    const Bytes& id = Utils::randBytes(8); // TODO: const& prevents AddressSanitizer, this shouldn't be happening
    return Message(Utils::makeBytes(bytes::join(
      getRequestTypePrefix(Requesting), id, getCommandPrefix(RequestValidatorTxs)
    )));
  }

  Message RequestEncoder::requestTxs() {
    const Bytes& id = Utils::randBytes(8); // TODO: const& prevents AddressSanitizer, this shouldn't be happening
    return Message(Utils::makeBytes(bytes::join(
      getRequestTypePrefix(Requesting), id, getCommandPrefix(RequestTxs)
    )));
  }

  Message RequestEncoder::requestBlock(uint64_t height, uint64_t heightEnd, uint64_t bytesLimit) {
    const Bytes& id = Utils::randBytes(8); // TODO: const& prevents AddressSanitizer, this shouldn't be happening
    return Message(Utils::makeBytes(bytes::join(
      getRequestTypePrefix(Requesting), id, getCommandPrefix(RequestBlock),
      UintConv::uint64ToBytes(height), UintConv::uint64ToBytes(heightEnd), UintConv::uint64ToBytes(bytesLimit)
    )));
  }

  bool RequestDecoder::ping(const Message& message) {
    if (message.size() != 11) { return false; }
    if (message.command() != Ping) { return false; }
    return true;
  }

  NodeInfo RequestDecoder::info(const Message& message) {
    if (message.command() != Info) { throw DynamicException("Invalid Info message command."); }
   return nodeInfoFromMessage(message.message());
  }

  bool RequestDecoder::requestNodes(const Message& message) {
    if (message.size() != 11) { return false; }
    if (message.command() != RequestNodes) { return false; }
    return true;
  }

  bool RequestDecoder::requestValidatorTxs(const Message& message) {
    if (message.size() != 11) { return false; }
    if (message.command() != RequestValidatorTxs) { return false; }
    return true;
  }

  bool RequestDecoder::requestTxs(const Message& message) {
    if (message.size() != 11) { return false; }
    if (message.command() != RequestTxs) { return false; }
    return true;
  }

  void RequestDecoder::requestBlock(const Message& message, uint64_t& height, uint64_t& heightEnd, uint64_t& bytesLimit) {
    if (message.size() != 35) { throw DynamicException("Invalid RequestBlock message size."); }
    if (message.command() != RequestBlock) { throw DynamicException("Invalid RequestBlock message command."); }
    height = UintConv::bytesToUint64(message.message().subspan(0, 8));
    heightEnd = UintConv::bytesToUint64(message.message().subspan(8, 8));
    bytesLimit = UintConv::bytesToUint64(message.message().subspan(16, 8));
  }

  Message AnswerEncoder::ping(const Message& request) {
    return Message(Utils::makeBytes(bytes::join(
      getRequestTypePrefix(Answering), request.id(), getCommandPrefix(Ping)
    )));
  }

  Message AnswerEncoder::info(const Message& request,
    const std::shared_ptr<const FinalizedBlock>& latestBlock,
    const boost::unordered_flat_map<NodeID, NodeType, SafeHash>& nodes,
    const Options& options
  ) {
    Bytes message = getRequestTypePrefix(Answering);
    Utils::appendBytes(message, request.id());
    Utils::appendBytes(message, getCommandPrefix(Info));
    nodeInfoToMessage(message, latestBlock, nodes, options);
    return Message(std::move(message));
  }

  Message AnswerEncoder::requestNodes(const Message& request,
    const boost::unordered_flat_map<NodeID, NodeType, SafeHash>& nodes
  ) {
    Bytes message = getRequestTypePrefix(Answering);
    Utils::appendBytes(message, request.id());
    Utils::appendBytes(message, getCommandPrefix(RequestNodes));
    nodesToMessage(message, nodes);
    return Message(std::move(message));
  }

  Message AnswerEncoder::requestValidatorTxs(const Message& request,
    const boost::unordered_flat_map<Hash, TxValidator, SafeHash>& txs
  ) {
    Bytes message = getRequestTypePrefix(Answering);
    Utils::appendBytes(message, request.id());
    Utils::appendBytes(message, getCommandPrefix(RequestValidatorTxs));
    txsToMessage<TxValidator>(message, txs);
    return Message(std::move(message));
  }

  Message AnswerEncoder::requestTxs(const Message& request,
    const std::vector<TxBlock>& txs
  ) {
    Bytes message = getRequestTypePrefix(Answering);
    Utils::appendBytes(message, request.id());
    Utils::appendBytes(message, getCommandPrefix(RequestTxs));
    txsToMessage<TxBlock>(message, txs);
    return Message(std::move(message));
  }

  Message AnswerEncoder::requestBlock(const Message& request,
    const std::vector<std::shared_ptr<const FinalizedBlock>>& blocks
  ) {
    Bytes message = getRequestTypePrefix(Answering);
    Utils::appendBytes(message, request.id());
    Utils::appendBytes(message, getCommandPrefix(RequestBlock));
    blocksToMessage(message, blocks);
    return Message(std::move(message));
  }

  bool AnswerDecoder::ping(const Message& message) {
    if (message.size() != 11) { return false; }
    if (message.type() != Answering) { return false; }
    if (message.command() != Ping) { return false; }
    return true;
  }

  NodeInfo AnswerDecoder::info(const Message& message) {
    if (message.type() != Answering) { throw DynamicException("Invalid message type."); }
    if (message.command() != Info) { throw DynamicException("Invalid command."); }
    return nodeInfoFromMessage(message.message());
  }

  boost::unordered_flat_map<NodeID, NodeType, SafeHash> AnswerDecoder::requestNodes(const Message& message) {
    if (message.type() != Answering) { throw DynamicException("Invalid message type."); }
    if (message.command() != RequestNodes) { throw DynamicException("Invalid command."); }
    return nodesFromMessage(message.message());
  }

  std::vector<TxValidator> AnswerDecoder::requestValidatorTxs(
    const Message& message, const uint64_t& requiredChainId
  ) {
    if (message.type() != Answering) { throw DynamicException("Invalid message type."); }
    if (message.command() != RequestValidatorTxs) { throw DynamicException("Invalid command."); }
    return txsFromMessage<TxValidator>(message.message(), requiredChainId);
  }

  std::vector<TxBlock> AnswerDecoder::requestTxs(
    const Message& message, const uint64_t& requiredChainId
  ) {
    if (message.type() != Answering) { throw DynamicException("Invalid message type."); }
    if (message.command() != RequestTxs) { throw DynamicException("Invalid command."); }
    return txsFromMessage<TxBlock>(message.message(), requiredChainId);
  }

  std::vector<FinalizedBlock> AnswerDecoder::requestBlock(
    const Message& message, const uint64_t& requiredChainId
  ) {
    if (message.type() != Answering) { throw DynamicException("Invalid message type."); }
    if (message.command() != RequestBlock) { throw DynamicException("Invalid command."); }
    return blocksFromMessage(message.message(), requiredChainId);
  }

  Message BroadcastEncoder::broadcastValidatorTx(const TxValidator& tx) {
    // We need to use std::hash because hashing with SafeHash will always be different between nodes
    const Bytes& serializedTx = tx.rlpSerialize(); // TODO: const& prevents AddressSanitizer, this shouldn't be happening
    return Message(Utils::makeBytes(bytes::join(
      getRequestTypePrefix(Broadcasting),
      UintConv::uint64ToBytes(FNVHash()(serializedTx)),
      getCommandPrefix(BroadcastValidatorTx),
      serializedTx
    )));
  }

  Message BroadcastEncoder::broadcastTx(const TxBlock& tx) {
    // We need to use std::hash because hashing with SafeHash will always be different between nodes
    const Bytes& serializedTx = tx.rlpSerialize(); // TODO: const& prevents AddressSanitizer, this shouldn't be happening
    return Message(Utils::makeBytes(bytes::join(
      getRequestTypePrefix(Broadcasting),
      UintConv::uint64ToBytes(FNVHash()(serializedTx)),
      getCommandPrefix(BroadcastTx),
      serializedTx
    )));
  }

  Message BroadcastEncoder::broadcastBlock(const std::shared_ptr<const FinalizedBlock>& block) {
    // We need to use std::hash because hashing with SafeHash will always be different between nodes
    const Bytes& serializedBlock = block->serializeBlock(); // TODO: const& prevents AddressSanitizer, this shouldn't be happening
    return Message(Utils::makeBytes(bytes::join(
      getRequestTypePrefix(Broadcasting),
      UintConv::uint64ToBytes(FNVHash()(serializedBlock)),
      getCommandPrefix(BroadcastBlock),
      serializedBlock
    )));
  }

  TxValidator BroadcastDecoder::broadcastValidatorTx(const Message& message, const uint64_t& requiredChainId) {
    if (message.type() != Broadcasting) { throw DynamicException("Invalid message type."); }
    if (message.id().toUint64() != FNVHash()(message.message())) { throw DynamicException("Invalid message id."); }
    if (message.command() != BroadcastValidatorTx) { throw DynamicException("Invalid command."); }
    return TxValidator(message.message(), requiredChainId);
  }

  TxBlock BroadcastDecoder::broadcastTx(const P2P::Message &message, const uint64_t &requiredChainId) {
    if (message.type() != Broadcasting) { throw DynamicException("Invalid message type."); }
    if (message.id().toUint64() != FNVHash()(message.message())) { throw DynamicException("Invalid message id."); }
    if (message.command() != BroadcastTx) { throw DynamicException("Invalid command."); }
    return TxBlock(message.message(), requiredChainId);
  }

  FinalizedBlock BroadcastDecoder::broadcastBlock(const P2P::Message &message, const uint64_t &requiredChainId) {
    if (message.type() != Broadcasting) { throw DynamicException("Invalid message type."); }
    if (message.id().toUint64() != FNVHash()(message.message())) { throw DynamicException("Invalid message id. "); }
    if (message.command() != BroadcastBlock) { throw DynamicException("Invalid command."); }
    FinalizedBlock block = FinalizedBlock::fromBytes(message.message(), requiredChainId);
    return block;
  }

  Message NotificationEncoder::notifyInfo(
    const std::shared_ptr<const FinalizedBlock>& latestBlock,
    const boost::unordered_flat_map<NodeID, NodeType, SafeHash>& nodes,
    const Options& options)
  {
    Bytes message = getRequestTypePrefix(Notifying);
    Utils::appendBytes(message, Utils::randBytes(8));
    Utils::appendBytes(message, getCommandPrefix(NotifyInfo));
    nodeInfoToMessage(message, latestBlock, nodes, options);
    return Message(std::move(message));
  }

  NodeInfo NotificationDecoder::notifyInfo(const Message& message) {
    if (message.type() != Notifying) { throw DynamicException("Invalid message type."); }
    if (message.command() != NotifyInfo) { throw DynamicException("Invalid command."); }
    return nodeInfoFromMessage(message.message());
  }
}
<|MERGE_RESOLUTION|>--- conflicted
+++ resolved
@@ -21,19 +21,11 @@
     size_t index = 0;
     while (index < data.size()) {
       boost::asio::ip::address address;
-<<<<<<< HEAD
-      if (data.size() < 8) { throw DynamicException("Invalid data size."); }
+      if (data.size() - index < 2) { throw DynamicException("Invalid data size."); }
       auto nodeType = NodeType(UintConv::bytesToUint8(data.subspan(index, 1)));
       index += 1;
       uint8_t ipVersion = UintConv::bytesToUint8(data.subspan(index, 1));
       index += 1; // Move index to IP address
-=======
-      if (data.size() - index < 2) { throw DynamicException("Invalid data size."); }
-      auto nodeType = NodeType(Utils::bytesToUint8(data.subspan(index, 1)));
-      index += 1;
-      uint8_t ipVersion = Utils::bytesToUint8(data.subspan(index, 1));
-      index += 1;
->>>>>>> 0b1d354e
       if (ipVersion == 0) { // V4
         if (data.size() - index < 4) { throw DynamicException("Invalid data size."); }
         BytesArr<4> ipBytes;
@@ -49,12 +41,8 @@
       } else {
         throw DynamicException("Invalid ip version.");
       }
-<<<<<<< HEAD
+      if (data.size() - index < 2) { throw DynamicException("Invalid data size."); }
       auto port = UintConv::bytesToUint16(data.subspan(index, 2));
-=======
-      if (data.size() - index < 2) { throw DynamicException("Invalid data size."); }
-      auto port = Utils::bytesToUint16(data.subspan(index, 2));
->>>>>>> 0b1d354e
       nodes.insert({NodeID(address, port), nodeType});
       index += 2;
     }
@@ -111,13 +99,8 @@
     std::vector<TxType> txs;
     size_t index = 0;
     while (index < data.size()) {
-<<<<<<< HEAD
-      if (data.size() < 4) { throw DynamicException("Invalid data size."); }
+      if (data.size() - index < 4) { throw DynamicException("Invalid data size."); }
       uint32_t txSize = UintConv::bytesToUint32(data.subspan(index, 4));
-=======
-      if (data.size() - index < 4) { throw DynamicException("Invalid data size."); }
-      uint32_t txSize = Utils::bytesToUint32(data.subspan(index, 4));
->>>>>>> 0b1d354e
       index += 4;
       if (data.size() - index < txSize) { throw DynamicException("Invalid data size."); }
       bytes::View txData = data.subspan(index, txSize);
@@ -150,13 +133,8 @@
     std::vector<FinalizedBlock> blocks;
     size_t index = 0;
     while (index < data.size()) {
-<<<<<<< HEAD
-      if (data.size() < 8) { throw DynamicException("Invalid data size."); }
+      if (data.size() - index < 8) { throw DynamicException("Invalid data size."); }
       uint64_t blockSize = UintConv::bytesToUint64(data.subspan(index, 8));
-=======
-      if (data.size() - index < 8) { throw DynamicException("Invalid data size."); }
-      uint64_t blockSize = Utils::bytesToUint64(data.subspan(index, 8));
->>>>>>> 0b1d354e
       index += 8;
       if (data.size() - index < blockSize) { throw DynamicException("Invalid data size."); }
       bytes::View blockData = data.subspan(index, blockSize);
