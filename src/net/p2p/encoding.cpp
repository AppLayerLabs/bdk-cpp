/*
Copyright (c) [2023-2024] [AppLayer Developers]

This software is distributed under the MIT License.
See the LICENSE.txt file in the project root for more information.
*/

#include "encoding.h"

namespace P2P {

  // ------------------------------------------------------------------------------------------------------------------
  // Serialization/deserialization helpers.
  // These are shared between messages of various types that share the same encoding and decoding patterns.
  // ------------------------------------------------------------------------------------------------------------------

  std::unordered_map<NodeID, NodeType, SafeHash> nodesFromMessage(const BytesArrView& data) {
    std::unordered_map<NodeID, NodeType, SafeHash> nodes;
    size_t index = 0;
    while (index < data.size()) {
      boost::asio::ip::address address;
      if (data.size() < 8) { throw DynamicException("Invalid data size."); }
      auto nodeType = NodeType(Utils::bytesToUint8(data.subspan(index, 1)));
      index += 1;
      uint8_t ipVersion = Utils::bytesToUint8(data.subspan(index, 1));
      index += 1; // Move index to IP address
      if (ipVersion == 0) { // V4
        BytesArr<4> ipBytes;
        std::copy(data.begin() + index, data.begin() + index + 4, ipBytes.begin());
        address = boost::asio::ip::address_v4(ipBytes);
        index += 4;
      } else if (ipVersion == 1) { // V6
        BytesArr<16> ipBytes;
        std::copy(data.begin() + index, data.begin() + index + 16, ipBytes.begin());
        address = boost::asio::ip::address_v6(ipBytes);
        index += 16;
      } else {
        throw DynamicException("Invalid ip version.");
      }
      auto port = Utils::bytesToUint16(data.subspan(index, 2));
      nodes.insert({NodeID(address, port), nodeType});
      index += 2;
    }
    return nodes;
  }

  void nodesToMessage(Bytes& message, const std::unordered_map<NodeID, NodeType, SafeHash>& nodes) {
    for (const auto& [nodeId, nodeType] : nodes) {
      const auto& [address, port] = nodeId;
      Utils::appendBytes(message, Utils::uint8ToBytes(nodeType)); // Node type
      Utils::appendBytes(message, Utils::uint8ToBytes(address.is_v4() ? 0 : 1));
      if (address.is_v4()) {
        auto addressBytes = address.to_v4().to_bytes();
        Utils::appendBytes(message, addressBytes);
      } else {
        auto addressBytes = address.to_v6().to_bytes();
        Utils::appendBytes(message, addressBytes);
      }
      Utils::appendBytes(message, Utils::uint16ToBytes(uint16_t(port)));
    }
  }

  NodeInfo nodeInfoFromMessage(const BytesArrView& data) {
    uint64_t nodeVersion = Utils::bytesToUint64(data.subspan(0, 8));
    uint64_t nodeEpoch = Utils::bytesToUint64(data.subspan(8, 8));
    uint64_t nodeHeight = Utils::bytesToUint64(data.subspan(16, 8));
    Hash nodeHash(data.subspan(24, 32));
    uint64_t currentEpoch = std::chrono::duration_cast<std::chrono::microseconds>(
      std::chrono::system_clock::now().time_since_epoch()
    ).count();
    int64_t diff = currentEpoch - nodeEpoch;
    auto peers = nodesFromMessage(data.subspan(56));
    return NodeInfo(nodeVersion, nodeEpoch, currentEpoch, diff, nodeHeight, nodeHash, peers);
  }

  void nodeInfoToMessage(
    Bytes& message,
    const std::shared_ptr<const FinalizedBlock>& latestBlock,
    const std::unordered_map<NodeID, NodeType, SafeHash>& nodes,
    const Options& options)
  {
    Utils::appendBytes(message, Utils::uint64ToBytes(options.getVersion()));
    uint64_t currentEpoch = std::chrono::duration_cast<std::chrono::microseconds>(
      std::chrono::system_clock::now().time_since_epoch()
    ).count();
    Utils::appendBytes(message, Utils::uint64ToBytes(currentEpoch));
    Utils::appendBytes(message, Utils::uint64ToBytes(latestBlock->getNHeight()));
    Utils::appendBytes(message, latestBlock->getHash());
    nodesToMessage(message, nodes);
  }

  template<typename TxType>
  std::vector<TxType> txsFromMessage(const BytesArrView& data, const uint64_t& requiredChainId) {
    std::vector<TxType> txs;
    size_t index = 0;
    while (index < data.size()) {
      if (data.size() < 4) { throw DynamicException("Invalid data size."); }
      uint32_t txSize = Utils::bytesToUint32(data.subspan(index, 4));
      index += 4;
      if (data.size() < txSize) { throw DynamicException("Invalid data size."); }
      BytesArrView txData = data.subspan(index, txSize);
      index += txSize;
      // Assuming requiredChainId is declared elsewhere
      txs.emplace_back(txData, requiredChainId);
    }
    return txs;
  }

  template<typename TxType>
  void txsToMessage(Bytes& message, const std::unordered_map<Hash, TxType, SafeHash>& txs) {
    for (const auto& [txHash, tx] : txs) {
      Bytes rlp = tx.rlpSerialize();
      Utils::appendBytes(message, Utils::uint32ToBytes(rlp.size()));
      message.insert(message.end(), rlp.begin(), rlp.end());
    }
  }
  std::vector<FinalizedBlock> blocksFromMessage(const BytesArrView& data, const uint64_t& requiredChainId) {
    std::vector<FinalizedBlock> blocks;
    size_t index = 0;
    while (index < data.size()) {
      if (data.size() < 8) { throw DynamicException("Invalid data size."); }
      uint64_t blockSize = Utils::bytesToUint64(data.subspan(index, 8));
      index += 8;
      if (data.size() < blockSize) { throw DynamicException("Invalid data size."); }
      BytesArrView blockData = data.subspan(index, blockSize);
      index += blockSize;
      blocks.emplace_back(FinalizedBlock::fromBytes(blockData, requiredChainId));
    }
    return blocks;
  }

  void blocksToMessage(Bytes& message, const std::vector<std::shared_ptr<const FinalizedBlock>>& blocks) {
    for (const auto& block : blocks) {
      Bytes serializedBlock = block->serializeBlock();
      Utils::appendBytes(message, Utils::uint64ToBytes(serializedBlock.size()));
      Utils::appendBytes(message, serializedBlock);
    }
  }

  // ------------------------------------------------------------------------------------------------------------------
  // Implementation of all network messages that are in encoding.h (common code is in the helpers above).
  // ------------------------------------------------------------------------------------------------------------------

  RequestID::RequestID(const uint64_t& value) { this->data_ = Utils::uint64ToBytes(value); }

  uint64_t RequestID::toUint64() const { return Utils::bytesToUint64(this->data_); }

  RequestID RequestID::random() { return RequestID(Utils::randBytes(8)); }

  CommandType getCommandType(const BytesArrView message) {
    if (message.size() != 2) { throw DynamicException("Invalid Command Type size." + std::to_string(message.size())); }
    uint16_t commandType = Utils::bytesToUint16(message);
    if (commandType > commandPrefixes.size()) { throw DynamicException("Invalid command type."); }
    return static_cast<CommandType>(commandType);
  }

  const Bytes& getCommandPrefix(const CommandType& commType) { return commandPrefixes[commType]; }

  RequestType getRequestType(const BytesArrView message) {
    if (message.size() != 1) { throw DynamicException("Invalid Request Type size. " + std::to_string(message.size())); }
    uint8_t requestType = Utils::bytesToUint8(message);
    if (requestType > typePrefixes.size()) { throw DynamicException("Invalid request type."); }
    return static_cast<RequestType>(requestType);
  }

  const Bytes& getRequestTypePrefix(const RequestType& type) { return typePrefixes[type]; }

  Message RequestEncoder::ping() {
    Bytes message = getRequestTypePrefix(Requesting);
    message.reserve(message.size() + 8 + 2);
    Utils::appendBytes(message, Utils::randBytes(8));
    Utils::appendBytes(message, getCommandPrefix(Ping));
    return Message(std::move(message));
  }

  Message RequestEncoder::info(
    const std::shared_ptr<const FinalizedBlock>& latestBlock,
    const std::unordered_map<NodeID, NodeType, SafeHash>& nodes,
    const Options& options)
  {
    Bytes message = getRequestTypePrefix(Requesting);
    Utils::appendBytes(message, Utils::randBytes(8));
    Utils::appendBytes(message, getCommandPrefix(Info));
    nodeInfoToMessage(message, latestBlock, nodes, options);
    return Message(std::move(message));
  }

  Message RequestEncoder::requestNodes() {
    Bytes message = getRequestTypePrefix(Requesting);
    message.reserve(message.size() + 8 + 2);
    Utils::appendBytes(message, Utils::randBytes(8));
    Utils::appendBytes(message, getCommandPrefix(RequestNodes));
    return Message(std::move(message));
  }

  Message RequestEncoder::requestValidatorTxs() {
    Bytes message = getRequestTypePrefix(Requesting);
    Utils::appendBytes(message, Utils::randBytes(8));
    Utils::appendBytes(message, getCommandPrefix(RequestValidatorTxs));
    return Message(std::move(message));
  }

  Message RequestEncoder::requestTxs() {
    Bytes message = getRequestTypePrefix(Requesting);
    Utils::appendBytes(message, Utils::randBytes(8));
    Utils::appendBytes(message, getCommandPrefix(RequestTxs));
    return Message(std::move(message));
  }

  Message RequestEncoder::requestBlock(uint64_t height, uint64_t heightEnd, uint64_t bytesLimit) {
    Bytes message = getRequestTypePrefix(Requesting);
    Utils::appendBytes(message, Utils::randBytes(8));
    Utils::appendBytes(message, getCommandPrefix(RequestBlock));
    Utils::appendBytes(message, Utils::uint64ToBytes(height));
    Utils::appendBytes(message, Utils::uint64ToBytes(heightEnd));
    Utils::appendBytes(message, Utils::uint64ToBytes(bytesLimit));
    return Message(std::move(message));
  }


  bool RequestDecoder::ping(const Message& message) {
    if (message.size() != 11) { return false; }
    if (message.command() != Ping) { return false; }
    return true;
  }

  NodeInfo RequestDecoder::info(const Message& message) {
    if (message.command() != Info) { throw DynamicException("Invalid Info message command."); }
   return nodeInfoFromMessage(message.message());
  }

  bool RequestDecoder::requestNodes(const Message& message) {
    if (message.size() != 11) { return false; }
    if (message.command() != RequestNodes) { return false; }
    return true;
  }

  bool RequestDecoder::requestValidatorTxs(const Message& message) {
    if (message.size() != 11) { return false; }
    if (message.command() != RequestValidatorTxs) { return false; }
    return true;
  }

  bool RequestDecoder::requestTxs(const Message& message) {
    if (message.size() != 11) { return false; }
    if (message.command() != RequestTxs) { return false; }
    return true;
  }

  void RequestDecoder::requestBlock(const Message& message, uint64_t& height, uint64_t& heightEnd, uint64_t& bytesLimit) {
    if (message.size() != 35) { throw DynamicException("Invalid RequestBlock message size."); }
    if (message.command() != RequestBlock) { throw DynamicException("Invalid RequestBlock message command."); }
    height = Utils::bytesToUint64(message.message().subspan(0, 8));
    heightEnd = Utils::bytesToUint64(message.message().subspan(8, 8));
    bytesLimit = Utils::bytesToUint64(message.message().subspan(16, 8));
  }

  Message AnswerEncoder::ping(const Message& request) {
    Bytes message = getRequestTypePrefix(Answering);
    message.reserve(message.size() + 8 + 2);
    Utils::appendBytes(message, request.id());
    Utils::appendBytes(message, getCommandPrefix(Ping));
    return Message(std::move(message));
  }

  Message AnswerEncoder::info(const Message& request,
    const std::shared_ptr<const FinalizedBlock>& latestBlock,
    const std::unordered_map<NodeID, NodeType, SafeHash>& nodes,
    const Options& options
  ) {
    Bytes message = getRequestTypePrefix(Answering);
    Utils::appendBytes(message, request.id());
    Utils::appendBytes(message, getCommandPrefix(Info));
    nodeInfoToMessage(message, latestBlock, nodes, options);
    return Message(std::move(message));
  }

  Message AnswerEncoder::requestNodes(const Message& request,
    const std::unordered_map<NodeID, NodeType, SafeHash>& nodes
  ) {
    Bytes message = getRequestTypePrefix(Answering);
    Utils::appendBytes(message, request.id());
    Utils::appendBytes(message, getCommandPrefix(RequestNodes));
    nodesToMessage(message, nodes);
    return Message(std::move(message));
  }

  Message AnswerEncoder::requestValidatorTxs(const Message& request,
    const std::unordered_map<Hash, TxValidator, SafeHash>& txs
  ) {
    Bytes message = getRequestTypePrefix(Answering);
    Utils::appendBytes(message, request.id());
    Utils::appendBytes(message, getCommandPrefix(RequestValidatorTxs));
    txsToMessage<TxValidator>(message, txs);
    return Message(std::move(message));
  }

  Message AnswerEncoder::requestTxs(const Message& request,
    const std::vector<TxBlock>& txs
  ) {
    Bytes message = getRequestTypePrefix(Answering);
    Utils::appendBytes(message, request.id());
    Utils::appendBytes(message, getCommandPrefix(RequestTxs));
<<<<<<< HEAD
    txsToMessage<TxBlock>(message, txs);
=======
    for (const auto& tx : txs) {
      Bytes rlp = tx.rlpSerialize();
      Utils::appendBytes(message, Utils::uint32ToBytes(rlp.size()));
      message.insert(message.end(), rlp.begin(), rlp.end());
    }
>>>>>>> 28c3b697
    return Message(std::move(message));
  }

  Message AnswerEncoder::requestBlock(const Message& request,
    const std::vector<std::shared_ptr<const FinalizedBlock>>& blocks
  ) {
    Bytes message = getRequestTypePrefix(Answering);
    Utils::appendBytes(message, request.id());
    Utils::appendBytes(message, getCommandPrefix(RequestBlock));
    blocksToMessage(message, blocks);
    return Message(std::move(message));
  }

  bool AnswerDecoder::ping(const Message& message) {
    if (message.size() != 11) { return false; }
    if (message.type() != Answering) { return false; }
    if (message.command() != Ping) { return false; }
    return true;
  }

  NodeInfo AnswerDecoder::info(const Message& message) {
    if (message.type() != Answering) { throw DynamicException("Invalid message type."); }
    if (message.command() != Info) { throw DynamicException("Invalid command."); }
    return nodeInfoFromMessage(message.message());
  }

  std::unordered_map<NodeID, NodeType, SafeHash> AnswerDecoder::requestNodes(const Message& message) {
    if (message.type() != Answering) { throw DynamicException("Invalid message type."); }
    if (message.command() != RequestNodes) { throw DynamicException("Invalid command."); }
    return nodesFromMessage(message.message());
  }

  std::vector<TxValidator> AnswerDecoder::requestValidatorTxs(
    const Message& message, const uint64_t& requiredChainId
  ) {
    if (message.type() != Answering) { throw DynamicException("Invalid message type."); }
    if (message.command() != RequestValidatorTxs) { throw DynamicException("Invalid command."); }
    return txsFromMessage<TxValidator>(message.message(), requiredChainId);
  }

  std::vector<TxBlock> AnswerDecoder::requestTxs(
    const Message& message, const uint64_t& requiredChainId
  ) {
    if (message.type() != Answering) { throw DynamicException("Invalid message type."); }
    if (message.command() != RequestTxs) { throw DynamicException("Invalid command."); }
    return txsFromMessage<TxBlock>(message.message(), requiredChainId);
  }

  std::vector<FinalizedBlock> AnswerDecoder::requestBlock(
    const Message& message, const uint64_t& requiredChainId
  ) {
    if (message.type() != Answering) { throw DynamicException("Invalid message type."); }
    if (message.command() != RequestBlock) { throw DynamicException("Invalid command."); }
    return blocksFromMessage(message.message(), requiredChainId);
  }

  Message BroadcastEncoder::broadcastValidatorTx(const TxValidator& tx) {
    Bytes message = getRequestTypePrefix(Broadcasting);
    // We need to use std::hash instead of SafeHash
    // Because hashing with SafeHash will always be different between nodes
    Utils::appendBytes(message, Utils::uint64ToBytes(FNVHash()(tx.rlpSerialize())));
    Utils::appendBytes(message, getCommandPrefix(BroadcastValidatorTx));
    Utils::appendBytes(message, tx.rlpSerialize());
    return Message(std::move(message));
  }

  Message BroadcastEncoder::broadcastTx(const TxBlock& tx) {
    Bytes message = getRequestTypePrefix(Broadcasting);
    // We need to use std::hash instead of SafeHash
    // Because hashing with SafeHash will always be different between nodes
    Utils::appendBytes(message, Utils::uint64ToBytes(FNVHash()(tx.rlpSerialize())));
    Utils::appendBytes(message, getCommandPrefix(BroadcastTx));
    Utils::appendBytes(message, tx.rlpSerialize());
    return Message(std::move(message));
  }

  Message BroadcastEncoder::broadcastBlock(const std::shared_ptr<const FinalizedBlock>& block) {
    Bytes message = getRequestTypePrefix(Broadcasting);
    // We need to use std::hash instead of SafeHash
    // Because hashing with SafeHash will always be different between nodes
    Bytes serializedBlock = block->serializeBlock();
    Utils::appendBytes(message, Utils::uint64ToBytes(FNVHash()(serializedBlock)));
    Utils::appendBytes(message, getCommandPrefix(BroadcastBlock));
    message.insert(message.end(), serializedBlock.begin(), serializedBlock.end());
    return Message(std::move(message));
  }

  TxValidator BroadcastDecoder::broadcastValidatorTx(const Message& message, const uint64_t& requiredChainId) {
    if (message.type() != Broadcasting) { throw DynamicException("Invalid message type."); }
    if (message.id().toUint64() != FNVHash()(message.message())) { throw DynamicException("Invalid message id."); }
    if (message.command() != BroadcastValidatorTx) { throw DynamicException("Invalid command."); }
    return TxValidator(message.message(), requiredChainId);
  }

  TxBlock BroadcastDecoder::broadcastTx(const P2P::Message &message, const uint64_t &requiredChainId) {
    if (message.type() != Broadcasting) { throw DynamicException("Invalid message type."); }
    if (message.id().toUint64() != FNVHash()(message.message())) { throw DynamicException("Invalid message id."); }
    if (message.command() != BroadcastTx) { throw DynamicException("Invalid command."); }
    return TxBlock(message.message(), requiredChainId);
  }

  FinalizedBlock BroadcastDecoder::broadcastBlock(const P2P::Message &message, const uint64_t &requiredChainId) {
    if (message.type() != Broadcasting) { throw DynamicException("Invalid message type."); }
    if (message.id().toUint64() != FNVHash()(message.message())) { throw DynamicException("Invalid message id. "); }
    if (message.command() != BroadcastBlock) { throw DynamicException("Invalid command."); }
    FinalizedBlock block = FinalizedBlock::fromBytes(message.message(), requiredChainId);
    return block;
  }

  Message NotificationEncoder::notifyInfo(
    const std::shared_ptr<const FinalizedBlock>& latestBlock,
    const std::unordered_map<NodeID, NodeType, SafeHash>& nodes,
    const Options& options)
  {
    Bytes message = getRequestTypePrefix(Notifying);
    Utils::appendBytes(message, Utils::randBytes(8));
    Utils::appendBytes(message, getCommandPrefix(NotifyInfo));
    nodeInfoToMessage(message, latestBlock, nodes, options);
    return Message(std::move(message));
  }

  NodeInfo NotificationDecoder::notifyInfo(const Message& message) {
    if (message.type() != Notifying) { throw DynamicException("Invalid message type."); }
    if (message.command() != NotifyInfo) { throw DynamicException("Invalid command."); }
    return nodeInfoFromMessage(message.message());
  }

}
<|MERGE_RESOLUTION|>--- conflicted
+++ resolved
@@ -106,6 +106,7 @@
     return txs;
   }
 
+  // FIXME/TODO: This duplication is pointless; Make it into one template or get rid of it.
   template<typename TxType>
   void txsToMessage(Bytes& message, const std::unordered_map<Hash, TxType, SafeHash>& txs) {
     for (const auto& [txHash, tx] : txs) {
@@ -114,6 +115,15 @@
       message.insert(message.end(), rlp.begin(), rlp.end());
     }
   }
+  template<typename TxType>
+  void txsToMessage(Bytes& message, const std::vector<TxType>& txs) {
+    for (const auto& tx : txs) {
+      Bytes rlp = tx.rlpSerialize();
+      Utils::appendBytes(message, Utils::uint32ToBytes(rlp.size()));
+      message.insert(message.end(), rlp.begin(), rlp.end());
+    }
+  }
+
   std::vector<FinalizedBlock> blocksFromMessage(const BytesArrView& data, const uint64_t& requiredChainId) {
     std::vector<FinalizedBlock> blocks;
     size_t index = 0;
@@ -301,15 +311,7 @@
     Bytes message = getRequestTypePrefix(Answering);
     Utils::appendBytes(message, request.id());
     Utils::appendBytes(message, getCommandPrefix(RequestTxs));
-<<<<<<< HEAD
     txsToMessage<TxBlock>(message, txs);
-=======
-    for (const auto& tx : txs) {
-      Bytes rlp = tx.rlpSerialize();
-      Utils::appendBytes(message, Utils::uint32ToBytes(rlp.size()));
-      message.insert(message.end(), rlp.begin(), rlp.end());
-    }
->>>>>>> 28c3b697
     return Message(std::move(message));
   }
 
