/*
Copyright (c) [2023-2024] [AppLayer Developers]

This software is distributed under the MIT License.
See the LICENSE.txt file in the project root for more information.
*/

#include "encoding.h"

#include "../../utils/uintconv.h"

namespace P2P {

  // ------------------------------------------------------------------------------------------------------------------
  // Serialization/deserialization helpers.
  // These are shared between messages of various types that share the same encoding and decoding patterns.
  // ------------------------------------------------------------------------------------------------------------------

  boost::unordered_flat_map<NodeID, NodeType, SafeHash> nodesFromMessage(View<Bytes> data) {
    boost::unordered_flat_map<NodeID, NodeType, SafeHash> nodes;
    size_t index = 0;
    while (index < data.size()) {
      boost::asio::ip::address address;
      if (data.size() - index < 2) { throw DynamicException("Invalid data size (message too small)"); }
      auto nodeType = NodeType(UintConv::bytesToUint8(data.subspan(index, 1)));
      index += 1;
      uint8_t ipVersion = UintConv::bytesToUint8(data.subspan(index, 1));
      index += 1; // Move index to IP address
      if (ipVersion == 0) { // V4
        if (data.size() - index < 4) { throw DynamicException("Invalid data size (IPv4 too small)"); }
        BytesArr<4> ipBytes;
        std::copy(data.begin() + index, data.begin() + index + 4, ipBytes.begin());
        address = boost::asio::ip::address_v4(ipBytes);
        index += 4;
      } else if (ipVersion == 1) { // V6
        if (data.size() - index < 16) { throw DynamicException("Invalid data size (IPv6 too small)"); }
        BytesArr<16> ipBytes;
        std::copy(data.begin() + index, data.begin() + index + 16, ipBytes.begin());
        address = boost::asio::ip::address_v6(ipBytes);
        index += 16;
      } else {
        throw DynamicException("Invalid IP version (not v4 or v6)");
      }
      if (data.size() - index < 2) { throw DynamicException("Invalid data size (missing port)"); }
      auto port = UintConv::bytesToUint16(data.subspan(index, 2));
      nodes.insert({NodeID(address, port), nodeType});
      index += 2;
    }
    return nodes;
  }

  void nodesToMessage(Bytes& message, const boost::unordered_flat_map<NodeID, NodeType, SafeHash>& nodes) {
    for (const auto& [nodeId, nodeType] : nodes) {
      const auto& [address, port] = nodeId;
      Utils::appendBytes(message, UintConv::uint8ToBytes(nodeType)); // Node type
      Utils::appendBytes(message, UintConv::uint8ToBytes(address.is_v4() ? 0 : 1));
      if (address.is_v4()) {
        auto addressBytes = address.to_v4().to_bytes();
        Utils::appendBytes(message, addressBytes);
      } else {
        auto addressBytes = address.to_v6().to_bytes();
        Utils::appendBytes(message, addressBytes);
      }
      Utils::appendBytes(message, UintConv::uint16ToBytes(uint16_t(port)));
    }
  }

<<<<<<< HEAD
  NodeInfo nodeInfoFromMessage(const View<Bytes>& data) {
    uint64_t nodeVersion = Utils::bytesToUint64(data.subspan(0, 8));
    uint64_t nodeEpoch = Utils::bytesToUint64(data.subspan(8, 8));
    uint64_t nodeHeight = Utils::bytesToUint64(data.subspan(16, 8));
=======
  NodeInfo nodeInfoFromMessage(const bytes::View& data) {
    uint64_t nodeVersion = UintConv::bytesToUint64(data.subspan(0, 8));
    uint64_t nodeEpoch = UintConv::bytesToUint64(data.subspan(8, 8));
    uint64_t nodeHeight = UintConv::bytesToUint64(data.subspan(16, 8));
>>>>>>> 030c9e86
    Hash nodeHash(data.subspan(24, 32));
    uint64_t currentEpoch = std::chrono::duration_cast<std::chrono::microseconds>(
      std::chrono::system_clock::now().time_since_epoch()
    ).count();
    int64_t diff = currentEpoch - nodeEpoch;
    auto peers = nodesFromMessage(data.subspan(56));
    return NodeInfo(nodeVersion, nodeEpoch, currentEpoch, diff, nodeHeight, nodeHash, peers);
  }

  void nodeInfoToMessage(
    Bytes& message,
    const std::shared_ptr<const FinalizedBlock>& latestBlock,
    const boost::unordered_flat_map<NodeID, NodeType, SafeHash>& nodes,
    const Options& options
  ) {
    Utils::appendBytes(message, UintConv::uint64ToBytes(options.getVersion()));
    uint64_t currentEpoch = std::chrono::duration_cast<std::chrono::microseconds>(
      std::chrono::system_clock::now().time_since_epoch()
    ).count();
    Utils::appendBytes(message, UintConv::uint64ToBytes(currentEpoch));
    Utils::appendBytes(message, UintConv::uint64ToBytes(latestBlock->getNHeight()));
    Utils::appendBytes(message, latestBlock->getHash());
    nodesToMessage(message, nodes);
  }

  std::vector<FinalizedBlock> blocksFromMessage(const bytes::View& data, const uint64_t& requiredChainId) {
    std::vector<FinalizedBlock> blocks;
    size_t index = 0;
    while (index < data.size()) {
      if (data.size() - index < 8) { throw DynamicException("Invalid data size (data too small)"); }
      uint64_t blockSize = UintConv::bytesToUint64(data.subspan(index, 8));
      index += 8;
      if (data.size() - index < blockSize) { throw DynamicException("Invalid data size (block too small)"); }
      bytes::View blockData = data.subspan(index, blockSize);
      index += blockSize;
      blocks.emplace_back(FinalizedBlock::fromBytes(blockData, requiredChainId));
    }
    return blocks;
  }

  void blocksToMessage(Bytes& message, const std::vector<std::shared_ptr<const FinalizedBlock>>& blocks) {
    for (const auto& block : blocks) {
      Bytes serializedBlock = block->serializeBlock();
      Utils::appendBytes(message, UintConv::uint64ToBytes(serializedBlock.size()));
      Utils::appendBytes(message, serializedBlock);
    }
  }

  /**
   * Helper function for getting transaction data from a raw bytes string.
   * @param data The raw bytes string to parse.
   * @param requiredChainId The chain ID of the transaction.
   * @return A list of transactions.
   * @throw DynamicException if data size is invalid.
   */
  template<typename TxType>
  std::vector<TxType> txsFromMessage(const View<Bytes>& data, const uint64_t& requiredChainId) {
    std::vector<TxType> txs;
    size_t index = 0;
    while (index < data.size()) {
      if (data.size() - index < 4) { throw DynamicException("Invalid data size (msg too small)"); }
      uint32_t txSize = UintConv::bytesToUint32(data.subspan(index, 4));
      index += 4;
<<<<<<< HEAD
      if (data.size() - index < txSize) { throw DynamicException("Invalid data size."); }
      View<Bytes> txData = data.subspan(index, txSize);
=======
      if (data.size() - index < txSize) { throw DynamicException("Invalid data size (tx too small)"); }
      bytes::View txData = data.subspan(index, txSize);
>>>>>>> 030c9e86
      index += txSize;
      // Assuming requiredChainId is declared elsewhere
      txs.emplace_back(txData, requiredChainId);
    }
    return txs;
  }

  /**
   * Helper function for converting transaction data to a message. Conversion is done in-place.
   * @param message The message buffer.
   * @param txs A map of transactions.
   */
  template<typename TxType>
  void txsToMessage(Bytes& message, const boost::unordered_flat_map<Hash, TxType, SafeHash>& txs) {
    for (const auto& [txHash, tx] : txs) {
      Bytes rlp = tx.rlpSerialize();
      Utils::appendBytes(message, UintConv::uint32ToBytes(rlp.size()));
      message.insert(message.end(), rlp.begin(), rlp.end());
    }
  }

  /**
   * Overload of txsToMessage() that accepts std::vector instead of boost::unordered_flat_map.
   * @param message The message buffer.
   * @param txs A list of transactions.
   */
  template<typename TxType>
  void txsToMessage(Bytes& message, const std::vector<TxType>& txs) {
    for (const auto& tx : txs) {
      Bytes rlp = tx.rlpSerialize();
      Utils::appendBytes(message, UintConv::uint32ToBytes(rlp.size()));
      message.insert(message.end(), rlp.begin(), rlp.end());
    }
  }

<<<<<<< HEAD
  std::vector<FinalizedBlock> blocksFromMessage(const View<Bytes>& data, const uint64_t& requiredChainId) {
    std::vector<FinalizedBlock> blocks;
    size_t index = 0;
    while (index < data.size()) {
      if (data.size() - index < 8) { throw DynamicException("Invalid data size."); }
      uint64_t blockSize = Utils::bytesToUint64(data.subspan(index, 8));
      index += 8;
      if (data.size() - index < blockSize) { throw DynamicException("Invalid data size."); }
      View<Bytes> blockData = data.subspan(index, blockSize);
      index += blockSize;
      blocks.emplace_back(FinalizedBlock::fromBytes(blockData, requiredChainId));
    }
    return blocks;
  }

  void blocksToMessage(Bytes& message, const std::vector<std::shared_ptr<const FinalizedBlock>>& blocks) {
    for (const auto& block : blocks) {
      Bytes serializedBlock = block->serializeBlock();
      Utils::appendBytes(message, Utils::uint64ToBytes(serializedBlock.size()));
      Utils::appendBytes(message, serializedBlock);
    }
  }

=======
>>>>>>> 030c9e86
  // ------------------------------------------------------------------------------------------------------------------
  // Implementation of all network messages that are in encoding.h (common code is in the helpers above).
  // ------------------------------------------------------------------------------------------------------------------

  RequestID::RequestID(const uint64_t& value) { std::ranges::copy(UintConv::uint64ToBytes(value), begin()); }

  uint64_t RequestID::toUint64() const { return UintConv::bytesToUint64(*this); }

  RequestID RequestID::random() { return RequestID(Utils::randBytes(8)); }

  CommandType getCommandType(const View<Bytes> message) {
    if (message.size() != 2) { throw DynamicException("Invalid Command Type size." + std::to_string(message.size())); }
    uint16_t commandType = UintConv::bytesToUint16(message);
    if (commandType > commandPrefixes.size()) { throw DynamicException("Invalid command type."); }
    return static_cast<CommandType>(commandType);
  }

  const Bytes& getCommandPrefix(const CommandType& commType) { return commandPrefixes[commType]; }

  RequestType getRequestType(const View<Bytes> message) {
    if (message.size() != 1) { throw DynamicException("Invalid Request Type size. " + std::to_string(message.size())); }
    uint8_t requestType = UintConv::bytesToUint8(message);
    if (requestType > typePrefixes.size()) { throw DynamicException("Invalid request type."); }
    return static_cast<RequestType>(requestType);
  }

  const Bytes& getRequestTypePrefix(const RequestType& type) { return typePrefixes[type]; }

  bool operator<(const NodeID& a, const NodeID& b) {
    if (a.first < b.first) {
      return true;
    } else if (a.first == b.first) {
      return a.second < b.second;
    } else {
      return false;
    }
  }

  Message RequestEncoder::ping() {
    const Bytes& id = Utils::randBytes(8);
    return Message(Utils::makeBytes(bytes::join(
      getRequestTypePrefix(Requesting), id, getCommandPrefix(Ping)
    )));
  }

  Message RequestEncoder::info(
    const std::shared_ptr<const FinalizedBlock>& latestBlock,
    const boost::unordered_flat_map<NodeID, NodeType, SafeHash>& nodes,
    const Options& options)
  {
    Bytes message = getRequestTypePrefix(Requesting);
    Utils::appendBytes(message, Utils::randBytes(8));
    Utils::appendBytes(message, getCommandPrefix(Info));
    nodeInfoToMessage(message, latestBlock, nodes, options);
    return Message(std::move(message));
  }

  Message RequestEncoder::requestNodes() {
    const Bytes& id = Utils::randBytes(8);
    return Message(Utils::makeBytes(bytes::join(
      getRequestTypePrefix(Requesting), id, getCommandPrefix(RequestNodes)
    )));
  }

  Message RequestEncoder::requestValidatorTxs() {
    const Bytes& id = Utils::randBytes(8);
    return Message(Utils::makeBytes(bytes::join(
      getRequestTypePrefix(Requesting), id, getCommandPrefix(RequestValidatorTxs)
    )));
  }

  Message RequestEncoder::requestTxs() {
    const Bytes& id = Utils::randBytes(8);
    return Message(Utils::makeBytes(bytes::join(
      getRequestTypePrefix(Requesting), id, getCommandPrefix(RequestTxs)
    )));
  }

  Message RequestEncoder::requestBlock(uint64_t height, uint64_t heightEnd, uint64_t bytesLimit) {
    const Bytes& id = Utils::randBytes(8);
    return Message(Utils::makeBytes(bytes::join(
      getRequestTypePrefix(Requesting), id, getCommandPrefix(RequestBlock),
      UintConv::uint64ToBytes(height), UintConv::uint64ToBytes(heightEnd), UintConv::uint64ToBytes(bytesLimit)
    )));
  }

  bool RequestDecoder::ping(const Message& message) {
    if (message.size() != 11) { return false; }
    if (message.command() != Ping) { return false; }
    return true;
  }

  NodeInfo RequestDecoder::info(const Message& message) {
    if (message.command() != Info) { throw DynamicException("Invalid Info message command."); }
   return nodeInfoFromMessage(message.message());
  }

  bool RequestDecoder::requestNodes(const Message& message) {
    if (message.size() != 11) { return false; }
    if (message.command() != RequestNodes) { return false; }
    return true;
  }

  bool RequestDecoder::requestValidatorTxs(const Message& message) {
    if (message.size() != 11) { return false; }
    if (message.command() != RequestValidatorTxs) { return false; }
    return true;
  }

  bool RequestDecoder::requestTxs(const Message& message) {
    if (message.size() != 11) { return false; }
    if (message.command() != RequestTxs) { return false; }
    return true;
  }

  void RequestDecoder::requestBlock(const Message& message, uint64_t& height, uint64_t& heightEnd, uint64_t& bytesLimit) {
    if (message.size() != 35) { throw DynamicException("Invalid RequestBlock message size."); }
    if (message.command() != RequestBlock) { throw DynamicException("Invalid RequestBlock message command."); }
    height = UintConv::bytesToUint64(message.message().subspan(0, 8));
    heightEnd = UintConv::bytesToUint64(message.message().subspan(8, 8));
    bytesLimit = UintConv::bytesToUint64(message.message().subspan(16, 8));
  }

  Message AnswerEncoder::ping(const Message& request) {
    return Message(Utils::makeBytes(bytes::join(
      getRequestTypePrefix(Answering), request.id(), getCommandPrefix(Ping)
    )));
  }

  Message AnswerEncoder::info(const Message& request,
    const std::shared_ptr<const FinalizedBlock>& latestBlock,
    const boost::unordered_flat_map<NodeID, NodeType, SafeHash>& nodes,
    const Options& options
  ) {
    Bytes message = getRequestTypePrefix(Answering);
    Utils::appendBytes(message, request.id());
    Utils::appendBytes(message, getCommandPrefix(Info));
    nodeInfoToMessage(message, latestBlock, nodes, options);
    return Message(std::move(message));
  }

  Message AnswerEncoder::requestNodes(const Message& request,
    const boost::unordered_flat_map<NodeID, NodeType, SafeHash>& nodes
  ) {
    Bytes message = getRequestTypePrefix(Answering);
    Utils::appendBytes(message, request.id());
    Utils::appendBytes(message, getCommandPrefix(RequestNodes));
    nodesToMessage(message, nodes);
    return Message(std::move(message));
  }

  Message AnswerEncoder::requestValidatorTxs(const Message& request,
    const boost::unordered_flat_map<Hash, TxValidator, SafeHash>& txs
  ) {
    Bytes message = getRequestTypePrefix(Answering);
    Utils::appendBytes(message, request.id());
    Utils::appendBytes(message, getCommandPrefix(RequestValidatorTxs));
    txsToMessage<TxValidator>(message, txs);
    return Message(std::move(message));
  }

  Message AnswerEncoder::requestTxs(const Message& request,
    const std::vector<TxBlock>& txs
  ) {
    Bytes message = getRequestTypePrefix(Answering);
    Utils::appendBytes(message, request.id());
    Utils::appendBytes(message, getCommandPrefix(RequestTxs));
    txsToMessage<TxBlock>(message, txs);
    return Message(std::move(message));
  }

  Message AnswerEncoder::requestBlock(const Message& request,
    const std::vector<std::shared_ptr<const FinalizedBlock>>& blocks
  ) {
    Bytes message = getRequestTypePrefix(Answering);
    Utils::appendBytes(message, request.id());
    Utils::appendBytes(message, getCommandPrefix(RequestBlock));
    blocksToMessage(message, blocks);
    return Message(std::move(message));
  }

  bool AnswerDecoder::ping(const Message& message) {
    if (message.size() != 11) { return false; }
    if (message.type() != Answering) { return false; }
    if (message.command() != Ping) { return false; }
    return true;
  }

  NodeInfo AnswerDecoder::info(const Message& message) {
    if (message.type() != Answering) { throw DynamicException("Invalid message type."); }
    if (message.command() != Info) { throw DynamicException("Invalid command."); }
    return nodeInfoFromMessage(message.message());
  }

  boost::unordered_flat_map<NodeID, NodeType, SafeHash> AnswerDecoder::requestNodes(const Message& message) {
    if (message.type() != Answering) { throw DynamicException("Invalid message type."); }
    if (message.command() != RequestNodes) { throw DynamicException("Invalid command."); }
    return nodesFromMessage(message.message());
  }

  std::vector<TxValidator> AnswerDecoder::requestValidatorTxs(
    const Message& message, const uint64_t& requiredChainId
  ) {
    if (message.type() != Answering) { throw DynamicException("Invalid message type."); }
    if (message.command() != RequestValidatorTxs) { throw DynamicException("Invalid command."); }
    return txsFromMessage<TxValidator>(message.message(), requiredChainId);
  }

  std::vector<TxBlock> AnswerDecoder::requestTxs(
    const Message& message, const uint64_t& requiredChainId
  ) {
    if (message.type() != Answering) { throw DynamicException("Invalid message type."); }
    if (message.command() != RequestTxs) { throw DynamicException("Invalid command."); }
    return txsFromMessage<TxBlock>(message.message(), requiredChainId);
  }

  std::vector<FinalizedBlock> AnswerDecoder::requestBlock(
    const Message& message, const uint64_t& requiredChainId
  ) {
    if (message.type() != Answering) { throw DynamicException("Invalid message type."); }
    if (message.command() != RequestBlock) { throw DynamicException("Invalid command."); }
    return blocksFromMessage(message.message(), requiredChainId);
  }

  Message BroadcastEncoder::broadcastValidatorTx(const TxValidator& tx) {
    // We need to use std::hash because hashing with SafeHash will always be different between nodes
    const Bytes& serializedTx = tx.rlpSerialize();
    return Message(Utils::makeBytes(bytes::join(
      getRequestTypePrefix(Broadcasting),
      UintConv::uint64ToBytes(FNVHash()(serializedTx)),
      getCommandPrefix(BroadcastValidatorTx),
      serializedTx
    )));
  }

  Message BroadcastEncoder::broadcastTx(const TxBlock& tx) {
    // We need to use std::hash because hashing with SafeHash will always be different between nodes
    const Bytes& serializedTx = tx.rlpSerialize();
    return Message(Utils::makeBytes(bytes::join(
      getRequestTypePrefix(Broadcasting),
      UintConv::uint64ToBytes(FNVHash()(serializedTx)),
      getCommandPrefix(BroadcastTx),
      serializedTx
    )));
  }

  Message BroadcastEncoder::broadcastBlock(const std::shared_ptr<const FinalizedBlock>& block) {
    // We need to use std::hash because hashing with SafeHash will always be different between nodes
    const Bytes& serializedBlock = block->serializeBlock();
    return Message(Utils::makeBytes(bytes::join(
      getRequestTypePrefix(Broadcasting),
      UintConv::uint64ToBytes(FNVHash()(serializedBlock)),
      getCommandPrefix(BroadcastBlock),
      serializedBlock
    )));
  }

  TxValidator BroadcastDecoder::broadcastValidatorTx(const Message& message, const uint64_t& requiredChainId) {
    if (message.type() != Broadcasting) { throw DynamicException("Invalid message type."); }
    if (message.id().toUint64() != FNVHash()(message.message())) { throw DynamicException("Invalid message id."); }
    if (message.command() != BroadcastValidatorTx) { throw DynamicException("Invalid command."); }
    return TxValidator(message.message(), requiredChainId);
  }

  TxBlock BroadcastDecoder::broadcastTx(const P2P::Message &message, const uint64_t &requiredChainId) {
    if (message.type() != Broadcasting) { throw DynamicException("Invalid message type."); }
    if (message.id().toUint64() != FNVHash()(message.message())) { throw DynamicException("Invalid message id."); }
    if (message.command() != BroadcastTx) { throw DynamicException("Invalid command."); }
    return TxBlock(message.message(), requiredChainId);
  }

  FinalizedBlock BroadcastDecoder::broadcastBlock(const P2P::Message &message, const uint64_t &requiredChainId) {
    if (message.type() != Broadcasting) { throw DynamicException("Invalid message type."); }
    if (message.id().toUint64() != FNVHash()(message.message())) { throw DynamicException("Invalid message id. "); }
    if (message.command() != BroadcastBlock) { throw DynamicException("Invalid command."); }
    FinalizedBlock block = FinalizedBlock::fromBytes(message.message(), requiredChainId);
    return block;
  }

  Message NotificationEncoder::notifyInfo(
    const std::shared_ptr<const FinalizedBlock>& latestBlock,
    const boost::unordered_flat_map<NodeID, NodeType, SafeHash>& nodes,
    const Options& options)
  {
    Bytes message = getRequestTypePrefix(Notifying);
    Utils::appendBytes(message, Utils::randBytes(8));
    Utils::appendBytes(message, getCommandPrefix(NotifyInfo));
    nodeInfoToMessage(message, latestBlock, nodes, options);
    return Message(std::move(message));
  }

  NodeInfo NotificationDecoder::notifyInfo(const Message& message) {
    if (message.type() != Notifying) { throw DynamicException("Invalid message type."); }
    if (message.command() != NotifyInfo) { throw DynamicException("Invalid command."); }
    return nodeInfoFromMessage(message.message());
  }
}
<|MERGE_RESOLUTION|>--- conflicted
+++ resolved
@@ -65,17 +65,10 @@
     }
   }
 
-<<<<<<< HEAD
-  NodeInfo nodeInfoFromMessage(const View<Bytes>& data) {
-    uint64_t nodeVersion = Utils::bytesToUint64(data.subspan(0, 8));
-    uint64_t nodeEpoch = Utils::bytesToUint64(data.subspan(8, 8));
-    uint64_t nodeHeight = Utils::bytesToUint64(data.subspan(16, 8));
-=======
   NodeInfo nodeInfoFromMessage(const bytes::View& data) {
     uint64_t nodeVersion = UintConv::bytesToUint64(data.subspan(0, 8));
     uint64_t nodeEpoch = UintConv::bytesToUint64(data.subspan(8, 8));
     uint64_t nodeHeight = UintConv::bytesToUint64(data.subspan(16, 8));
->>>>>>> 030c9e86
     Hash nodeHash(data.subspan(24, 32));
     uint64_t currentEpoch = std::chrono::duration_cast<std::chrono::microseconds>(
       std::chrono::system_clock::now().time_since_epoch()
@@ -139,13 +132,8 @@
       if (data.size() - index < 4) { throw DynamicException("Invalid data size (msg too small)"); }
       uint32_t txSize = UintConv::bytesToUint32(data.subspan(index, 4));
       index += 4;
-<<<<<<< HEAD
-      if (data.size() - index < txSize) { throw DynamicException("Invalid data size."); }
-      View<Bytes> txData = data.subspan(index, txSize);
-=======
       if (data.size() - index < txSize) { throw DynamicException("Invalid data size (tx too small)"); }
       bytes::View txData = data.subspan(index, txSize);
->>>>>>> 030c9e86
       index += txSize;
       // Assuming requiredChainId is declared elsewhere
       txs.emplace_back(txData, requiredChainId);
@@ -181,32 +169,6 @@
     }
   }
 
-<<<<<<< HEAD
-  std::vector<FinalizedBlock> blocksFromMessage(const View<Bytes>& data, const uint64_t& requiredChainId) {
-    std::vector<FinalizedBlock> blocks;
-    size_t index = 0;
-    while (index < data.size()) {
-      if (data.size() - index < 8) { throw DynamicException("Invalid data size."); }
-      uint64_t blockSize = Utils::bytesToUint64(data.subspan(index, 8));
-      index += 8;
-      if (data.size() - index < blockSize) { throw DynamicException("Invalid data size."); }
-      View<Bytes> blockData = data.subspan(index, blockSize);
-      index += blockSize;
-      blocks.emplace_back(FinalizedBlock::fromBytes(blockData, requiredChainId));
-    }
-    return blocks;
-  }
-
-  void blocksToMessage(Bytes& message, const std::vector<std::shared_ptr<const FinalizedBlock>>& blocks) {
-    for (const auto& block : blocks) {
-      Bytes serializedBlock = block->serializeBlock();
-      Utils::appendBytes(message, Utils::uint64ToBytes(serializedBlock.size()));
-      Utils::appendBytes(message, serializedBlock);
-    }
-  }
-
-=======
->>>>>>> 030c9e86
   // ------------------------------------------------------------------------------------------------------------------
   // Implementation of all network messages that are in encoding.h (common code is in the helpers above).
   // ------------------------------------------------------------------------------------------------------------------
