--- conflicted
+++ resolved
@@ -23,50 +23,20 @@
    */
   class ManagerBase {
     protected:
-<<<<<<< HEAD
       const unsigned short serverPort_; ///< The manager's port.
       const NodeType nodeType_; ///< The manager's node type.
       const unsigned int minConnections_; ///< Minimum number of simultaneous connections. @see DiscoveryWorker
       const unsigned int maxConnections_; ///< Maximum number of simultaneous connections.
+      std::atomic<bool> started_ = false; ///< Check if manager is in the start() state (stop() not called yet).
       std::atomic<bool> closed_ = true; ///< Indicates whether the manager is closed to new connections.
-      BS::thread_pool_light threadPool_; ///< Thread pool object.
+      std::unique_ptr<BS::thread_pool_light> threadPool_; ///< Pointer to the thread pool.
       const Options& options_; /// Reference to the options singleton.
+      mutable std::shared_mutex stateMutex_; ///< Mutex for serializing start(), stop(), and threadPool_.
       mutable std::shared_mutex sessionsMutex_; ///< Mutex for managing read/write access to the sessions list.
       mutable std::shared_mutex requestsMutex_; ///< Mutex for managing read/write access to the requests list.
       Server server_; ///< Server object.
       ClientFactory clientfactory_; ///< ClientFactory object.
       DiscoveryWorker discoveryWorker_; ///< DiscoveryWorker object.
-=======
-      /// The manager's port.
-      const unsigned short serverPort_;
-
-      /// The manager's node type.
-      const NodeType nodeType_;
-
-      /// Maximum number of simultaneous connections.
-      const unsigned int maxConnections_;
-
-      /// Minimum number of simultaneous connections. See DiscoveryWorker for more information.
-      const unsigned int minConnections_ = 11;
-
-      /// Check if manager is in the start() state (stop() not called yet).
-      std::atomic<bool> started_ = false;
-
-      /// Core mutex for serializing start(), stop(), and threadPool_.
-      mutable std::shared_mutex stateMutex_;
-
-      /// Pointer to the thread pool.
-      std::unique_ptr<BS::thread_pool_light> threadPool_;
-
-      /// Pointer to the options singleton.
-      const Options& options_;
-
-      /// Mutex for managing read/write access to the sessions list.
-      mutable std::shared_mutex sessionsMutex_;
-
-      /// Mutex for managing read/write access to the requests list.
-      mutable std::shared_mutex requestsMutex_;
->>>>>>> 64f7c3d0
 
       /// List of currently active sessions.
       std::unordered_map<NodeID, std::shared_ptr<Session>, SafeHash> sessions_;
@@ -130,24 +100,14 @@
        * @param maxConnections The maximum number of simultaneous connections.
        */
       ManagerBase(
-<<<<<<< HEAD
         const net::ip::address& hostIp, NodeType nodeType, const Options& options,
         const unsigned int& minConnections, const unsigned int& maxConnections
       ) : serverPort_(options.getP2PPort()), nodeType_(nodeType), options_(options),
         minConnections_(minConnections), maxConnections_(maxConnections),
-        threadPool_(std::thread::hardware_concurrency() * 4),
-        server_(hostIp, options.getP2PPort(), 4, *this, this->threadPool_),
-        clientfactory_(*this, 4, this->threadPool_),
+        server_(hostIp, options.getP2PPort(), 4, *this),
+        clientfactory_(*this, 4),
         discoveryWorker_(*this)
       {};
-=======
-          const net::ip::address& hostIp, NodeType nodeType,
-          unsigned int maxConnections, const Options& options
-      ) : serverPort_(options.getP2PPort()), nodeType_(nodeType), maxConnections_(maxConnections), options_(options),
-          server_(hostIp, options.getP2PPort(), 4, *this),
-          clientfactory_(*this, 4),
-          discoveryWorker_(*this) {};
->>>>>>> 64f7c3d0
 
       /// Destructor. Automatically stops the manager.
       ~ManagerBase() { this->stopDiscovery(); this->stop(); };
@@ -172,11 +132,8 @@
       const NodeType& nodeType() const { return this->nodeType_; }
       unsigned int maxConnections() const { return this->maxConnections_; }
       unsigned int minConnections() const { return this->minConnections_; }
-<<<<<<< HEAD
       const std::atomic<bool>& isClosed() const { return this->closed_; }
       ///@}
-=======
->>>>>>> 64f7c3d0
 
       /// Get the size of the session list.
       uint64_t getPeerCount() const { std::shared_lock lock(this->sessionsMutex_); return this->sessions_.size(); }
