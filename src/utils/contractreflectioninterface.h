/*
Copyright (c) [2023] [Sparq Network]

This software is distributed under the MIT License.
See the LICENSE.txt file in the project root for more information.
*/

#ifndef CONTRACTREFLECTIONINTERFACE_H
#define CONTRACTREFLECTIONINTERFACE_H

#include "contract/abi.h"
#include <unordered_set>

<<<<<<< HEAD
/// Namespace for the reflection interface for the contract classes.
namespace ContractReflectionInterface {
  namespace meta = meta_hpp;

  // All declared in the cpp file
  extern std::unordered_map<meta::any_type, ABI::Types> typeMap;
  extern std::unordered_map<std::string, std::string> methodMutabilityMap;
  extern std::unordered_map<std::string, std::vector<std::string>> constructorArgumentNamesMap;
  extern std::unordered_map<std::string, std::vector<std::string>> argumentNamesMap;
  extern std::unordered_map<std::string, std::vector<std::string>> methodArgumentsTypesMap;
  extern std::unordered_map<std::string,
    std::pair<bool, std::vector<std::tuple<std::string, std::string, bool>>>
  > eventsMap;

  /**
   * Template function to map a type to an ABI type.
   * @tparam T The type to map.
   * @param map The map to insert the type to ABI type mapping into.
   */
  template<typename T> void insertTypes(std::unordered_map<meta::any_type, ABI::Types>& map) {
    map[meta::resolve_type<T>()] = ABI::TypeToEnum<T>::value;
    map[meta::resolve_type<T&>()] = ABI::TypeToEnum<T&>::value;
    map[meta::resolve_type<const T&>()] = ABI::TypeToEnum<const T&>::value;
    map[meta::resolve_type<std::vector<T>>()]= ABI::TypeToEnum<std::vector<T>>::value;
    map[meta::resolve_type<std::vector<T>&>()] = ABI::TypeToEnum<std::vector<T>&>::value;
    map[meta::resolve_type<const std::vector<T>&>()] = ABI::TypeToEnum<const std::vector<T>&>::value;
  }

  /**
   * Template function to populate the type map.
   * @tparam Ts The types to populate the type map with.
   * @param map The map to insert the type to ABI type mapping into.
   */
  template<typename... Ts> void populateTypeMap(
    std::unordered_map<meta::any_type, ABI::Types>& map
  ) {
    (insertTypes<Ts>(map), ...);
  }

  /**
   * Template function to populate the constructor argument names map.
   * @tparam TContract The contract type.
   */
  template <typename TContract> void inline populateMethodArgumentsTypesMap() {
    const meta::class_type contractType = meta::resolve_type<TContract>();
    for (const meta::method& method : contractType.get_methods()) {
      std::string methodName = Utils::getRealTypeName<TContract>() + "::" + method.get_name();
      if (method.get_type().get_arity() > 0) { // If method has arguments
        std::vector<meta::argument> args = method.get_arguments();
        std::vector<std::string> argumentTypes;
        for (size_t i = 0; i < args.size(); i++) {
          meta::any_type type = args[i].get_type();
          auto it = typeMap.find(type);
          if (it != typeMap.end()) {
            std::string stringType = ABI::getStringFromABIEnum(it->second);
            argumentTypes.push_back(stringType);
          }
        }
        methodArgumentsTypesMap[methodName] = argumentTypes;
      }
    }
  }

  /**
   * Template function to get the constructor data structure of a contract.
   * @tparam TContract The contract to get the constructor data structure of.
   * @return The constructor data structure in ABI format.
   */
  template <typename TContract> bool isContractRegistered() {
    using DecayedT = std::remove_reference_t<std::remove_pointer_t<TContract>>;
    const meta::class_type contractType = meta::resolve_type<DecayedT>();
    return !contractType.get_constructors().empty();
  }

  /**
   * Get the type (or list of types) of a method's arguments in string format.
   * @param methodName The name of the method.
   * @return The type (or list of types) of the method's arguments.
   */
  template <typename TContract>
  std::vector<std::string> inline getMethodArgumentsTypesString(const std::string &methodName) {
    if (!isContractRegistered<TContract>()) throw std::runtime_error(
      "Contract " + Utils::getRealTypeName<TContract>() + " not registered"
    );
    const std::string qualifiedMethodName = Utils::getRealTypeName<TContract>() + "::" + methodName;
    auto it = methodArgumentsTypesMap.find(qualifiedMethodName);
    if (it != methodArgumentsTypesMap.end()) return it->second;
    return std::vector<std::string>();
  }

  /**
   * Get the type (or list of types) of a method's arguments in ABI enum format.
   * @param methodName The name of the method.
   * @return The type (or list of types) of the method's arguments.
   */
  template <typename TContract>
  std::vector<ABI::Types> inline getMethodArgumentsTypesABI(const std::string &methodName) {
    if (!isContractRegistered<TContract>()) throw std::runtime_error(
      "Contract " + Utils::getRealTypeName<TContract>() + " not registered"
    );
    const std::string qualifiedMethodName = Utils::getRealTypeName<TContract>() + "::" + methodName;
    auto it = methodArgumentsTypesMap.find(qualifiedMethodName);
    if (it != methodArgumentsTypesMap.end()) {
      std::vector<ABI::Types> types;
      for (auto const &x : it->second) types.push_back(ABI::getABIEnumFromString(x));
      return types;
    }
    return std::vector<ABI::Types>();
  }

  /**
   * Template function to register a contract class.
   * @tparam TContract The contract class to register.
   * @tparam Args The constructor argument types.
   * @tparam Methods The methods to register.
   * @param ctorArgs The constructor argument names.
   * @param methods The methods to register.
   */
  template <typename TContract, typename... Args, typename... Methods>
  void inline registerContract(
    const std::vector<std::string>& ctorArgs, Methods&&... methods
  ) {
    meta::class_<TContract>().template constructor_<Args...>(meta::constructor_policy::as_shared_pointer);
    std::string contractName = typeid(TContract).name();
    constructorArgumentNamesMap[contractName] = ctorArgs; // Store constructor argument names

    // Register methods and store the stateMutability string and argument names
    (
      (
        meta::class_<TContract>().method_(
          std::get<0>(std::forward<Methods>(methods)),
          std::get<1>(std::forward<Methods>(methods))
        ),
        methodMutabilityMap[
          std::get<0>(std::forward<Methods>(methods))
        ] = std::get<2>(std::forward<Methods>(methods)),
        argumentNamesMap[
          std::get<0>(std::forward<Methods>(methods))
        ] = std::get<3>(std::forward<Methods>(methods))
      ),
    ...);

    if (typeMap.empty()) {
      populateTypeMap<
        uint8_t, uint16_t, uint24_t, uint32_t, uint40_t, uint48_t, uint56_t, uint64_t,
        uint72_t, uint80_t, uint88_t, uint96_t, uint104_t, uint112_t, uint120_t, uint128_t,
        uint136_t, uint144_t, uint152_t, uint160_t, uint168_t, uint176_t, uint184_t, uint192_t,
        uint200_t, uint208_t, uint216_t, uint224_t, uint232_t, uint240_t, uint248_t, uint256_t,
        int8_t, int16_t, int24_t, int32_t, int40_t, int48_t, int56_t, int64_t,
        int72_t, int80_t, int88_t, int96_t, int104_t, int112_t, int120_t, int128_t,
        int136_t, int144_t, int152_t, int160_t, int168_t, int176_t, int184_t, int192_t,
        int200_t, int208_t, int216_t, int224_t, int232_t, int240_t, int248_t, int256_t,
        Address, bool, std::string, Bytes
      >(typeMap);
    }
    populateMethodArgumentsTypesMap<TContract>();
  }

  /**
   * Template function to register a contract's events.
   * @tparam TContract The contract class to register events from.
   * @tparam Events The events to register.
   * @param events The events to register.
   */
  template <typename TContract, typename... Events>
  void inline registerContractEvents(Events&&... events) {
    std::string contractName = typeid(TContract).name();
    for (const std::tuple<std::string, bool, std::vector<
      std::tuple<std::string, std::string, bool>
    >> t : {events...}) {
      // Get details for the event
      std::string eventName = std::get<0>(t);
      bool anonymous = std::get<1>(t);
      std::vector<std::tuple<std::string, std::string, bool>> args = std::get<2>(t);
      // Check if each arg has a valid type
      for (const std::tuple<std::string, std::string, bool> arg : args) {
        try {
          ABI::getABIEnumFromString(std::get<1>(arg));
        } catch (std::exception& e) {
          throw std::runtime_error("Could not register event " + contractName + "::" + eventName
            + ": error when parsing argument of name '" + std::get<0>(arg) + "' - " + e.what()
          );
        }
      }
      // Register the event in the map
      eventsMap[contractName + "." + eventName] = std::make_pair(anonymous, args);
    }
  }

  /**
   * Template function to get the list of constructor argument types of a contract.
   * @tparam Contract The contract to get the constructor argument types of.
   * @return The list of constructor argument in ABI format.
   */
  template <typename Contract> std::vector<ABI::Types> inline getConstructorArgumentTypes() {
    if (!isContractRegistered<Contract>()) throw std::runtime_error(
      "Contract " + Utils::getRealTypeName<Contract>() + " not registered"
    );
    const meta::class_type contractType = meta::resolve_type<Contract>();
    std::vector<ABI::Types> constructorArgumentTypes;
    std::vector<ABI::Types> argumentTypes;
    for (const meta::constructor& ctor : contractType.get_constructors()) {
      // We are considering that the last 5 arguments aren't part of the pertinent arguments
      std::vector<meta::argument> args = ctor.get_arguments();
      if (args.size() >= 5) args.resize(args.size() - 5); else continue;
      for (const meta::argument &arg : args) {
        meta::any_type type = arg.get_type();
        auto it = typeMap.find(type);
        if (it != typeMap.end()) constructorArgumentTypes.push_back(it->second);
      }
    }
    return constructorArgumentTypes;
  }

  /**
   * Template function to get the list of constructor argument types of a
   * contract.
   * @tparam Contract The contract to get the constructor argument types of.
   * @return The list of constructor argument in string format.
   */
  template <typename TContract>
  std::vector<std::string> inline getConstructorArgumentTypesString() {
    std::vector<ABI::Types> types = getConstructorArgumentTypes<TContract>();
    std::vector<std::string> typesString;
    for (auto const &x : types) typesString.push_back(ABI::getStringFromABIEnum(x));
    return typesString;
  }

  /**
   * Template function to get the constructor ABI data structure of a contract.
   * @tparam Contract The contract to get the constructor argument names of.
   * @return The constructor ABI data structure.
   */
  template <typename Contract>
  std::vector<ABI::MethodDescription> inline getConstructorDataStructure() {
    if (!isContractRegistered<Contract>()) throw std::runtime_error(
      "Contract " + Utils::getRealTypeName<Contract>() + " not registered"
    );
    const meta::class_type contractType = meta::resolve_type<Contract>();
    std::vector<ABI::MethodDescription> descriptions;
    auto it = constructorArgumentNamesMap.find(typeid(Contract).name());
    if (it != constructorArgumentNamesMap.end()) {
      const std::vector<std::string> &ctorArgNames = it->second;
      for (const meta::constructor &ctor : contractType.get_constructors()) {
        // We are considering that:
        // - the last 5 arguments aren't part of the pertinent arguments
        // - only the constructors with the same number of arguments as provided names
        std::vector<meta::argument> args = ctor.get_arguments();
        if (args.size() >= 5) args.resize(args.size() - 5); else continue;
        if (args.size() == ctorArgNames.size()) {
          ABI::MethodDescription description;
          description.type = "constructor";
          description.stateMutability = "nonpayable";
          for (size_t i = 0; i < args.size(); ++i) {
            meta::any_type type = args[i].get_type();
            auto typeIt = typeMap.find(type);
            if (typeIt != typeMap.end()) {
              std::string stringType = ABI::getStringFromABIEnum(typeIt->second);
              description.inputs.push_back({ctorArgNames[i], stringType});
            }
          }
          descriptions.push_back(description);
        }
      }
    }
    return descriptions;
  }

  /**
   * Template function to get the function ABI data structure of a contract.
   * @tparam Contract The contract to get the function data structure of.
   * @return The function ABI data structure.
   */
  template <typename Contract>
  std::vector<ABI::MethodDescription> inline getFunctionDataStructure() {
    if (!isContractRegistered<Contract>()) throw std::runtime_error(
      "Contract " + Utils::getRealTypeName<Contract>() + " not registered"
    );
    const meta::class_type contractType = meta::resolve_type<Contract>();
    std::vector<ABI::MethodDescription> descriptions;
    for (const meta::method& method : contractType.get_methods()) {
      auto arity = method.get_type().get_arity();
      ABI::MethodDescription description;
      description.name = method.get_name();
      description.type = "function";
      auto mutabilityIt = methodMutabilityMap.find(description.name);
      if (mutabilityIt != methodMutabilityMap.end()) {
        description.stateMutability = mutabilityIt->second;
      }
      if (arity > 0) {
        std::vector<meta::argument> args = method.get_arguments();
        auto argNamesIt = argumentNamesMap.find(description.name);
        if (argNamesIt != argumentNamesMap.end()) {
          auto &argNames = argNamesIt->second;
          for (size_t i = 0; i < args.size(); i++) {
            meta::any_type type = args[i].get_type();
            auto it = typeMap.find(type);
            if (it != typeMap.end()) {
              std::string stringType = ABI::getStringFromABIEnum(it->second);
              description.inputs.push_back({argNames[i], stringType});
            }
          }
        }
      }
      meta::any_type returnType = method.get_type().get_return_type();
      auto it = typeMap.find(returnType);
      if (it != typeMap.end()) {
        std::string stringType = ABI::getStringFromABIEnum(it->second);
        description.outputs = {{"", stringType}};
      }
      descriptions.push_back(description);
    }
    return descriptions;
  }

  /**
   * Get the event ABI data structure of the contract.
   * @tparam Contract The contract to get the event data structure of.
   * @return The event ABI data structure.
   */
  template <typename Contract>
  std::vector<ABI::EventDescription> inline getEventDataStructure() {
    if (!isContractRegistered<Contract>()) throw std::runtime_error(
      "Contract " + Utils::getRealTypeName<Contract>() + " not registered"
    );
    std::vector<ABI::EventDescription> ret;
    for (const auto& it : eventsMap) {
      ABI::EventDescription eventDesc;
      std::string contractName = it.first.substr(0, it.first.find("."));
      if (contractName == typeid(Contract).name()) {
        eventDesc.name = it.first.substr(it.first.find(".") + 1); // Remove "."
        eventDesc.anonymous = it.second.first;
        eventDesc.args = it.second.second;
        ret.push_back(eventDesc);
      }
    }
    return ret;
  }

  /**
   * Helper function to check if a method has arguments.
   * @param methodName The name of the method to check.
   * @return True if the method has arguments, false otherwise.
   */
  template <typename Contract>
  bool inline methodHasArguments(const std::string& methodName) {
    if (!isContractRegistered<Contract>()) throw std::runtime_error(
      "Contract " + Utils::getRealTypeName<Contract>() + " not registered"
    );
    auto it = argumentNamesMap.find(methodName);
    if (it != argumentNamesMap.end()) {
      const std::vector<std::string>& argumentNames = it->second;
      return !argumentNames.empty();
    }
    return false;
  }

  /**
   * Getter for the mutability of a method.
   * @param methodName The name of the method to get the mutability of.
   * @return The mutability of the method.
   */
  template <typename Contract>
  std::string inline getMethodMutability(const std::string& methodName) {
    if (!isContractRegistered<Contract>()) throw std::runtime_error(
      "Contract " + Utils::getRealTypeName<Contract>() + " not registered"
    );
    auto it = methodMutabilityMap.find(methodName);
    if (it != methodMutabilityMap.end()) return it->second;
    throw std::runtime_error("Method " + methodName + " not found");
  }
=======
/**
 * This namespace contains the reflection interface for the contract
 * classes.
 * Observations about ContractReflectionsInterface
 * Only the following functions are used in normal operation
 * registerContract() -> By the derived DynamicContract class, to register the contract class methods, arguments, etc
 * getConstructorArgumentTypesString<TContract>() -> By ContractFactory and ContractManager, to get the list of constructor argument types .e.g "uint256,uint256"
 * isContractRegistered<TContract>() -> By ContractFactory and ContractManager, to check if the contract is registered
 * The remaining functions and mapping are accessed for JSON ABI purposes only
 * TODO: Add support for overloaded methods! This will require a change in the mappings and templates...
 */

namespace ContractReflectionInterface {

/// Key (ClassName) -> Value (boolean) (true if registered, false otherwise)
extern std::unordered_map<std::string, bool> registeredContractsMap; ///< Map of registered contracts.
/// Key (ClassName) -> Value (std::vector<std::string>) (ConstructorArgumentNames)
extern std::unordered_map<std::string, std::vector<std::string>> constructorArgumentNamesMap; /// Map to store constructor argument names
/// Key (ClassName) -> Value (std::unordered_set<ABI::MethodDescription>) (MethodDescriptions) methodDescriptionsMap has all the information needed to generate the JSON ABI
extern std::unordered_map<std::string, std::unordered_multimap<std::string, ABI::MethodDescription>> methodDescriptionsMap; ///< Map to store method descriptions.

/** Helper struct to extract the Args... from a function pointer
 * We need multiple helper functions because the function can have no arguments at all
 * A function can also be <Args... const> or <Args...>
 * And the function itself can be const.
 * In total there are 6 combinations.
 */

template <typename T>
struct populateMethodTypesMapHelper;

/**
 * Helper function to extract the Args... and R into a solidity ABI type list from a function pointers
 * Specialization for non-const functions without args
 * @tparam TContract The contract type.
 * @tparam R The return type.
 */
template <typename TContract, typename R>
struct populateMethodTypesMapHelper<R(TContract::*)()> {
  /// The return type.
  using ReturnType = R;
  /// The class type.
  using ClassType = TContract;
  /// Static function because it is a struct, to get the function arguments
  static std::vector<std::string> getFunctionArgs() {
    return {};
  }
  /// Static function because it is a struct, to get the function return types
  static std::vector<std::string> getFunctionRets() {
    return ABI::FunctorEncoder::listArgumentTypesV<R>();
  }
};

/**
 * Helper function to extract the Args... and R into a solidity ABI type list from a function pointers
 * Specialization for const functions without args
 * @tparam TContract The contract type.
 * @tparam R The return type.
 */
template <typename TContract, typename R>
struct populateMethodTypesMapHelper<R(TContract::*)() const> {
  /// The return type.
  using ReturnType = R;
  /// The class type.
  using ClassType = TContract;
  /// Static function because it is a struct, to get the function arguments
  static std::vector<std::string> getFunctionArgs() {
    return {};
  }
  /// Static function because it is a struct, to get the function return types
  static std::vector<std::string> getFunctionRets() {
    return ABI::FunctorEncoder::listArgumentTypesV<R>();
  }
};

/**
 * Helper function to extract the Args... and R into a solidity ABI type list from a function pointers
 * Specialization for non-const functions with args
 * @tparam TContract The contract type.
 * @tparam R The return type.
 * @tparam Args The argument types.
 */
template <typename TContract, typename R, typename... Args>
struct populateMethodTypesMapHelper<R(TContract::*)(Args...)> {
  /// The return type.
  using ReturnType = R;
  /// The class type.
  using ClassType = TContract;
  /// Static function because it is a struct, to get the function arguments
  static std::vector<std::string> getFunctionArgs() {
    return ABI::FunctorEncoder::listArgumentTypesV<Args...>();
  }
  /// Static function because it is a struct, to get the function return types
  static std::vector<std::string> getFunctionRets() {
    return ABI::FunctorEncoder::listArgumentTypesV<R>();
  }
};

/**
 * Helper function to extract the Args... and R into a solidity ABI type list from a function pointers
 * Specialization for const functions with args
 * @tparam TContract The contract type.
 * @tparam R The return type.
 * @tparam Args The argument types.
 */
template <typename TContract, typename R, typename... Args>
struct populateMethodTypesMapHelper<R(TContract::*)(Args...) const> {
  /// The return type.
  using ReturnType = R;
  /// The class type.
  using ClassType = TContract;
  /// Static function because it is a struct, to get the function arguments
  static std::vector<std::string> getFunctionArgs() {
    return ABI::FunctorEncoder::listArgumentTypesV<Args...>();
  }
  /// Static function because it is a struct, to get the function return types
  static std::vector<std::string> getFunctionRets() {
    return ABI::FunctorEncoder::listArgumentTypesV<R>();
  }
};

/**
 * Helper function to extract the Args... and R into a solidity ABI type list from a function pointers
 * Specialization for non-const functions with const args
 * @tparam TContract The contract type.
 * @tparam R The return type.
 * @tparam Args The argument types.
 */
template <typename TContract, typename R, typename... Args>
struct populateMethodTypesMapHelper<R(TContract::*)(const Args&...)> {
  /// The return type.
  using ReturnType = R;
  /// The class type.
  using ClassType = TContract;
  /// Static function because it is a struct, to get the function arguments
  static std::vector<std::string> getFunctionArgs() {
    return ABI::FunctorEncoder::listArgumentTypesV<Args...>();
  }
  /// Static function because it is a struct, to get the function return types
  static std::vector<std::string> getFunctionRets() {
    return ABI::FunctorEncoder::listArgumentTypesV<R>();
  }
};

/**
 * Helper function to extract the Args... and R into a solidity ABI type list from a function pointers
 * Specialization for const functions with const args
 * @tparam TContract The contract type.
 * @tparam R The return type.
 * @tparam Args The argument types.
 */
template <typename TContract, typename R, typename... Args>
struct populateMethodTypesMapHelper<R(TContract::*)(const Args&...) const> {
  /// The return type.
  using ReturnType = R;
  /// The class type.
  using ClassType = TContract;
  /// Static function because it is a struct, to get the function arguments
  static std::vector<std::string> getFunctionArgs() {
    return ABI::FunctorEncoder::listArgumentTypesV<Args...>();
  }
  /// Static function because it is a struct, to get the function return types
  static std::vector<std::string> getFunctionRets() {
    return ABI::FunctorEncoder::listArgumentTypesV<R>();
  }
};

/**
 * This function populates the constructor argument names map.
 * @tparam TContract The contract type.
 */
template <typename TContract>
void inline populateMethodTypesMap(const std::string& functionName,
                                   const FunctionTypes& methodMutability,
                                   const std::vector<std::string>& functionArgs,
                                   const std::vector<std::string>& functionArgsNames,
                                   const std::vector<std::string>& funcRets) {
  std::string contractName = Utils::getRealTypeName<TContract>();
  ABI::MethodDescription methodDescription;
  methodDescription.name = functionName;
  for (uint64_t i = 0; i < functionArgs.size(); i++) {
    std::pair<std::string, std::string> argumentDescription;
    argumentDescription.first = functionArgs[i];
    argumentDescription.second = (functionArgsNames.size() > i) ? functionArgsNames[i] : "";
    methodDescription.inputs.push_back(argumentDescription);
  }
  methodDescription.outputs = funcRets;
  methodDescription.stateMutability = methodMutability;
  methodDescription.type = "function";
  methodDescriptionsMap[contractName].insert(std::make_pair(functionName, methodDescription));
}

/**
 * Template function to get the constructor data structure of a contract.
 * @tparam TContract The contract to get the constructor data structure of.
 * @return The constructor data structure in ABI format.
 */
template <typename TContract> bool isContractRegistered() {
  return registeredContractsMap.contains(Utils::getRealTypeName<TContract>());
}

/**
 * Template function to register a contract class.
 * @tparam TContract The contract class to register.
 * @tparam Args The constructor argument types.
 * @tparam Methods The methods to register.
 * @param ctorArgs The constructor argument names.
 * @param methods The methods to register.
 * methods = std::tuple<std::string, FunctionPointer, std::string, std::vector<std::string>>
 * std::get<0>(methods) = Method name
 * std::get<1>(methods) = Method pointer
 * std::get<2>(methods) = Method mutability
 * std::get<3>(methods) = Method argument names
 */
template <typename TContract, typename... Args, typename... Methods>
void inline registerContract(const std::vector<std::string> &ctorArgs,
                             Methods &&...methods) {
  if (isContractRegistered<TContract>()) {
    /// Already registered, do nothing
    return;
  }
  std::string contractName = Utils::getRealTypeName<TContract>();
  // Store constructor argument names in the constructorArgumenqtNamesMap
  constructorArgumentNamesMap[contractName] = ctorArgs;


  // Register the methods
  ((populateMethodTypesMap<TContract>(std::get<0>(methods),
    std::get<2>(methods),
    populateMethodTypesMapHelper<std::decay_t<decltype(std::get<1>(methods))>>::getFunctionArgs(),
    std::get<3>(methods),
    populateMethodTypesMapHelper<std::decay_t<decltype(std::get<1>(methods))>>::getFunctionRets())), ...);

  registeredContractsMap[Utils::getRealTypeName<TContract>()] = true;
}

/**
* Template function to get the list of constructor argument types of a
* contract.
* @tparam Contract The contract to get the constructor argument types of.
* @return The list of constructor argument in string format. (same as ABI::Functor::listArgumentTypes)
*/
template <typename TContract>
std::string inline getConstructorArgumentTypesString() {
  using ConstructorArgs = typename TContract::ConstructorArguments;
  std::string ret = ABI::FunctorEncoder::listArgumentTypes<ConstructorArgs>();
  // TContract::ConstructorArguments is a tuple, so we need to remove the "(...)" from the string
  ret.erase(0,1);
  ret.pop_back();
  return ret;
}

/**
 * Template function to get the constructor ABI data structure of a contract.
 * @tparam Contract The contract to get the constructor argument names of.
 * @return The constructor ABI data structure.
 */
template <typename Contract>
ABI::MethodDescription inline getConstructorDataStructure() {
  if (!isContractRegistered<Contract>()) {
    throw std::runtime_error("Contract " + Utils::getRealTypeName<Contract>() + " not registered");
  }
  /// Derive from Contract::ConstructorArguments to get the constructor
  ABI::MethodDescription constructorDescription;
  auto constructorArgs = ABI::FunctorEncoder::listArgumentTypesVFromTuple<typename Contract::ConstructorArguments>();
  auto constructorArgsNames = constructorArgumentNamesMap[Utils::getRealTypeName<Contract>()];
  if (constructorArgs.size() != constructorArgsNames.size()) {
    throw std::runtime_error("Contract " + Utils::getRealTypeName<Contract>() + " constructor argument names not registered, wanted: " +
    std::to_string(constructorArgs.size()) + " got: " + std::to_string(constructorArgsNames.size()));
  }
  std::vector<std::pair<std::string,std::string>> constructorArgsDescription;
  for (uint64_t i = 0; i < constructorArgs.size(); i++) {
    constructorArgsDescription.push_back({constructorArgs[i], constructorArgsNames[i]});
  }

  constructorDescription.name = "createNew" + Utils::getRealTypeName<Contract>() + "Contract";
  constructorDescription.inputs = constructorArgsDescription;
  constructorDescription.outputs = {};
  constructorDescription.stateMutability = FunctionTypes::NonPayable;
  constructorDescription.type = "function";
  return constructorDescription;
}

/**
 * Template function to get the function ABI data structure of a contract.
 * @tparam Contract The contract to get the function data structure of.
 * @return The function ABI data structure.
 */
template <typename Contract>
std::vector<ABI::MethodDescription> inline getFunctionsDataStructure() {
  if (!isContractRegistered<Contract>()) {
    throw std::runtime_error("Contract " + Utils::getRealTypeName<Contract>() + " not registered");
  }
  std::vector<ABI::MethodDescription> descriptions;
  for (const auto& [methodName, methodDescription] : methodDescriptionsMap[Utils::getRealTypeName<Contract>()]) {
    descriptions.push_back(methodDescription);
  }
  return descriptions;
}

>>>>>>> c9c6d366
} // namespace ContractReflectionInterface

#endif // CONTRACTREFLECTIONINTERFACE_H<|MERGE_RESOLUTION|>--- conflicted
+++ resolved
@@ -11,119 +11,194 @@
 #include "contract/abi.h"
 #include <unordered_set>
 
-<<<<<<< HEAD
-/// Namespace for the reflection interface for the contract classes.
+/**
+ * Namespace for the reflection interface used for registering contract classes.
+ * Only the following functions are used in normal operation:
+ * - registerContract() -> By the derived DynamicContract class, to register contract methods, arguments, etc.
+ * - getConstructorArgumentTypesString<TContract>() -> By ContractFactory and ContractManager, to get the list of ctor arg types (e.g "uint256,uint256")
+ * - isContractRegistered<TContract>() -> By ContractFactory and ContractManager, to check if the contract is registered
+ * The remaining functions and mappings are accessed for JSON ABI purposes only
+ * TODO: Add support for overloaded methods! This will require a change in the mappings and templates...
+ */
 namespace ContractReflectionInterface {
-  namespace meta = meta_hpp;
-
-  // All declared in the cpp file
-  extern std::unordered_map<meta::any_type, ABI::Types> typeMap;
-  extern std::unordered_map<std::string, std::string> methodMutabilityMap;
-  extern std::unordered_map<std::string, std::vector<std::string>> constructorArgumentNamesMap;
-  extern std::unordered_map<std::string, std::vector<std::string>> argumentNamesMap;
-  extern std::unordered_map<std::string, std::vector<std::string>> methodArgumentsTypesMap;
+  // All declared in the cpp file.
+  extern std::unordered_map<std::string, bool> contractsMap;
+  extern std::unordered_map<std::string, std::vector<std::string>> ctorArgNamesMap;
+  extern std::unordered_map<std::string, std::unordered_multimap<std::string, ABI::MethodDescription>> methodDescsMap;
   extern std::unordered_map<std::string,
     std::pair<bool, std::vector<std::tuple<std::string, std::string, bool>>>
   > eventsMap;
 
   /**
-   * Template function to map a type to an ABI type.
-   * @tparam T The type to map.
-   * @param map The map to insert the type to ABI type mapping into.
-   */
-  template<typename T> void insertTypes(std::unordered_map<meta::any_type, ABI::Types>& map) {
-    map[meta::resolve_type<T>()] = ABI::TypeToEnum<T>::value;
-    map[meta::resolve_type<T&>()] = ABI::TypeToEnum<T&>::value;
-    map[meta::resolve_type<const T&>()] = ABI::TypeToEnum<const T&>::value;
-    map[meta::resolve_type<std::vector<T>>()]= ABI::TypeToEnum<std::vector<T>>::value;
-    map[meta::resolve_type<std::vector<T>&>()] = ABI::TypeToEnum<std::vector<T>&>::value;
-    map[meta::resolve_type<const std::vector<T>&>()] = ABI::TypeToEnum<const std::vector<T>&>::value;
-  }
-
-  /**
-   * Template function to populate the type map.
-   * @tparam Ts The types to populate the type map with.
-   * @param map The map to insert the type to ABI type mapping into.
-   */
-  template<typename... Ts> void populateTypeMap(
-    std::unordered_map<meta::any_type, ABI::Types>& map
+   * Helper struct to extract arguments from a function pointer.
+   * We need multiple helpers because the function can have no arguments at all.
+   * A function can also be <Args... const> or <Args...>, and the function itself can be const.
+   * In total there are 6 combinations.
+   * Getter functions are static because it is a struct.
+   */
+  template <typename T> struct populateMethodTypesMapHelper;
+
+  /**
+   * Specialization of populateMethodTypesMapHelper for non-const functions without args.
+   * @tparam TContract The contract class type.
+   * @tparam R The return type.
+   */
+  template <typename TContract, typename R>
+  struct populateMethodTypesMapHelper<R(TContract::*)()> {
+    using ReturnType = R; ///< Return type.
+    using ClassType = TContract; ///< Class type, derived from the contract class.
+    /// Get the function arguments.
+    static std::vector<std::string> getFunctionArgs() { return {}; }
+    /// Get the function return types.
+    static std::vector<std::string> getFunctionReturnTypes() {
+      return ABI::FunctorEncoder::listArgumentTypesV<R>();
+    }
+  };
+
+  /**
+   * Specialization of populateMethodTypesMapHelper for const functions without args.
+   * @tparam TContract The contract type.
+   * @tparam R The return type.
+   */
+  template <typename TContract, typename R>
+  struct populateMethodTypesMapHelper<R(TContract::*)() const> {
+    using ReturnType = R; ///< Return type.
+    using ClassType = TContract; ///< Class type, derived from the contract class.
+    /// Get the function arguments.
+    static std::vector<std::string> getFunctionArgs() { return {}; }
+    /// Get the function return types.
+    static std::vector<std::string> getFunctionReturnTypes() {
+      return ABI::FunctorEncoder::listArgumentTypesV<R>();
+    }
+  };
+
+  /**
+   * Specialization of populateMethodTypesMapHelper for non-const functions with non-const args.
+   * @tparam TContract The contract type.
+   * @tparam R The return type.
+   * @tparam Args The argument types.
+   */
+  template <typename TContract, typename R, typename... Args>
+  struct populateMethodTypesMapHelper<R(TContract::*)(Args...)> {
+    using ReturnType = R; ///< Return type.
+    using ClassType = TContract; ///< Class type, derived from the contract class.
+    /// Get the function arguments.
+    static std::vector<std::string> getFunctionArgs() {
+      return ABI::FunctorEncoder::listArgumentTypesV<Args...>();
+    }
+    /// Get the function return types.
+    static std::vector<std::string> getFunctionReturnTypes() {
+      return ABI::FunctorEncoder::listArgumentTypesV<R>();
+    }
+  };
+
+  /**
+   * Specialization of populateMethodTypesMapHelper for const functions with non-const args.
+   * @tparam TContract The contract type.
+   * @tparam R The return type.
+   * @tparam Args The argument types.
+   */
+  template <typename TContract, typename R, typename... Args>
+  struct populateMethodTypesMapHelper<R(TContract::*)(Args...) const> {
+    using ReturnType = R; ///< Return type.
+    using ClassType = TContract; ///< Class type, derived from the contract class.
+    /// Get the function arguments.
+    static std::vector<std::string> getFunctionArgs() {
+      return ABI::FunctorEncoder::listArgumentTypesV<Args...>();
+    }
+    /// Get the function return types.
+    static std::vector<std::string> getFunctionReturnTypes() {
+      return ABI::FunctorEncoder::listArgumentTypesV<R>();
+    }
+  };
+
+  /**
+   * Specialization of populateMethodTypesMapHelper for non-const functions with const args.
+   * @tparam TContract The contract type.
+   * @tparam R The return type.
+   * @tparam Args The argument types.
+   */
+  template <typename TContract, typename R, typename... Args>
+  struct populateMethodTypesMapHelper<R(TContract::*)(const Args&...)> {
+    using ReturnType = R; ///< Return type.
+    using ClassType = TContract; ///< Class type, derived from the contract class.
+    /// Get the function arguments.
+    static std::vector<std::string> getFunctionArgs() {
+      return ABI::FunctorEncoder::listArgumentTypesV<Args...>();
+    }
+    /// Get the function return types.
+    static std::vector<std::string> getFunctionReturnTypes() {
+      return ABI::FunctorEncoder::listArgumentTypesV<R>();
+    }
+  };
+
+  /**
+   * Specialization of populateMethodTypesMapHelper for const functions with const args.
+   * @tparam TContract The contract type.
+   * @tparam R The return type.
+   * @tparam Args The argument types.
+   */
+  template <typename TContract, typename R, typename... Args>
+  struct populateMethodTypesMapHelper<R(TContract::*)(const Args&...) const> {
+    using ReturnType = R; ///< Return type.
+    using ClassType = TContract; ///< Class type, derived from the contract class.
+    /// Get the function arguments.
+    static std::vector<std::string> getFunctionArgs() {
+      return ABI::FunctorEncoder::listArgumentTypesV<Args...>();
+    }
+    /// Get the function return types.
+    static std::vector<std::string> getFunctionReturnTypes() {
+      return ABI::FunctorEncoder::listArgumentTypesV<R>();
+    }
+  };
+
+  /**
+   * Populate the constructor argument names map.
+   * @tparam TContract The contract type.
+   * @param name The method's name.
+   * @param mut The method's mutability.
+   * @param args The method's arguments.
+   * @param argsNames The method's argument names.
+   * @param rets The method's return types.
+   */
+  template <typename TContract> void inline populateMethodTypesMap(
+    const std::string& name,
+    const FunctionTypes& mut,
+    const std::vector<std::string>& args,
+    const std::vector<std::string>& argsNames,
+    const std::vector<std::string>& rets
   ) {
-    (insertTypes<Ts>(map), ...);
-  }
-
-  /**
-   * Template function to populate the constructor argument names map.
-   * @tparam TContract The contract type.
-   */
-  template <typename TContract> void inline populateMethodArgumentsTypesMap() {
-    const meta::class_type contractType = meta::resolve_type<TContract>();
-    for (const meta::method& method : contractType.get_methods()) {
-      std::string methodName = Utils::getRealTypeName<TContract>() + "::" + method.get_name();
-      if (method.get_type().get_arity() > 0) { // If method has arguments
-        std::vector<meta::argument> args = method.get_arguments();
-        std::vector<std::string> argumentTypes;
-        for (size_t i = 0; i < args.size(); i++) {
-          meta::any_type type = args[i].get_type();
-          auto it = typeMap.find(type);
-          if (it != typeMap.end()) {
-            std::string stringType = ABI::getStringFromABIEnum(it->second);
-            argumentTypes.push_back(stringType);
-          }
-        }
-        methodArgumentsTypesMap[methodName] = argumentTypes;
-      }
-    }
-  }
-
-  /**
-   * Template function to get the constructor data structure of a contract.
-   * @tparam TContract The contract to get the constructor data structure of.
-   * @return The constructor data structure in ABI format.
+    ABI::MethodDescription desc;
+    desc.name = name;
+    for (uint64_t i = 0; i < args.size(); i++) {
+      std::pair<std::string, std::string> argDesc;
+      argDesc.first = args[i];
+      argDesc.second = (argsNames.size() > i) ? argsNames[i] : "";
+      desc.inputs.push_back(argDesc);
+    }
+    desc.outputs = rets;
+    desc.stateMutability = mut;
+    desc.type = "function";
+    methodDescsMap[Utils::getRealTypeName<TContract>()].insert(std::make_pair(name, desc));
+  }
+
+  /**
+   * Check if a contract is already registered in the map.
+   * @tparam TContract The contract to check.
+   * @return `true` if the contract exists in the map, `false` otherwise.
    */
   template <typename TContract> bool isContractRegistered() {
-    using DecayedT = std::remove_reference_t<std::remove_pointer_t<TContract>>;
-    const meta::class_type contractType = meta::resolve_type<DecayedT>();
-    return !contractType.get_constructors().empty();
-  }
-
-  /**
-   * Get the type (or list of types) of a method's arguments in string format.
-   * @param methodName The name of the method.
-   * @return The type (or list of types) of the method's arguments.
-   */
-  template <typename TContract>
-  std::vector<std::string> inline getMethodArgumentsTypesString(const std::string &methodName) {
-    if (!isContractRegistered<TContract>()) throw std::runtime_error(
-      "Contract " + Utils::getRealTypeName<TContract>() + " not registered"
-    );
-    const std::string qualifiedMethodName = Utils::getRealTypeName<TContract>() + "::" + methodName;
-    auto it = methodArgumentsTypesMap.find(qualifiedMethodName);
-    if (it != methodArgumentsTypesMap.end()) return it->second;
-    return std::vector<std::string>();
-  }
-
-  /**
-   * Get the type (or list of types) of a method's arguments in ABI enum format.
-   * @param methodName The name of the method.
-   * @return The type (or list of types) of the method's arguments.
-   */
-  template <typename TContract>
-  std::vector<ABI::Types> inline getMethodArgumentsTypesABI(const std::string &methodName) {
-    if (!isContractRegistered<TContract>()) throw std::runtime_error(
-      "Contract " + Utils::getRealTypeName<TContract>() + " not registered"
-    );
-    const std::string qualifiedMethodName = Utils::getRealTypeName<TContract>() + "::" + methodName;
-    auto it = methodArgumentsTypesMap.find(qualifiedMethodName);
-    if (it != methodArgumentsTypesMap.end()) {
-      std::vector<ABI::Types> types;
-      for (auto const &x : it->second) types.push_back(ABI::getABIEnumFromString(x));
-      return types;
-    }
-    return std::vector<ABI::Types>();
-  }
-
-  /**
-   * Template function to register a contract class.
+    // TODO: shouldn't we be checking contractsMap.second here? (the bool that says the contract is actually registered)
+    return contractsMap.contains(Utils::getRealTypeName<TContract>());
+  }
+
+  /**
+   * Register a contract class.
+   * methods is a std::tuple<std::string, FunctionPointer, std::string, std::vector<std::string>>, where:
+   * - std::get<0>(methods) = Method name
+   * - std::get<1>(methods) = Method pointer
+   * - std::get<2>(methods) = Method mutability
+   * - std::get<3>(methods) = Method argument names
    * @tparam TContract The contract class to register.
    * @tparam Args The constructor argument types.
    * @tparam Methods The methods to register.
@@ -131,47 +206,22 @@
    * @param methods The methods to register.
    */
   template <typename TContract, typename... Args, typename... Methods>
-  void inline registerContract(
-    const std::vector<std::string>& ctorArgs, Methods&&... methods
-  ) {
-    meta::class_<TContract>().template constructor_<Args...>(meta::constructor_policy::as_shared_pointer);
-    std::string contractName = typeid(TContract).name();
-    constructorArgumentNamesMap[contractName] = ctorArgs; // Store constructor argument names
-
-    // Register methods and store the stateMutability string and argument names
-    (
-      (
-        meta::class_<TContract>().method_(
-          std::get<0>(std::forward<Methods>(methods)),
-          std::get<1>(std::forward<Methods>(methods))
-        ),
-        methodMutabilityMap[
-          std::get<0>(std::forward<Methods>(methods))
-        ] = std::get<2>(std::forward<Methods>(methods)),
-        argumentNamesMap[
-          std::get<0>(std::forward<Methods>(methods))
-        ] = std::get<3>(std::forward<Methods>(methods))
-      ),
-    ...);
-
-    if (typeMap.empty()) {
-      populateTypeMap<
-        uint8_t, uint16_t, uint24_t, uint32_t, uint40_t, uint48_t, uint56_t, uint64_t,
-        uint72_t, uint80_t, uint88_t, uint96_t, uint104_t, uint112_t, uint120_t, uint128_t,
-        uint136_t, uint144_t, uint152_t, uint160_t, uint168_t, uint176_t, uint184_t, uint192_t,
-        uint200_t, uint208_t, uint216_t, uint224_t, uint232_t, uint240_t, uint248_t, uint256_t,
-        int8_t, int16_t, int24_t, int32_t, int40_t, int48_t, int56_t, int64_t,
-        int72_t, int80_t, int88_t, int96_t, int104_t, int112_t, int120_t, int128_t,
-        int136_t, int144_t, int152_t, int160_t, int168_t, int176_t, int184_t, int192_t,
-        int200_t, int208_t, int216_t, int224_t, int232_t, int240_t, int248_t, int256_t,
-        Address, bool, std::string, Bytes
-      >(typeMap);
-    }
-    populateMethodArgumentsTypesMap<TContract>();
-  }
-
-  /**
-   * Template function to register a contract's events.
+  void inline registerContract(const std::vector<std::string>& ctorArgs, Methods&&... methods) {
+    if (isContractRegistered<TContract>()) return; // Skip if contract is already registered
+    ctorArgNamesMap[Utils::getRealTypeName<TContract>()] = ctorArgs; // Store ctor arg names in ctorArgNamesMap
+    // Register the methods
+    ((populateMethodTypesMap<TContract>(
+      std::get<0>(methods),
+      std::get<2>(methods),
+      populateMethodTypesMapHelper<std::decay_t<decltype(std::get<1>(methods))>>::getFunctionArgs(),
+      std::get<3>(methods),
+      populateMethodTypesMapHelper<std::decay_t<decltype(std::get<1>(methods))>>::getFunctionReturnTypes()
+    )), ...);
+    contractsMap[Utils::getRealTypeName<TContract>()] = true;
+  }
+
+  /**
+   * Register a contract's events.
    * @tparam TContract The contract class to register events from.
    * @tparam Events The events to register.
    * @param events The events to register.
@@ -182,158 +232,78 @@
     for (const std::tuple<std::string, bool, std::vector<
       std::tuple<std::string, std::string, bool>
     >> t : {events...}) {
-      // Get details for the event
-      std::string eventName = std::get<0>(t);
-      bool anonymous = std::get<1>(t);
-      std::vector<std::tuple<std::string, std::string, bool>> args = std::get<2>(t);
-      // Check if each arg has a valid type
-      for (const std::tuple<std::string, std::string, bool> arg : args) {
-        try {
-          ABI::getABIEnumFromString(std::get<1>(arg));
-        } catch (std::exception& e) {
-          throw std::runtime_error("Could not register event " + contractName + "::" + eventName
-            + ": error when parsing argument of name '" + std::get<0>(arg) + "' - " + e.what()
-          );
-        }
-      }
-      // Register the event in the map
-      eventsMap[contractName + "." + eventName] = std::make_pair(anonymous, args);
-    }
-  }
-
-  /**
-   * Template function to get the list of constructor argument types of a contract.
+      // Get details for each event and register in the map - 0 = name, 1 = anonymous, 2 = args
+      eventsMap[contractName + "." + std::get<0>(t)] = std::make_pair(std::get<1>(t), std::get<2>(t));
+    }
+  }
+
+  /**
+   * Get the list of constructor argument types of a contract.
    * @tparam Contract The contract to get the constructor argument types of.
-   * @return The list of constructor argument in ABI format.
-   */
-  template <typename Contract> std::vector<ABI::Types> inline getConstructorArgumentTypes() {
+   * @return The list of constructor arguments in string format (same as ABI::Functor::listArgumentTypes).
+   */
+  template <typename TContract> std::string inline getConstructorArgumentTypesString() {
+    using ConstructorArgs = typename TContract::ConstructorArguments;
+    std::string ret = ABI::FunctorEncoder::listArgumentTypes<ConstructorArgs>();
+    // TContract::ConstructorArguments is a tuple, so we need to remove the "(...)" from the string
+    ret.erase(0,1);
+    ret.pop_back();
+    return ret;
+  }
+
+  /**
+   * Get the constructor ABI data structure of a contract.
+   * @tparam Contract The contract to get the constructor argument names of.
+   * @return The constructor ABI data structure.
+   */
+  template <typename Contract> ABI::MethodDescription inline getConstructorDataStructure() {
     if (!isContractRegistered<Contract>()) throw std::runtime_error(
       "Contract " + Utils::getRealTypeName<Contract>() + " not registered"
     );
-    const meta::class_type contractType = meta::resolve_type<Contract>();
-    std::vector<ABI::Types> constructorArgumentTypes;
-    std::vector<ABI::Types> argumentTypes;
-    for (const meta::constructor& ctor : contractType.get_constructors()) {
-      // We are considering that the last 5 arguments aren't part of the pertinent arguments
-      std::vector<meta::argument> args = ctor.get_arguments();
-      if (args.size() >= 5) args.resize(args.size() - 5); else continue;
-      for (const meta::argument &arg : args) {
-        meta::any_type type = arg.get_type();
-        auto it = typeMap.find(type);
-        if (it != typeMap.end()) constructorArgumentTypes.push_back(it->second);
-      }
-    }
-    return constructorArgumentTypes;
-  }
-
-  /**
-   * Template function to get the list of constructor argument types of a
-   * contract.
-   * @tparam Contract The contract to get the constructor argument types of.
-   * @return The list of constructor argument in string format.
-   */
-  template <typename TContract>
-  std::vector<std::string> inline getConstructorArgumentTypesString() {
-    std::vector<ABI::Types> types = getConstructorArgumentTypes<TContract>();
-    std::vector<std::string> typesString;
-    for (auto const &x : types) typesString.push_back(ABI::getStringFromABIEnum(x));
-    return typesString;
-  }
-
-  /**
-   * Template function to get the constructor ABI data structure of a contract.
-   * @tparam Contract The contract to get the constructor argument names of.
-   * @return The constructor ABI data structure.
-   */
-  template <typename Contract>
-  std::vector<ABI::MethodDescription> inline getConstructorDataStructure() {
+    // Derive from Contract::ConstructorArguments to get the constructor
+    auto ctorArgs = ABI::FunctorEncoder::listArgumentTypesVFromTuple<typename Contract::ConstructorArguments>();
+    auto ctorArgsNames = ctorArgNamesMap[Utils::getRealTypeName<Contract>()];
+    if (ctorArgs.size() != ctorArgsNames.size()) throw std::runtime_error(
+      "Contract " + Utils::getRealTypeName<Contract>() + " constructor argument names not registered, wanted: " +
+      std::to_string(ctorArgs.size()) + " got: " + std::to_string(ctorArgsNames.size())
+    );
+    std::vector<std::pair<std::string,std::string>> ctorArgsDesc;
+    for (uint64_t i = 0; i < ctorArgs.size(); i++) {
+      ctorArgsDesc.push_back({ctorArgs[i], ctorArgsNames[i]});
+    }
+    // Create the description
+    ABI::MethodDescription ctorDesc;
+    ctorDesc.name = "createNew" + Utils::getRealTypeName<Contract>() + "Contract";
+    ctorDesc.inputs = ctorArgsDesc;
+    ctorDesc.outputs = {};
+    ctorDesc.stateMutability = FunctionTypes::NonPayable;
+    ctorDesc.type = "function";
+    return ctorDesc;
+  }
+
+  /**
+   * Get the functions ABI data structure of a contract.
+   * @tparam Contract The contract to get the function data structure of.
+   * @return The function ABI data structure.
+   */
+  template <typename Contract> std::vector<ABI::MethodDescription> inline getFunctionsDataStructure() {
     if (!isContractRegistered<Contract>()) throw std::runtime_error(
       "Contract " + Utils::getRealTypeName<Contract>() + " not registered"
     );
-    const meta::class_type contractType = meta::resolve_type<Contract>();
     std::vector<ABI::MethodDescription> descriptions;
-    auto it = constructorArgumentNamesMap.find(typeid(Contract).name());
-    if (it != constructorArgumentNamesMap.end()) {
-      const std::vector<std::string> &ctorArgNames = it->second;
-      for (const meta::constructor &ctor : contractType.get_constructors()) {
-        // We are considering that:
-        // - the last 5 arguments aren't part of the pertinent arguments
-        // - only the constructors with the same number of arguments as provided names
-        std::vector<meta::argument> args = ctor.get_arguments();
-        if (args.size() >= 5) args.resize(args.size() - 5); else continue;
-        if (args.size() == ctorArgNames.size()) {
-          ABI::MethodDescription description;
-          description.type = "constructor";
-          description.stateMutability = "nonpayable";
-          for (size_t i = 0; i < args.size(); ++i) {
-            meta::any_type type = args[i].get_type();
-            auto typeIt = typeMap.find(type);
-            if (typeIt != typeMap.end()) {
-              std::string stringType = ABI::getStringFromABIEnum(typeIt->second);
-              description.inputs.push_back({ctorArgNames[i], stringType});
-            }
-          }
-          descriptions.push_back(description);
-        }
-      }
+    for (const auto& [name, desc] : methodDescsMap[Utils::getRealTypeName<Contract>()]) {
+      descriptions.push_back(desc);
     }
     return descriptions;
   }
 
   /**
-   * Template function to get the function ABI data structure of a contract.
-   * @tparam Contract The contract to get the function data structure of.
-   * @return The function ABI data structure.
-   */
-  template <typename Contract>
-  std::vector<ABI::MethodDescription> inline getFunctionDataStructure() {
-    if (!isContractRegistered<Contract>()) throw std::runtime_error(
-      "Contract " + Utils::getRealTypeName<Contract>() + " not registered"
-    );
-    const meta::class_type contractType = meta::resolve_type<Contract>();
-    std::vector<ABI::MethodDescription> descriptions;
-    for (const meta::method& method : contractType.get_methods()) {
-      auto arity = method.get_type().get_arity();
-      ABI::MethodDescription description;
-      description.name = method.get_name();
-      description.type = "function";
-      auto mutabilityIt = methodMutabilityMap.find(description.name);
-      if (mutabilityIt != methodMutabilityMap.end()) {
-        description.stateMutability = mutabilityIt->second;
-      }
-      if (arity > 0) {
-        std::vector<meta::argument> args = method.get_arguments();
-        auto argNamesIt = argumentNamesMap.find(description.name);
-        if (argNamesIt != argumentNamesMap.end()) {
-          auto &argNames = argNamesIt->second;
-          for (size_t i = 0; i < args.size(); i++) {
-            meta::any_type type = args[i].get_type();
-            auto it = typeMap.find(type);
-            if (it != typeMap.end()) {
-              std::string stringType = ABI::getStringFromABIEnum(it->second);
-              description.inputs.push_back({argNames[i], stringType});
-            }
-          }
-        }
-      }
-      meta::any_type returnType = method.get_type().get_return_type();
-      auto it = typeMap.find(returnType);
-      if (it != typeMap.end()) {
-        std::string stringType = ABI::getStringFromABIEnum(it->second);
-        description.outputs = {{"", stringType}};
-      }
-      descriptions.push_back(description);
-    }
-    return descriptions;
-  }
-
-  /**
-   * Get the event ABI data structure of the contract.
+   * Get the events ABI data structure of the contract.
    * @tparam Contract The contract to get the event data structure of.
    * @return The event ABI data structure.
    */
   template <typename Contract>
-  std::vector<ABI::EventDescription> inline getEventDataStructure() {
+  std::vector<ABI::EventDescription> inline getEventsDataStructure() {
     if (!isContractRegistered<Contract>()) throw std::runtime_error(
       "Contract " + Utils::getRealTypeName<Contract>() + " not registered"
     );
@@ -350,341 +320,6 @@
     }
     return ret;
   }
-
-  /**
-   * Helper function to check if a method has arguments.
-   * @param methodName The name of the method to check.
-   * @return True if the method has arguments, false otherwise.
-   */
-  template <typename Contract>
-  bool inline methodHasArguments(const std::string& methodName) {
-    if (!isContractRegistered<Contract>()) throw std::runtime_error(
-      "Contract " + Utils::getRealTypeName<Contract>() + " not registered"
-    );
-    auto it = argumentNamesMap.find(methodName);
-    if (it != argumentNamesMap.end()) {
-      const std::vector<std::string>& argumentNames = it->second;
-      return !argumentNames.empty();
-    }
-    return false;
-  }
-
-  /**
-   * Getter for the mutability of a method.
-   * @param methodName The name of the method to get the mutability of.
-   * @return The mutability of the method.
-   */
-  template <typename Contract>
-  std::string inline getMethodMutability(const std::string& methodName) {
-    if (!isContractRegistered<Contract>()) throw std::runtime_error(
-      "Contract " + Utils::getRealTypeName<Contract>() + " not registered"
-    );
-    auto it = methodMutabilityMap.find(methodName);
-    if (it != methodMutabilityMap.end()) return it->second;
-    throw std::runtime_error("Method " + methodName + " not found");
-  }
-=======
-/**
- * This namespace contains the reflection interface for the contract
- * classes.
- * Observations about ContractReflectionsInterface
- * Only the following functions are used in normal operation
- * registerContract() -> By the derived DynamicContract class, to register the contract class methods, arguments, etc
- * getConstructorArgumentTypesString<TContract>() -> By ContractFactory and ContractManager, to get the list of constructor argument types .e.g "uint256,uint256"
- * isContractRegistered<TContract>() -> By ContractFactory and ContractManager, to check if the contract is registered
- * The remaining functions and mapping are accessed for JSON ABI purposes only
- * TODO: Add support for overloaded methods! This will require a change in the mappings and templates...
- */
-
-namespace ContractReflectionInterface {
-
-/// Key (ClassName) -> Value (boolean) (true if registered, false otherwise)
-extern std::unordered_map<std::string, bool> registeredContractsMap; ///< Map of registered contracts.
-/// Key (ClassName) -> Value (std::vector<std::string>) (ConstructorArgumentNames)
-extern std::unordered_map<std::string, std::vector<std::string>> constructorArgumentNamesMap; /// Map to store constructor argument names
-/// Key (ClassName) -> Value (std::unordered_set<ABI::MethodDescription>) (MethodDescriptions) methodDescriptionsMap has all the information needed to generate the JSON ABI
-extern std::unordered_map<std::string, std::unordered_multimap<std::string, ABI::MethodDescription>> methodDescriptionsMap; ///< Map to store method descriptions.
-
-/** Helper struct to extract the Args... from a function pointer
- * We need multiple helper functions because the function can have no arguments at all
- * A function can also be <Args... const> or <Args...>
- * And the function itself can be const.
- * In total there are 6 combinations.
- */
-
-template <typename T>
-struct populateMethodTypesMapHelper;
-
-/**
- * Helper function to extract the Args... and R into a solidity ABI type list from a function pointers
- * Specialization for non-const functions without args
- * @tparam TContract The contract type.
- * @tparam R The return type.
- */
-template <typename TContract, typename R>
-struct populateMethodTypesMapHelper<R(TContract::*)()> {
-  /// The return type.
-  using ReturnType = R;
-  /// The class type.
-  using ClassType = TContract;
-  /// Static function because it is a struct, to get the function arguments
-  static std::vector<std::string> getFunctionArgs() {
-    return {};
-  }
-  /// Static function because it is a struct, to get the function return types
-  static std::vector<std::string> getFunctionRets() {
-    return ABI::FunctorEncoder::listArgumentTypesV<R>();
-  }
-};
-
-/**
- * Helper function to extract the Args... and R into a solidity ABI type list from a function pointers
- * Specialization for const functions without args
- * @tparam TContract The contract type.
- * @tparam R The return type.
- */
-template <typename TContract, typename R>
-struct populateMethodTypesMapHelper<R(TContract::*)() const> {
-  /// The return type.
-  using ReturnType = R;
-  /// The class type.
-  using ClassType = TContract;
-  /// Static function because it is a struct, to get the function arguments
-  static std::vector<std::string> getFunctionArgs() {
-    return {};
-  }
-  /// Static function because it is a struct, to get the function return types
-  static std::vector<std::string> getFunctionRets() {
-    return ABI::FunctorEncoder::listArgumentTypesV<R>();
-  }
-};
-
-/**
- * Helper function to extract the Args... and R into a solidity ABI type list from a function pointers
- * Specialization for non-const functions with args
- * @tparam TContract The contract type.
- * @tparam R The return type.
- * @tparam Args The argument types.
- */
-template <typename TContract, typename R, typename... Args>
-struct populateMethodTypesMapHelper<R(TContract::*)(Args...)> {
-  /// The return type.
-  using ReturnType = R;
-  /// The class type.
-  using ClassType = TContract;
-  /// Static function because it is a struct, to get the function arguments
-  static std::vector<std::string> getFunctionArgs() {
-    return ABI::FunctorEncoder::listArgumentTypesV<Args...>();
-  }
-  /// Static function because it is a struct, to get the function return types
-  static std::vector<std::string> getFunctionRets() {
-    return ABI::FunctorEncoder::listArgumentTypesV<R>();
-  }
-};
-
-/**
- * Helper function to extract the Args... and R into a solidity ABI type list from a function pointers
- * Specialization for const functions with args
- * @tparam TContract The contract type.
- * @tparam R The return type.
- * @tparam Args The argument types.
- */
-template <typename TContract, typename R, typename... Args>
-struct populateMethodTypesMapHelper<R(TContract::*)(Args...) const> {
-  /// The return type.
-  using ReturnType = R;
-  /// The class type.
-  using ClassType = TContract;
-  /// Static function because it is a struct, to get the function arguments
-  static std::vector<std::string> getFunctionArgs() {
-    return ABI::FunctorEncoder::listArgumentTypesV<Args...>();
-  }
-  /// Static function because it is a struct, to get the function return types
-  static std::vector<std::string> getFunctionRets() {
-    return ABI::FunctorEncoder::listArgumentTypesV<R>();
-  }
-};
-
-/**
- * Helper function to extract the Args... and R into a solidity ABI type list from a function pointers
- * Specialization for non-const functions with const args
- * @tparam TContract The contract type.
- * @tparam R The return type.
- * @tparam Args The argument types.
- */
-template <typename TContract, typename R, typename... Args>
-struct populateMethodTypesMapHelper<R(TContract::*)(const Args&...)> {
-  /// The return type.
-  using ReturnType = R;
-  /// The class type.
-  using ClassType = TContract;
-  /// Static function because it is a struct, to get the function arguments
-  static std::vector<std::string> getFunctionArgs() {
-    return ABI::FunctorEncoder::listArgumentTypesV<Args...>();
-  }
-  /// Static function because it is a struct, to get the function return types
-  static std::vector<std::string> getFunctionRets() {
-    return ABI::FunctorEncoder::listArgumentTypesV<R>();
-  }
-};
-
-/**
- * Helper function to extract the Args... and R into a solidity ABI type list from a function pointers
- * Specialization for const functions with const args
- * @tparam TContract The contract type.
- * @tparam R The return type.
- * @tparam Args The argument types.
- */
-template <typename TContract, typename R, typename... Args>
-struct populateMethodTypesMapHelper<R(TContract::*)(const Args&...) const> {
-  /// The return type.
-  using ReturnType = R;
-  /// The class type.
-  using ClassType = TContract;
-  /// Static function because it is a struct, to get the function arguments
-  static std::vector<std::string> getFunctionArgs() {
-    return ABI::FunctorEncoder::listArgumentTypesV<Args...>();
-  }
-  /// Static function because it is a struct, to get the function return types
-  static std::vector<std::string> getFunctionRets() {
-    return ABI::FunctorEncoder::listArgumentTypesV<R>();
-  }
-};
-
-/**
- * This function populates the constructor argument names map.
- * @tparam TContract The contract type.
- */
-template <typename TContract>
-void inline populateMethodTypesMap(const std::string& functionName,
-                                   const FunctionTypes& methodMutability,
-                                   const std::vector<std::string>& functionArgs,
-                                   const std::vector<std::string>& functionArgsNames,
-                                   const std::vector<std::string>& funcRets) {
-  std::string contractName = Utils::getRealTypeName<TContract>();
-  ABI::MethodDescription methodDescription;
-  methodDescription.name = functionName;
-  for (uint64_t i = 0; i < functionArgs.size(); i++) {
-    std::pair<std::string, std::string> argumentDescription;
-    argumentDescription.first = functionArgs[i];
-    argumentDescription.second = (functionArgsNames.size() > i) ? functionArgsNames[i] : "";
-    methodDescription.inputs.push_back(argumentDescription);
-  }
-  methodDescription.outputs = funcRets;
-  methodDescription.stateMutability = methodMutability;
-  methodDescription.type = "function";
-  methodDescriptionsMap[contractName].insert(std::make_pair(functionName, methodDescription));
-}
-
-/**
- * Template function to get the constructor data structure of a contract.
- * @tparam TContract The contract to get the constructor data structure of.
- * @return The constructor data structure in ABI format.
- */
-template <typename TContract> bool isContractRegistered() {
-  return registeredContractsMap.contains(Utils::getRealTypeName<TContract>());
-}
-
-/**
- * Template function to register a contract class.
- * @tparam TContract The contract class to register.
- * @tparam Args The constructor argument types.
- * @tparam Methods The methods to register.
- * @param ctorArgs The constructor argument names.
- * @param methods The methods to register.
- * methods = std::tuple<std::string, FunctionPointer, std::string, std::vector<std::string>>
- * std::get<0>(methods) = Method name
- * std::get<1>(methods) = Method pointer
- * std::get<2>(methods) = Method mutability
- * std::get<3>(methods) = Method argument names
- */
-template <typename TContract, typename... Args, typename... Methods>
-void inline registerContract(const std::vector<std::string> &ctorArgs,
-                             Methods &&...methods) {
-  if (isContractRegistered<TContract>()) {
-    /// Already registered, do nothing
-    return;
-  }
-  std::string contractName = Utils::getRealTypeName<TContract>();
-  // Store constructor argument names in the constructorArgumenqtNamesMap
-  constructorArgumentNamesMap[contractName] = ctorArgs;
-
-
-  // Register the methods
-  ((populateMethodTypesMap<TContract>(std::get<0>(methods),
-    std::get<2>(methods),
-    populateMethodTypesMapHelper<std::decay_t<decltype(std::get<1>(methods))>>::getFunctionArgs(),
-    std::get<3>(methods),
-    populateMethodTypesMapHelper<std::decay_t<decltype(std::get<1>(methods))>>::getFunctionRets())), ...);
-
-  registeredContractsMap[Utils::getRealTypeName<TContract>()] = true;
-}
-
-/**
-* Template function to get the list of constructor argument types of a
-* contract.
-* @tparam Contract The contract to get the constructor argument types of.
-* @return The list of constructor argument in string format. (same as ABI::Functor::listArgumentTypes)
-*/
-template <typename TContract>
-std::string inline getConstructorArgumentTypesString() {
-  using ConstructorArgs = typename TContract::ConstructorArguments;
-  std::string ret = ABI::FunctorEncoder::listArgumentTypes<ConstructorArgs>();
-  // TContract::ConstructorArguments is a tuple, so we need to remove the "(...)" from the string
-  ret.erase(0,1);
-  ret.pop_back();
-  return ret;
-}
-
-/**
- * Template function to get the constructor ABI data structure of a contract.
- * @tparam Contract The contract to get the constructor argument names of.
- * @return The constructor ABI data structure.
- */
-template <typename Contract>
-ABI::MethodDescription inline getConstructorDataStructure() {
-  if (!isContractRegistered<Contract>()) {
-    throw std::runtime_error("Contract " + Utils::getRealTypeName<Contract>() + " not registered");
-  }
-  /// Derive from Contract::ConstructorArguments to get the constructor
-  ABI::MethodDescription constructorDescription;
-  auto constructorArgs = ABI::FunctorEncoder::listArgumentTypesVFromTuple<typename Contract::ConstructorArguments>();
-  auto constructorArgsNames = constructorArgumentNamesMap[Utils::getRealTypeName<Contract>()];
-  if (constructorArgs.size() != constructorArgsNames.size()) {
-    throw std::runtime_error("Contract " + Utils::getRealTypeName<Contract>() + " constructor argument names not registered, wanted: " +
-    std::to_string(constructorArgs.size()) + " got: " + std::to_string(constructorArgsNames.size()));
-  }
-  std::vector<std::pair<std::string,std::string>> constructorArgsDescription;
-  for (uint64_t i = 0; i < constructorArgs.size(); i++) {
-    constructorArgsDescription.push_back({constructorArgs[i], constructorArgsNames[i]});
-  }
-
-  constructorDescription.name = "createNew" + Utils::getRealTypeName<Contract>() + "Contract";
-  constructorDescription.inputs = constructorArgsDescription;
-  constructorDescription.outputs = {};
-  constructorDescription.stateMutability = FunctionTypes::NonPayable;
-  constructorDescription.type = "function";
-  return constructorDescription;
-}
-
-/**
- * Template function to get the function ABI data structure of a contract.
- * @tparam Contract The contract to get the function data structure of.
- * @return The function ABI data structure.
- */
-template <typename Contract>
-std::vector<ABI::MethodDescription> inline getFunctionsDataStructure() {
-  if (!isContractRegistered<Contract>()) {
-    throw std::runtime_error("Contract " + Utils::getRealTypeName<Contract>() + " not registered");
-  }
-  std::vector<ABI::MethodDescription> descriptions;
-  for (const auto& [methodName, methodDescription] : methodDescriptionsMap[Utils::getRealTypeName<Contract>()]) {
-    descriptions.push_back(methodDescription);
-  }
-  return descriptions;
-}
-
->>>>>>> c9c6d366
 } // namespace ContractReflectionInterface
 
 #endif // CONTRACTREFLECTIONINTERFACE_H