/*
Copyright (c) [2023-2024] [AppLayer Developers]

This software is distributed under the MIT License.
See the LICENSE.txt file in the project root for more information.
*/

#ifndef TX_H
#define TX_H

#include "ecdsa.h" // utils.h -> strings.h, (bytes/join.h -> bytes/view.h)
#include "uintconv.h"
#include "contract/encodedmessages.h"

/**
 * Abstraction of a block transaction.
 * All transactions are final and defined as such during construction.
 * TODO: For better const correctness within Tx classes we should transform all members to const,
 * and have static methods that return a Tx object, instead of having a constructor.
 */
class TxBlock {
  private:
    Address to_;                      ///< Receiver address.
    Address from_;                    ///< Sender address.
    Bytes data_;                      ///< Arbitrary data (e.g. for contracts).
    uint64_t chainId_;                ///< Chain ID where the tx will be broadcast.
    uint256_t nonce_;                 ///< Sender address nonce.
    uint256_t value_;                 ///< Value, in Wei.
    uint256_t maxPriorityFeePerGas_;  ///< Max priority fee per gas, as per [EIP-1559](https://eips.ethereum.org/EIPS/eip-1559), in Wei.
    uint256_t maxFeePerGas_;          ///< Max fee per gas, as per [EIP-1559](https://eips.ethereum.org/EIPS/eip-1559), in Wei.
    uint256_t gasLimit_;              ///< Gas limit.
    uint8_t v_;                       ///< ECDSA recovery ID.
    uint256_t r_;                     ///< ECDSA first half.
    uint256_t s_;                     ///< ECDSA second half.
    Hash hash_;                       ///< Transaction hash. (with signature!)
    //void* accessList_ = nullptr;      ///< Access list (not implemented).

    ///@{
    /**
     * Parse the specified tx element from the raw byte data string starting from a given index.
     * Used exclusively by the constructor.
     * @param txData The raw data to parse.
     * @param index The index to start parsing.
     */
    void parseChainId(View<Bytes> txData, uint64_t& index);
    void parseNonce(View<Bytes> txData, uint64_t& index);
    void parseMaxPriorityFeePerGas(View<Bytes> txData, uint64_t& index);
    void parseMaxFeePerGas(View<Bytes> txData, uint64_t& index);
    void parseGasLimit(View<Bytes> txData, uint64_t& index);
    void parseTo(View<Bytes> txData, uint64_t& index);
    void parseValue(View<Bytes> txData, uint64_t& index);
    void parseData(View<Bytes> txData, uint64_t& index);
    void parseAccessList(View<Bytes> txData, uint64_t& index) const; // We don't support access lists, therefore we don't alter the object
    void parseVRS(View<Bytes> txData, uint64_t& index);
    ///@}

    ///@{
    /**
     * Serialize the specified tx element to a raw byte string.
     * Used exclusively by rlpSerialize().
     * @param ret The raw byte string to serialize to.
     * @param reqBytes The required number of bytes for the element.
     */
    void serializeChainId(Bytes& ret, const uint64_t& reqBytes) const;
    void serializeNonce(Bytes& ret, const uint64_t& reqBytes) const;
    void serializeMaxPriorityFeePerGas(Bytes& ret, const uint64_t& reqBytes) const;
    void serializeMaxFeePerGas(Bytes& ret, const uint64_t& reqBytes) const;
    void serializeGasLimit(Bytes& ret, const uint64_t& reqBytes) const;
    void serializeValue(Bytes& ret, const uint64_t& reqBytes) const;
    void serializeData(Bytes& ret, const uint64_t& reqBytes) const;
    ///@}

    /**
     * Serialize the specified tx element to a raw byte string.
     * Used exclusively by rlpSerialize().
     * @param ret The raw byte string to serialize to.
     */
    void serializeTo(Bytes& ret) const;

    /**
     * Serialize the specified tx element to a raw byte string.
     * Used exclusively by rlpSerialize().
     * @param ret The raw byte string to serialize to.
     * @param reqBytesR The required number of bytes for the element.
     * @param reqBytesS The required number of bytes for the element.
     */
    void serializeVRS(Bytes& ret, const uint64_t& reqBytesR, const uint64_t& reqBytesS) const;

  public:
    /**
     * Raw constructor.
     * @param bytes The raw tx bytes to parse.
     * @param requiredChainId Expected chain ID value.
     * @param verifySig `false` if signature verificaiton should be skipped, `true` to verify.
     * @throw DynamicException on any parsing failure or expected chain ID mismatch.
     */
<<<<<<< HEAD
    TxBlock(const bytes::View bytes, const uint64_t& requiredChainId, bool verifySig = true);
=======
    TxBlock(const View<Bytes> bytes, const uint64_t& requiredChainId);
>>>>>>> 0c8a2cbd

    /**
     * Manual constructor. Leave fields blank ("" or 0) if they're not required.
     * @param to The receiver address.
     * @param from The sender address.
     * @param data The arbitrary data string.
     * @param chainId The chain ID of the transaction.
     * @param nonce The nonce of the transaction.
     * @param value The value of the transaction.
     * @param maxPriorityFeePerGas The maximum priority fee per gas of the transaction.
     * @param maxFeePerGas The maximum fee per gas of the transaction.
     * @param gasLimit The gas limit of the transaction.
     * @param privKey The private key used to sign the transaction.
     * @throw DynamicException on signing failure or sender mismatch.
     */
    TxBlock(
      const Address& to, const Address& from, const Bytes& data,
      const uint64_t& chainId, const uint256_t& nonce, const uint256_t& value,
      const uint256_t& maxPriorityFeePerGas, const uint256_t& maxFeePerGas,
      const uint256_t& gasLimit, const PrivKey& privKey
    );

    /// Copy constructor.
    TxBlock(const TxBlock& other) noexcept
    : to_(other.to_), from_(other.from_), data_(other.data_),
    chainId_(other.chainId_), nonce_(other.nonce_), value_(other.value_),
    maxPriorityFeePerGas_(other.maxPriorityFeePerGas_),
    maxFeePerGas_(other.maxFeePerGas_), gasLimit_(other.gasLimit_),
    v_(other.v_), r_(other.r_), s_(other.s_), hash_(other.hash_) {}

    /// Move constructor.
    TxBlock(TxBlock&& other) noexcept
    : to_(std::move(other.to_)), from_(std::move(other.from_)),
    data_(std::move(other.data_)), chainId_(std::move(other.chainId_)),
    nonce_(std::move(other.nonce_)), value_(std::move(other.value_)),
    maxPriorityFeePerGas_(std::move(other.maxPriorityFeePerGas_)),
    maxFeePerGas_(std::move(other.maxFeePerGas_)),
    gasLimit_(std::move(other.gasLimit_)), v_(std::move(other.v_)),
    r_(std::move(other.r_)), s_(std::move(other.s_)), hash_(std::move(other.hash_)) {}

    ///@{
    /** Getter. */
    inline const Address& getTo() const { return this->to_; }
    inline const Address& getFrom() const { return this->from_; }
    inline const Bytes& getData() const { return this->data_; }
    inline const uint64_t& getChainId() const { return this->chainId_; }
    inline const uint256_t& getNonce() const { return this->nonce_; }
    inline const uint256_t& getValue() const { return this->value_; }
    inline const uint256_t& getMaxPriorityFeePerGas() const { return this->maxPriorityFeePerGas_; }
    inline const uint256_t& getMaxFeePerGas() const { return this->maxFeePerGas_; }
    inline const uint256_t& getGasLimit() const { return this->gasLimit_; }
    inline const uint8_t& getV() const { return this->v_; }
    inline const uint256_t& getR() const { return this->r_; }
    inline const uint256_t& getS() const { return this->s_; }
    inline const Hash& hash() const { return this->hash_; }
    ///@}

    /// Getter for the recovery ID, but calculates the real ID value based on chainId.
    inline uint256_t recoverId() const { return uint256_t(uint8_t(this->v_ - (uint256_t(this->chainId_) * 2 + 35))); }

    /**
     * Calculates the size of the transaction in bytes.
     * Uses the same methods as rlpSerialize() to calculate the size, without actually serializing the transaction.
     * Does NOT have a option without signature, as the signature is always included in the serialized size.
     * Serialization without the signature only happens **internally**.
     * @return The size of the serialized transaction.
     */
    uint64_t rlpSize() const;

    /**
     * Serialize the transaction to a string in RLP format. [EIP-155](https://eips.ethereum.org/EIPS/eip-155) compatible.
     * @param includeSig (optional) If `true`, includes the transaction signature (v/r/s). Defaults to `true`.
     * @return The serialized transaction string.
     * TODO: Serialization without signatures only happens INSIDE the constructor, perhaps we should make a private method for that.
     */
    Bytes rlpSerialize(bool includeSig = true) const;

    /**
     * Convert a TxBlock to a evmc_message object.
     * @return The equivalent evmc_message object.
     */
    evmc_message txToMessage() const;

    EncodedMessageVariant toMessage(Gas& gas) const;

    /// Copy assignment operator.
    TxBlock& operator=(const TxBlock& other) {
      this->to_ = other.to_;
      this->from_ = other.from_;
      this->data_ = other.data_;
      this->chainId_ = other.chainId_;
      this->nonce_ = other.nonce_;
      this->value_ = other.value_;
      this->maxPriorityFeePerGas_ = other.maxPriorityFeePerGas_;
      this->maxFeePerGas_ = other.maxFeePerGas_;
      this->gasLimit_ = other.gasLimit_;
      this->v_ = other.v_;
      this->r_ = other.r_;
      this->s_ = other.s_;
      this->hash_ = other.hash_;
      return *this;
    }

    /// Move assignment operator.
    TxBlock& operator=(TxBlock&& other) {
      this->to_ = std::move(other.to_);
      this->from_ = std::move(other.from_);
      this->data_ = std::move(other.data_);
      this->chainId_ = std::move(other.chainId_);
      this->nonce_ = std::move(other.nonce_);
      this->value_ = std::move(other.value_);
      this->maxPriorityFeePerGas_ = std::move(other.maxPriorityFeePerGas_);
      this->maxFeePerGas_ = std::move(other.maxFeePerGas_);
      this->gasLimit_ = std::move(other.gasLimit_);
      this->v_ = std::move(other.v_);
      this->r_ = std::move(other.r_);
      this->s_ = std::move(other.s_);
      this->hash_ = std::move(other.hash_);
      return *this;
    }

    /// Equality operator. Checks if both transaction hashes are equal.
    bool operator==(const TxBlock& tx) const { return this->hash() == tx.hash(); }
};

/// Helper struct for separating additional (not required for tracing) data from a transaction.
struct TxAdditionalData {
  Hash hash;  ///< The transaction's hash.
  uint64_t gasUsed; ///< The cumulative gas used by the transaction.
  bool succeeded; ///< Whether the transaction suceeded or not.
  Address contractAddress;  ///< The address of the contract that made the transaction.
};

<<<<<<< HEAD
=======
/**
 * Abstraction of a Validator transaction.
 * All transactions are final and defined as such during construction.
 */
class TxValidator {
  private:
    Address from_;     ///< Sender address.
    Bytes data_;       ///< Arbitrary data (e.g. for contracts).
    uint64_t chainId_; ///< Chain ID where the tx will be broadcast.
    uint64_t nHeight_; ///< %Block height where the tx will be broadcast.
    uint256_t v_;      ///< ECDSA recovery ID.
    uint256_t r_;      ///< ECDSA first half.
    uint256_t s_;      ///< ECDSA second half.
    Hash hash_;        ///< Transaction hash (with signature).

    ///@{
    /**
     * Parse the specified tx element from the raw byte data string starting from a given index.
     * Used exclusively by the constructor.
     * @param bytes The raw data to parse.
     * @param index The index to start parsing.
     */
    void parseData(View<Bytes> bytes, uint64_t& index);
    void parseNHeight(View<Bytes> bytes, uint64_t& index);
    void parseVRS(View<Bytes> bytes, uint64_t& index);
    ///@}

    ///@{
    /**
     * Serialize the specified tx element to a raw byte string.
     * Used exclusively by rlpSerialize().
     * @param ret The raw byte string to serialize to.
     * @param reqBytes The required number of bytes for the element.
     */
    void serializeData(Bytes& ret, const uint64_t& reqBytes) const;
    void serializeNHeight(Bytes& ret, const uint64_t& reqBytes) const;
    void serializeChainId(Bytes& ret, const uint64_t& reqBytes) const;
    ///@}

    /**
     * Serialize the specified tx element to a raw byte string.
     * Used exclusively by rlpSerialize().
     * @param ret The raw byte string to serialize to.
     * @param reqBytesV The required number of bytes for the element.
     * @param reqBytesR The required number of bytes for the element.
     * @param reqBytesS The required number of bytes for the element.
     */
    void serializeVRS(Bytes& ret, const uint64_t& reqBytesV, const uint64_t& reqBytesR, const uint64_t& reqBytesS) const;

  public:
    /**
     * Raw constructor.
     * @param bytes The raw tx bytes to parse.
     * @param requiredChainId The chain ID of the transaction.
     * @throw DynamicException on any parsing failure.
     */
    TxValidator(const View<Bytes> bytes, const uint64_t& requiredChainId);

    /**
     * Manual constructor. Leave fields blank ("" or 0) if they're not required.
     * @param from The sender address.
     * @param data The arbitrary data string.
     * @param chainId The chain ID of the transaction.
     * @param nHeight The block height of the transaction.
     * @param privKey The private key used to sign the transaction.
     * @throw DynamicException on signing failure or sender mismatch.
     */
    TxValidator(
      const Address& from, const Bytes& data, const uint64_t& chainId,
      const uint64_t& nHeight, const PrivKey& privKey
    );

    /// Copy constructor.
    TxValidator(const TxValidator& other) noexcept
    : from_(other.from_), data_(other.data_), chainId_(other.chainId_),
      nHeight_(other.nHeight_), v_(other.v_), r_(other.r_), s_(other.s_), hash_(other.hash_) {}

    /// Move constructor.
    TxValidator(TxValidator&& other) noexcept
    : from_(std::move(other.from_)), data_(std::move(other.data_)),
      chainId_(std::move(other.chainId_)), nHeight_(std::move(other.nHeight_)),
      v_(std::move(other.v_)), r_(std::move(other.r_)), s_(std::move(other.s_)), hash_(std::move(other.hash_)) {}

    ///@{
    /** Getter. */
    inline const Address& getFrom() const { return this->from_; }
    inline const Bytes& getData() const { return this->data_; }
    inline Functor getFunctor() const {
      Functor ret; if (this->data_.size() < 4) return ret;
      ret.value = UintConv::bytesToUint32(Utils::create_view_span(this->data_, 0, 4));
      return ret;
    }
    inline const uint64_t& getChainId() const { return this->chainId_; }
    inline const uint64_t& getNHeight() const { return this->nHeight_; }
    inline const uint256_t& getV() const { return this->v_; }
    inline const uint256_t& getR() const { return this->r_; }
    inline const uint256_t& getS() const { return this->s_; }
    inline const Hash& hash() const { return this->hash_; }
    ///@}

    /// Getter for the recovery ID, but calculates the real ID value based on chainId.
    inline uint256_t recoverId() const {
      return uint256_t(uint8_t(this->v_ - (uint256_t(this->chainId_) * 2 + 35)));
    }

    /**
     * Calculates the size of the transaction in bytes.
     * Uses the same methods as rlpSerialize() to calculate the size.
     * But without actually serializing the transaction.
     * Does NOT have a option without signature, as the signature is always included in the serialized size.
     * Serialization without the signature only happens **internally**
     * @return The size of the serialized transaction.
     */
    uint64_t rlpSize() const;

    /**
     * Serialize the transaction to a string in RLP format. [EIP-155](https://eips.ethereum.org/EIPS/eip-155) compatible.
     * @param includeSig (optional) If `true`, includes the transaction signature (v/r/s). Defaults to `true`.
     * @return The serialized transaction string.
     */
    Bytes rlpSerialize(bool includeSig = true) const;

    /// Copy assignment operator.
    TxValidator& operator=(const TxValidator& other) {
      this->from_ = other.from_;
      this->data_ = other.data_;
      this->chainId_ = other.chainId_;
      this->nHeight_ = other.nHeight_;
      this->v_ = other.v_;
      this->r_ = other.r_;
      this->s_ = other.s_;
      this->hash_ = other.hash_;
      return *this;
    }

    /// Move assignment operator.
    TxValidator& operator=(TxValidator&& other) {
      this->from_ = std::move(other.from_);
      this->data_ = std::move(other.data_);
      this->chainId_ = std::move(other.chainId_);
      this->nHeight_ = std::move(other.nHeight_);
      this->v_ = std::move(other.v_);
      this->r_ = std::move(other.r_);
      this->s_ = std::move(other.s_);
      this->hash_ = std::move(other.hash_);
      return *this;
    }

    /// Equality operator. Checks if both transaction hashes are equal.
    bool operator==(const TxValidator& tx) const { return this->hash() == tx.hash(); }
};

>>>>>>> 0c8a2cbd
#endif // TX_H<|MERGE_RESOLUTION|>--- conflicted
+++ resolved
@@ -94,11 +94,7 @@
      * @param verifySig `false` if signature verificaiton should be skipped, `true` to verify.
      * @throw DynamicException on any parsing failure or expected chain ID mismatch.
      */
-<<<<<<< HEAD
-    TxBlock(const bytes::View bytes, const uint64_t& requiredChainId, bool verifySig = true);
-=======
-    TxBlock(const View<Bytes> bytes, const uint64_t& requiredChainId);
->>>>>>> 0c8a2cbd
+    TxBlock(const View<Bytes> bytes, const uint64_t& requiredChainId, bool verifySig = true);
 
     /**
      * Manual constructor. Leave fields blank ("" or 0) if they're not required.
@@ -232,159 +228,4 @@
   Address contractAddress;  ///< The address of the contract that made the transaction.
 };
 
-<<<<<<< HEAD
-=======
-/**
- * Abstraction of a Validator transaction.
- * All transactions are final and defined as such during construction.
- */
-class TxValidator {
-  private:
-    Address from_;     ///< Sender address.
-    Bytes data_;       ///< Arbitrary data (e.g. for contracts).
-    uint64_t chainId_; ///< Chain ID where the tx will be broadcast.
-    uint64_t nHeight_; ///< %Block height where the tx will be broadcast.
-    uint256_t v_;      ///< ECDSA recovery ID.
-    uint256_t r_;      ///< ECDSA first half.
-    uint256_t s_;      ///< ECDSA second half.
-    Hash hash_;        ///< Transaction hash (with signature).
-
-    ///@{
-    /**
-     * Parse the specified tx element from the raw byte data string starting from a given index.
-     * Used exclusively by the constructor.
-     * @param bytes The raw data to parse.
-     * @param index The index to start parsing.
-     */
-    void parseData(View<Bytes> bytes, uint64_t& index);
-    void parseNHeight(View<Bytes> bytes, uint64_t& index);
-    void parseVRS(View<Bytes> bytes, uint64_t& index);
-    ///@}
-
-    ///@{
-    /**
-     * Serialize the specified tx element to a raw byte string.
-     * Used exclusively by rlpSerialize().
-     * @param ret The raw byte string to serialize to.
-     * @param reqBytes The required number of bytes for the element.
-     */
-    void serializeData(Bytes& ret, const uint64_t& reqBytes) const;
-    void serializeNHeight(Bytes& ret, const uint64_t& reqBytes) const;
-    void serializeChainId(Bytes& ret, const uint64_t& reqBytes) const;
-    ///@}
-
-    /**
-     * Serialize the specified tx element to a raw byte string.
-     * Used exclusively by rlpSerialize().
-     * @param ret The raw byte string to serialize to.
-     * @param reqBytesV The required number of bytes for the element.
-     * @param reqBytesR The required number of bytes for the element.
-     * @param reqBytesS The required number of bytes for the element.
-     */
-    void serializeVRS(Bytes& ret, const uint64_t& reqBytesV, const uint64_t& reqBytesR, const uint64_t& reqBytesS) const;
-
-  public:
-    /**
-     * Raw constructor.
-     * @param bytes The raw tx bytes to parse.
-     * @param requiredChainId The chain ID of the transaction.
-     * @throw DynamicException on any parsing failure.
-     */
-    TxValidator(const View<Bytes> bytes, const uint64_t& requiredChainId);
-
-    /**
-     * Manual constructor. Leave fields blank ("" or 0) if they're not required.
-     * @param from The sender address.
-     * @param data The arbitrary data string.
-     * @param chainId The chain ID of the transaction.
-     * @param nHeight The block height of the transaction.
-     * @param privKey The private key used to sign the transaction.
-     * @throw DynamicException on signing failure or sender mismatch.
-     */
-    TxValidator(
-      const Address& from, const Bytes& data, const uint64_t& chainId,
-      const uint64_t& nHeight, const PrivKey& privKey
-    );
-
-    /// Copy constructor.
-    TxValidator(const TxValidator& other) noexcept
-    : from_(other.from_), data_(other.data_), chainId_(other.chainId_),
-      nHeight_(other.nHeight_), v_(other.v_), r_(other.r_), s_(other.s_), hash_(other.hash_) {}
-
-    /// Move constructor.
-    TxValidator(TxValidator&& other) noexcept
-    : from_(std::move(other.from_)), data_(std::move(other.data_)),
-      chainId_(std::move(other.chainId_)), nHeight_(std::move(other.nHeight_)),
-      v_(std::move(other.v_)), r_(std::move(other.r_)), s_(std::move(other.s_)), hash_(std::move(other.hash_)) {}
-
-    ///@{
-    /** Getter. */
-    inline const Address& getFrom() const { return this->from_; }
-    inline const Bytes& getData() const { return this->data_; }
-    inline Functor getFunctor() const {
-      Functor ret; if (this->data_.size() < 4) return ret;
-      ret.value = UintConv::bytesToUint32(Utils::create_view_span(this->data_, 0, 4));
-      return ret;
-    }
-    inline const uint64_t& getChainId() const { return this->chainId_; }
-    inline const uint64_t& getNHeight() const { return this->nHeight_; }
-    inline const uint256_t& getV() const { return this->v_; }
-    inline const uint256_t& getR() const { return this->r_; }
-    inline const uint256_t& getS() const { return this->s_; }
-    inline const Hash& hash() const { return this->hash_; }
-    ///@}
-
-    /// Getter for the recovery ID, but calculates the real ID value based on chainId.
-    inline uint256_t recoverId() const {
-      return uint256_t(uint8_t(this->v_ - (uint256_t(this->chainId_) * 2 + 35)));
-    }
-
-    /**
-     * Calculates the size of the transaction in bytes.
-     * Uses the same methods as rlpSerialize() to calculate the size.
-     * But without actually serializing the transaction.
-     * Does NOT have a option without signature, as the signature is always included in the serialized size.
-     * Serialization without the signature only happens **internally**
-     * @return The size of the serialized transaction.
-     */
-    uint64_t rlpSize() const;
-
-    /**
-     * Serialize the transaction to a string in RLP format. [EIP-155](https://eips.ethereum.org/EIPS/eip-155) compatible.
-     * @param includeSig (optional) If `true`, includes the transaction signature (v/r/s). Defaults to `true`.
-     * @return The serialized transaction string.
-     */
-    Bytes rlpSerialize(bool includeSig = true) const;
-
-    /// Copy assignment operator.
-    TxValidator& operator=(const TxValidator& other) {
-      this->from_ = other.from_;
-      this->data_ = other.data_;
-      this->chainId_ = other.chainId_;
-      this->nHeight_ = other.nHeight_;
-      this->v_ = other.v_;
-      this->r_ = other.r_;
-      this->s_ = other.s_;
-      this->hash_ = other.hash_;
-      return *this;
-    }
-
-    /// Move assignment operator.
-    TxValidator& operator=(TxValidator&& other) {
-      this->from_ = std::move(other.from_);
-      this->data_ = std::move(other.data_);
-      this->chainId_ = std::move(other.chainId_);
-      this->nHeight_ = std::move(other.nHeight_);
-      this->v_ = std::move(other.v_);
-      this->r_ = std::move(other.r_);
-      this->s_ = std::move(other.s_);
-      this->hash_ = std::move(other.hash_);
-      return *this;
-    }
-
-    /// Equality operator. Checks if both transaction hashes are equal.
-    bool operator==(const TxValidator& tx) const { return this->hash() == tx.hash(); }
-};
-
->>>>>>> 0c8a2cbd
 #endif // TX_H