/*
Copyright (c) [2023-2024] [AppLayer Developers]

This software is distributed under the MIT License.
See the LICENSE.txt file in the project root for more information.
*/

#ifndef TX_H
#define TX_H

<<<<<<< HEAD
#include "../bytes/view.h"
#include "contract/messages/encodedmessages.h"

#include "ecdsa.h"
#include "strings.h"
#include "utils.h"
=======
#include "ecdsa.h" // utils.h -> strings.h, (bytes/join.h -> bytes/view.h)
#include "uintconv.h"
>>>>>>> 030c9e86

/**
 * Abstraction of a block transaction.
 * All transactions are final and defined as such during construction.
 * TODO: For better const correctness within Tx classes we should transform all members to const,
 * and have static methods that return a Tx object, instead of having a constructor.
 */
class TxBlock {
  private:
    Address to_;                      ///< Receiver address.
    Address from_;                    ///< Sender address.
    Bytes data_;                      ///< Arbitrary data (e.g. for contracts).
    uint64_t chainId_;                ///< Chain ID where the tx will be broadcast.
    uint256_t nonce_;                 ///< Sender address nonce.
    uint256_t value_;                 ///< Value, in Wei.
    uint256_t maxPriorityFeePerGas_;  ///< Max priority fee per gas, as per [EIP-1559](https://eips.ethereum.org/EIPS/eip-1559), in Wei.
    uint256_t maxFeePerGas_;          ///< Max fee per gas, as per [EIP-1559](https://eips.ethereum.org/EIPS/eip-1559), in Wei.
    uint256_t gasLimit_;              ///< Gas limit.
    uint8_t v_;                       ///< ECDSA recovery ID.
    uint256_t r_;                     ///< ECDSA first half.
    uint256_t s_;                     ///< ECDSA second half.
    Hash hash_;                       ///< Transaction hash. (with signature!)
    //void* accessList_ = nullptr;      ///< Access list (not implemented).

    ///@{
    /**
     * Parse the specified tx element from the raw byte data string starting from a given index.
     * Used exclusively by the constructor.
     * @param txData The raw data to parse.
     * @param index The index to start parsing.
     */
    void parseChainId(View<Bytes> txData, uint64_t& index);
    void parseNonce(View<Bytes> txData, uint64_t& index);
    void parseMaxPriorityFeePerGas(View<Bytes> txData, uint64_t& index);
    void parseMaxFeePerGas(View<Bytes> txData, uint64_t& index);
    void parseGasLimit(View<Bytes> txData, uint64_t& index);
    void parseTo(View<Bytes> txData, uint64_t& index);
    void parseValue(View<Bytes> txData, uint64_t& index);
    void parseData(View<Bytes> txData, uint64_t& index);
    void parseAccessList(View<Bytes> txData, uint64_t& index) const; // We don't support access lists, therefore we don't alter the object
    void parseVRS(View<Bytes> txData, uint64_t& index);
    ///@}

    ///@{
    /**
     * Serialize the specified tx element to a raw byte string.
     * Used exclusively by rlpSerialize().
     * @param ret The raw byte string to serialize to.
     * @param reqBytes The required number of bytes for the element.
     */
    void serializeChainId(Bytes& ret, const uint64_t& reqBytes) const;
    void serializeNonce(Bytes& ret, const uint64_t& reqBytes) const;
    void serializeMaxPriorityFeePerGas(Bytes& ret, const uint64_t& reqBytes) const;
    void serializeMaxFeePerGas(Bytes& ret, const uint64_t& reqBytes) const;
    void serializeGasLimit(Bytes& ret, const uint64_t& reqBytes) const;
    void serializeValue(Bytes& ret, const uint64_t& reqBytes) const;
    void serializeData(Bytes& ret, const uint64_t& reqBytes) const;
    ///@}

    /**
     * Serialize the specified tx element to a raw byte string.
     * Used exclusively by rlpSerialize().
     * @param ret The raw byte string to serialize to.
     */
    void serializeTo(Bytes& ret) const;

    /**
     * Serialize the specified tx element to a raw byte string.
     * Used exclusively by rlpSerialize().
     * @param ret The raw byte string to serialize to.
     * @param reqBytesR The required number of bytes for the element.
     * @param reqBytesS The required number of bytes for the element.
     */
    void serializeVRS(Bytes& ret, const uint64_t& reqBytesR, const uint64_t& reqBytesS) const;

  public:
    /**
     * Raw constructor.
     * @param bytes The raw tx bytes to parse.
     * @param requiredChainId The chain ID of the transaction.
     * @throw DynamicException on any parsing failure.
     */
    TxBlock(const View<Bytes> bytes, const uint64_t& requiredChainId);

    /**
     * Manual constructor. Leave fields blank ("" or 0) if they're not required.
     * @param to The receiver address.
     * @param from The sender address.
     * @param data The arbitrary data string.
     * @param chainId The chain ID of the transaction.
     * @param nonce The nonce of the transaction.
     * @param value The value of the transaction.
     * @param maxPriorityFeePerGas The maximum priority fee per gas of the transaction.
     * @param maxFeePerGas The maximum fee per gas of the transaction.
     * @param gasLimit The gas limit of the transaction.
     * @param privKey The private key used to sign the transaction.
     * @throw DynamicException on signing failure or sender mismatch.
     */
    TxBlock(
      const Address& to, const Address& from, const Bytes& data,
      const uint64_t& chainId, const uint256_t& nonce, const uint256_t& value,
      const uint256_t& maxPriorityFeePerGas, const uint256_t& maxFeePerGas,
      const uint256_t& gasLimit, const PrivKey& privKey
    );

    /// Copy constructor.
    TxBlock(const TxBlock& other) noexcept
    : to_(other.to_), from_(other.from_), data_(other.data_),
    chainId_(other.chainId_), nonce_(other.nonce_), value_(other.value_),
    maxPriorityFeePerGas_(other.maxPriorityFeePerGas_),
    maxFeePerGas_(other.maxFeePerGas_), gasLimit_(other.gasLimit_),
    v_(other.v_), r_(other.r_), s_(other.s_), hash_(other.hash_) {}

    /// Move constructor.
    TxBlock(TxBlock&& other) noexcept
    : to_(std::move(other.to_)), from_(std::move(other.from_)),
    data_(std::move(other.data_)), chainId_(std::move(other.chainId_)),
    nonce_(std::move(other.nonce_)), value_(std::move(other.value_)),
    maxPriorityFeePerGas_(std::move(other.maxPriorityFeePerGas_)),
    maxFeePerGas_(std::move(other.maxFeePerGas_)),
    gasLimit_(std::move(other.gasLimit_)), v_(std::move(other.v_)),
    r_(std::move(other.r_)), s_(std::move(other.s_)), hash_(std::move(other.hash_)) {}

    ///@{
    /** Getter. */
    inline const Address& getTo() const { return this->to_; }
    inline const Address& getFrom() const { return this->from_; }
    inline const Bytes& getData() const { return this->data_; }
    inline const uint64_t& getChainId() const { return this->chainId_; }
    inline const uint256_t& getNonce() const { return this->nonce_; }
    inline const uint256_t& getValue() const { return this->value_; }
    inline const uint256_t& getMaxPriorityFeePerGas() const { return this->maxPriorityFeePerGas_; }
    inline const uint256_t& getMaxFeePerGas() const { return this->maxFeePerGas_; }
    inline const uint256_t& getGasLimit() const { return this->gasLimit_; }
    inline const uint8_t& getV() const { return this->v_; }
    inline const uint256_t& getR() const { return this->r_; }
    inline const uint256_t& getS() const { return this->s_; }
    inline const Hash& hash() const { return this->hash_; }
    ///@}

    /// Getter for the recovery ID, but calculates the real ID value based on chainId.
    inline uint256_t recoverId() const { return uint256_t(uint8_t(this->v_ - (uint256_t(this->chainId_) * 2 + 35))); }

    /**
     * Calculates the size of the transaction in bytes.
     * Uses the same methods as rlpSerialize() to calculate the size, without actually serializing the transaction.
     * Does NOT have a option without signature, as the signature is always included in the serialized size.
     * Serialization without the signature only happens **internally**.
     * @return The size of the serialized transaction.
     */
    uint64_t rlpSize() const;

    /**
     * Serialize the transaction to a string in RLP format. [EIP-155](https://eips.ethereum.org/EIPS/eip-155) compatible.
     * @param includeSig (optional) If `true`, includes the transaction signature (v/r/s). Defaults to `true`.
     * @return The serialized transaction string.
     * TODO: Serialization without signatures only happens INSIDE the constructor, perhaps we should make a private method for that.
     */
    Bytes rlpSerialize(bool includeSig = true) const;

    /**
     * Convert a TxBlock to a evmc_message object.
     * @return The equivalent evmc_message object.
     */
    evmc_message txToMessage() const;

    EncodedMessageVariant toMessage(Gas& gas) const;

    /// Copy assignment operator.
    TxBlock& operator=(const TxBlock& other) {
      this->to_ = other.to_;
      this->from_ = other.from_;
      this->data_ = other.data_;
      this->chainId_ = other.chainId_;
      this->nonce_ = other.nonce_;
      this->value_ = other.value_;
      this->maxPriorityFeePerGas_ = other.maxPriorityFeePerGas_;
      this->maxFeePerGas_ = other.maxFeePerGas_;
      this->gasLimit_ = other.gasLimit_;
      this->v_ = other.v_;
      this->r_ = other.r_;
      this->s_ = other.s_;
      this->hash_ = other.hash_;
      return *this;
    }

    /// Move assignment operator.
    TxBlock& operator=(TxBlock&& other) {
      this->to_ = std::move(other.to_);
      this->from_ = std::move(other.from_);
      this->data_ = std::move(other.data_);
      this->chainId_ = std::move(other.chainId_);
      this->nonce_ = std::move(other.nonce_);
      this->value_ = std::move(other.value_);
      this->maxPriorityFeePerGas_ = std::move(other.maxPriorityFeePerGas_);
      this->maxFeePerGas_ = std::move(other.maxFeePerGas_);
      this->gasLimit_ = std::move(other.gasLimit_);
      this->v_ = std::move(other.v_);
      this->r_ = std::move(other.r_);
      this->s_ = std::move(other.s_);
      this->hash_ = std::move(other.hash_);
      return *this;
    }

    /// Equality operator. Checks if both transaction hashes are equal.
    bool operator==(const TxBlock& tx) const { return this->hash() == tx.hash(); }
};

/// Helper struct for separating additional (not required for tracing) data from a transaction.
struct TxAdditionalData {
  Hash hash;  ///< The transaction's hash.
  uint64_t gasUsed; ///< The cumulative gas used by the transaction.
  bool succeeded; ///< Whether the transaction suceeded or not.
  Address contractAddress;  ///< The address of the contract that made the transaction.
};

/**
 * Abstraction of a Validator transaction.
 * All transactions are final and defined as such during construction.
 */
class TxValidator {
  private:
    Address from_;     ///< Sender address.
    Bytes data_;       ///< Arbitrary data (e.g. for contracts).
    uint64_t chainId_; ///< Chain ID where the tx will be broadcast.
    uint64_t nHeight_; ///< %Block height where the tx will be broadcast.
    uint256_t v_;      ///< ECDSA recovery ID.
    uint256_t r_;      ///< ECDSA first half.
    uint256_t s_;      ///< ECDSA second half.
    Hash hash_;        ///< Transaction hash (with signature).

    ///@{
    /**
     * Parse the specified tx element from the raw byte data string starting from a given index.
     * Used exclusively by the constructor.
     * @param bytes The raw data to parse.
     * @param index The index to start parsing.
     */
    void parseData(View<Bytes> bytes, uint64_t& index);
    void parseNHeight(View<Bytes> bytes, uint64_t& index);
    void parseVRS(View<Bytes> bytes, uint64_t& index);
    ///@}

    ///@{
    /**
     * Serialize the specified tx element to a raw byte string.
     * Used exclusively by rlpSerialize().
     * @param ret The raw byte string to serialize to.
     * @param reqBytes The required number of bytes for the element.
     */
    void serializeData(Bytes& ret, const uint64_t& reqBytes) const;
    void serializeNHeight(Bytes& ret, const uint64_t& reqBytes) const;
    void serializeChainId(Bytes& ret, const uint64_t& reqBytes) const;
    ///@}

    /**
     * Serialize the specified tx element to a raw byte string.
     * Used exclusively by rlpSerialize().
     * @param ret The raw byte string to serialize to.
     * @param reqBytesV The required number of bytes for the element.
     * @param reqBytesR The required number of bytes for the element.
     * @param reqBytesS The required number of bytes for the element.
     */
    void serializeVRS(Bytes& ret, const uint64_t& reqBytesV, const uint64_t& reqBytesR, const uint64_t& reqBytesS) const;

  public:
    /**
     * Raw constructor.
     * @param bytes The raw tx bytes to parse.
     * @param requiredChainId The chain ID of the transaction.
     * @throw DynamicException on any parsing failure.
     */
    TxValidator(const View<Bytes> bytes, const uint64_t& requiredChainId);

    /**
     * Manual constructor. Leave fields blank ("" or 0) if they're not required.
     * @param from The sender address.
     * @param data The arbitrary data string.
     * @param chainId The chain ID of the transaction.
     * @param nHeight The block height of the transaction.
     * @param privKey The private key used to sign the transaction.
     * @throw DynamicException on signing failure or sender mismatch.
     */
    TxValidator(
      const Address& from, const Bytes& data, const uint64_t& chainId,
      const uint64_t& nHeight, const PrivKey& privKey
    );

    /// Copy constructor.
    TxValidator(const TxValidator& other) noexcept
    : from_(other.from_), data_(other.data_), chainId_(other.chainId_),
      nHeight_(other.nHeight_), v_(other.v_), r_(other.r_), s_(other.s_), hash_(other.hash_) {}

    /// Move constructor.
    TxValidator(TxValidator&& other) noexcept
    : from_(std::move(other.from_)), data_(std::move(other.data_)),
      chainId_(std::move(other.chainId_)), nHeight_(std::move(other.nHeight_)),
      v_(std::move(other.v_)), r_(std::move(other.r_)), s_(std::move(other.s_)), hash_(std::move(other.hash_)) {}

    ///@{
    /** Getter. */
    inline const Address& getFrom() const { return this->from_; }
    inline const Bytes& getData() const { return this->data_; }
    inline Functor getFunctor() const {
      Functor ret; if (this->data_.size() < 4) return ret;
      ret.value = UintConv::bytesToUint32(Utils::create_view_span(this->data_, 0, 4));
      return ret;
    }
    inline const uint64_t& getChainId() const { return this->chainId_; }
    inline const uint64_t& getNHeight() const { return this->nHeight_; }
    inline const uint256_t& getV() const { return this->v_; }
    inline const uint256_t& getR() const { return this->r_; }
    inline const uint256_t& getS() const { return this->s_; }
    inline const Hash& hash() const { return this->hash_; }
    ///@}

    /// Getter for the recovery ID, but calculates the real ID value based on chainId.
    inline uint256_t recoverId() const {
      return uint256_t(uint8_t(this->v_ - (uint256_t(this->chainId_) * 2 + 35)));
    }

    /**
     * Calculates the size of the transaction in bytes.
     * Uses the same methods as rlpSerialize() to calculate the size.
     * But without actually serializing the transaction.
     * Does NOT have a option without signature, as the signature is always included in the serialized size.
     * Serialization without the signature only happens **internally**
     * @return The size of the serialized transaction.
     */
    uint64_t rlpSize() const;

    /**
     * Serialize the transaction to a string in RLP format. [EIP-155](https://eips.ethereum.org/EIPS/eip-155) compatible.
     * @param includeSig (optional) If `true`, includes the transaction signature (v/r/s). Defaults to `true`.
     * @return The serialized transaction string.
     */
    Bytes rlpSerialize(bool includeSig = true) const;

    /// Copy assignment operator.
    TxValidator& operator=(const TxValidator& other) {
      this->from_ = other.from_;
      this->data_ = other.data_;
      this->chainId_ = other.chainId_;
      this->nHeight_ = other.nHeight_;
      this->v_ = other.v_;
      this->r_ = other.r_;
      this->s_ = other.s_;
      this->hash_ = other.hash_;
      return *this;
    }

    /// Move assignment operator.
    TxValidator& operator=(TxValidator&& other) {
      this->from_ = std::move(other.from_);
      this->data_ = std::move(other.data_);
      this->chainId_ = std::move(other.chainId_);
      this->nHeight_ = std::move(other.nHeight_);
      this->v_ = std::move(other.v_);
      this->r_ = std::move(other.r_);
      this->s_ = std::move(other.s_);
      this->hash_ = std::move(other.hash_);
      return *this;
    }

    /// Equality operator. Checks if both transaction hashes are equal.
    bool operator==(const TxValidator& tx) const { return this->hash() == tx.hash(); }
};

#endif // TX_H<|MERGE_RESOLUTION|>--- conflicted
+++ resolved
@@ -8,17 +8,9 @@
 #ifndef TX_H
 #define TX_H
 
-<<<<<<< HEAD
-#include "../bytes/view.h"
-#include "contract/messages/encodedmessages.h"
-
-#include "ecdsa.h"
-#include "strings.h"
-#include "utils.h"
-=======
 #include "ecdsa.h" // utils.h -> strings.h, (bytes/join.h -> bytes/view.h)
 #include "uintconv.h"
->>>>>>> 030c9e86
+#include "contract/messages/encodedmessages.h"
 
 /**
  * Abstraction of a block transaction.
