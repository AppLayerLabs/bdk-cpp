--- conflicted
+++ resolved
@@ -27,17 +27,6 @@
   log.close();
 }
 
-<<<<<<< HEAD
-Functor Utils::getFunctor(const evmc_message& msg) {
-  Functor ret;
-  if (msg.input_size < 4) return ret;
-  // Memcpy the first 4 bytes from the input data to the function signature
-  ret.value = Utils::bytesToUint32(View<Bytes>(msg.input_data, 4));
-  return ret;
-}
-
-=======
->>>>>>> 030c9e86
 Functor Utils::makeFunctor(std::string_view functionSignature) {
   Functor ret;
   // Create the hash
@@ -47,14 +36,6 @@
   return ret;
 }
 
-<<<<<<< HEAD
-View<Bytes> Utils::getFunctionArgs(const evmc_message& msg) {
-  if (msg.input_size < 4) return View<Bytes>();
-  return View<Bytes>(msg.input_data + 4, msg.input_size - 4);
-}
-
-=======
->>>>>>> 030c9e86
 void Utils::safePrint(std::string_view str) {
   Log::safePrint(str);
 }
@@ -70,37 +51,7 @@
   return ret;
 }
 
-<<<<<<< HEAD
-uint256_t Utils::evmcUint256ToUint256(const evmc::uint256be& i) {
-  // We can use the uint256ToBytes directly as it is std::span and we can create a span from an array
-  return Utils::bytesToUint256(View<Bytes>(i.bytes, 32));
-}
-
-evmc::uint256be Utils::uint256ToEvmcUint256(const uint256_t& i) {
-  // Convert the uint256_t to BytesArr<32> then copy it to evmc::uint256be
-  // evmc::uint256be is a struct with a single member, bytes, which holds a uint256 value in *big-endian* order
-  evmc::uint256be ret;
-  BytesArr<32> bytes = Utils::uint256ToBytes(i);
-  std::copy(bytes.begin(), bytes.end(), ret.bytes);
-  return ret;
-}
-
-BytesArr<32> Utils::evmcUint256ToBytes(const evmc::uint256be& i) {
-  BytesArr<32> ret;
-  std::copy(i.bytes, i.bytes + 32, ret.begin());
-  return ret;
-}
-
-evmc::uint256be Utils::bytesToEvmcUint256(const View<Bytes> b) {
-  evmc::uint256be ret;
-  std::copy(b.begin(), b.end(), ret.bytes);
-  return ret;
-}
-
 Account::Account(const View<Bytes>& bytes) {
-=======
-Account::Account(const bytes::View& bytes) {
->>>>>>> 030c9e86
   if (bytes.size() < 73) throw DynamicException(std::string(__func__) + ": Invalid bytes size");
   this->balance = UintConv::bytesToUint256(bytes.subspan(0,32));
   this->nonce = UintConv::bytesToUint64(bytes.subspan(32,8));
@@ -121,736 +72,12 @@
   return ret;
 }
 
-<<<<<<< HEAD
-Bytes Utils::cArrayToBytes(const uint8_t* arr, size_t size) {
-  Bytes ret;
-  ret.reserve(size);
-  for (size_t i = 0; i < size; i++) ret.push_back(arr[i]);
-  return ret;
-}
-
-BytesArr<31> Utils::uint248ToBytes(const uint248_t &i) {
-  BytesArr<31> ret;
-  Bytes tmp;
-  tmp.reserve(31);
-  boost::multiprecision::export_bits(i, std::back_inserter(tmp), 8);
-  // Replace bytes from tmp to ret to make it the right size. Applies to all similar functions.
-  for (unsigned ii = 0; ii < tmp.size(); ii++) ret[30 - ii] = tmp[tmp.size() - ii - 1];
-  return ret;
-}
-
-BytesArr<30> Utils::uint240ToBytes(const uint240_t &i) {
-  BytesArr<30> ret;
-  Bytes tmp;
-  tmp.reserve(30);
-  boost::multiprecision::export_bits(i, std::back_inserter(tmp), 8);
-  for (unsigned ii = 0; ii < tmp.size(); ii++) ret[29 - ii] = tmp[tmp.size() - ii - 1];
-  return ret;
-}
-
-BytesArr<29> Utils::uint232ToBytes(const uint232_t &i) {
-  BytesArr<29> ret;
-  Bytes tmp;
-  tmp.reserve(29);
-  boost::multiprecision::export_bits(i, std::back_inserter(tmp), 8);
-  for (unsigned ii = 0; ii < tmp.size(); ii++) ret[28 - ii] = tmp[tmp.size() - ii - 1];
-  return ret;
-}
-
-BytesArr<28> Utils::uint224ToBytes(const uint224_t &i) {
-  BytesArr<28> ret;
-  Bytes tmp;
-  tmp.reserve(28);
-  boost::multiprecision::export_bits(i, std::back_inserter(tmp), 8);
-  for (unsigned ii = 0; ii < tmp.size(); ii++) ret[27 - ii] = tmp[tmp.size() - ii - 1];
-  return ret;
-}
-
-BytesArr<27> Utils::uint216ToBytes(const uint216_t &i) {
-  BytesArr<27> ret;
-  Bytes tmp;
-  tmp.reserve(27);
-  boost::multiprecision::export_bits(i, std::back_inserter(tmp), 8);
-  for (unsigned ii = 0; ii < tmp.size(); ii++) ret[26 - ii] = tmp[tmp.size() - ii - 1];
-  return ret;
-}
-
-BytesArr<26> Utils::uint208ToBytes(const uint208_t &i) {
-  BytesArr<26> ret;
-  Bytes tmp;
-  tmp.reserve(26);
-  boost::multiprecision::export_bits(i, std::back_inserter(tmp), 8);
-  for (unsigned ii = 0; ii < tmp.size(); ii++) ret[25 - ii] = tmp[tmp.size() - ii - 1];
-  return ret;
-}
-
-BytesArr<25> Utils::uint200ToBytes(const uint200_t &i) {
-  BytesArr<25> ret;
-  Bytes tmp;
-  tmp.reserve(25);
-  boost::multiprecision::export_bits(i, std::back_inserter(tmp), 8);
-  for (unsigned ii = 0; ii < tmp.size(); ii++) ret[24 - ii] = tmp[tmp.size() - ii - 1];
-  return ret;
-}
-
-BytesArr<24> Utils::uint192ToBytes(const uint192_t &i) {
-  BytesArr<24> ret;
-  Bytes tmp;
-  tmp.reserve(24);
-  boost::multiprecision::export_bits(i, std::back_inserter(tmp), 8);
-  for (unsigned ii = 0; ii < tmp.size(); ii++) ret[23 - ii] = tmp[tmp.size() - ii - 1];
-  return ret;
-}
-
-BytesArr<23> Utils::uint184ToBytes(const uint184_t &i) {
-  BytesArr<23> ret;
-  Bytes tmp;
-  tmp.reserve(23);
-  boost::multiprecision::export_bits(i, std::back_inserter(tmp), 8);
-  for (unsigned ii = 0; ii < tmp.size(); ii++) ret[22 - ii] = tmp[tmp.size() - ii - 1];
-  return ret;
-}
-
-BytesArr<22> Utils::uint176ToBytes(const uint176_t &i) {
-  BytesArr<22> ret;
-  Bytes tmp;
-  tmp.reserve(22);
-  boost::multiprecision::export_bits(i, std::back_inserter(tmp), 8);
-  for (unsigned ii = 0; ii < tmp.size(); ii++) ret[21 - ii] = tmp[tmp.size() - ii - 1];
-  return ret;
-}
-
-BytesArr<21> Utils::uint168ToBytes(const uint168_t &i) {
-  BytesArr<21> ret;
-  Bytes tmp;
-  tmp.reserve(21);
-  boost::multiprecision::export_bits(i, std::back_inserter(tmp), 8);
-  for (unsigned ii = 0; ii < tmp.size(); ii++) ret[20 - ii] = tmp[tmp.size() - ii - 1];
-  return ret;
-}
-
-BytesArr<20> Utils::uint160ToBytes(const uint160_t &i) {
-  BytesArr<20> ret;
-  Bytes tmp;
-  tmp.reserve(20);
-  boost::multiprecision::export_bits(i, std::back_inserter(tmp), 8);
-  for (unsigned ii = 0; ii < tmp.size(); ii++) ret[19 - ii] = tmp[tmp.size() - ii - 1];
-  return ret;
-}
-
-BytesArr<19> Utils::uint152ToBytes(const uint152_t &i) {
-  BytesArr<19> ret;
-  Bytes tmp;
-  tmp.reserve(19);
-  boost::multiprecision::export_bits(i, std::back_inserter(tmp), 8);
-  for (unsigned ii = 0; ii < tmp.size(); ii++) ret[18 - ii] = tmp[tmp.size() - ii - 1];
-  return ret;
-}
-
-BytesArr<18> Utils::uint144ToBytes(const uint144_t &i) {
-  BytesArr<18> ret;
-  Bytes tmp;
-  tmp.reserve(18);
-  boost::multiprecision::export_bits(i, std::back_inserter(tmp), 8);
-  for (unsigned ii = 0; ii < tmp.size(); ii++) ret[17 - ii] = tmp[tmp.size() - ii - 1];
-  return ret;
-}
-
-BytesArr<17> Utils::uint136ToBytes(const uint136_t &i) {
-  BytesArr<17> ret;
-  Bytes tmp;
-  tmp.reserve(17);
-  boost::multiprecision::export_bits(i, std::back_inserter(tmp), 8);
-  for (unsigned ii = 0; ii < tmp.size(); ii++) ret[16 - ii] = tmp[tmp.size() - ii - 1];
-  return ret;
-}
-
-BytesArr<16> Utils::uint128ToBytes(const uint128_t &i) {
-  BytesArr<16> ret;
-  Bytes tmp;
-  tmp.reserve(16);
-  boost::multiprecision::export_bits(i, std::back_inserter(tmp), 8);
-  for (unsigned ii = 0; ii < tmp.size(); ii++) ret[15 - ii] = tmp[tmp.size() - ii - 1];
-  return ret;
-}
-
-BytesArr<15> Utils::uint120ToBytes(const uint120_t &i) {
-  BytesArr<15> ret;
-  Bytes tmp;
-  tmp.reserve(15);
-  boost::multiprecision::export_bits(i, std::back_inserter(tmp), 8);
-  for (unsigned ii = 0; ii < tmp.size(); ii++) ret[14 - ii] = tmp[tmp.size() - ii - 1];
-  return ret;
-}
-
-BytesArr<14> Utils::uint112ToBytes(const uint112_t &i) {
-  BytesArr<14> ret;
-  Bytes tmp;
-  tmp.reserve(14);
-  boost::multiprecision::export_bits(i, std::back_inserter(tmp), 8);
-  for (unsigned ii = 0; ii < tmp.size(); ii++) ret[13 - ii] = tmp[tmp.size() - ii - 1];
-  return ret;
-}
-
-BytesArr<13> Utils::uint104ToBytes(const uint104_t &i) {
-  BytesArr<13> ret;
-  Bytes tmp;
-  tmp.reserve(13);
-  boost::multiprecision::export_bits(i, std::back_inserter(tmp), 8);
-  for (unsigned ii = 0; ii < tmp.size(); ii++) ret[12 - ii] = tmp[tmp.size() - ii - 1];
-  return ret;
-}
-
-BytesArr<12> Utils::uint96ToBytes(const uint96_t &i) {
-  BytesArr<12> ret;
-  Bytes tmp;
-  tmp.reserve(12);
-  boost::multiprecision::export_bits(i, std::back_inserter(tmp), 8);
-  for (unsigned ii = 0; ii < tmp.size(); ii++) ret[11 - ii] = tmp[tmp.size() - ii - 1];
-  return ret;
-}
-
-BytesArr<11> Utils::uint88ToBytes(const uint88_t &i) {
-  BytesArr<11> ret;
-  Bytes tmp;
-  tmp.reserve(11);
-  boost::multiprecision::export_bits(i, std::back_inserter(tmp), 8);
-  for (unsigned ii = 0; ii < tmp.size(); ii++) ret[10 - ii] = tmp[tmp.size() - ii - 1];
-  return ret;
-}
-
-BytesArr<10> Utils::uint80ToBytes(const uint80_t &i) {
-  BytesArr<10> ret;
-  Bytes tmp;
-  tmp.reserve(10);
-  boost::multiprecision::export_bits(i, std::back_inserter(tmp), 8);
-  for (unsigned ii = 0; ii < tmp.size(); ii++) ret[9 - ii] = tmp[tmp.size() - ii - 1];
-  return ret;
-}
-
-BytesArr<9> Utils::uint72ToBytes(const uint72_t &i) {
-  BytesArr<9> ret;
-  Bytes tmp;
-  tmp.reserve(9);
-  boost::multiprecision::export_bits(i, std::back_inserter(tmp), 8);
-  for (unsigned ii = 0; ii < tmp.size(); ii++) ret[8 - ii] = tmp[tmp.size() - ii - 1];
-  return ret;
-}
-
-BytesArr<7> Utils::uint56ToBytes(const uint56_t &i) {
-  BytesArr<7> ret;
-  Bytes tmp;
-  tmp.reserve(7);
-  boost::multiprecision::export_bits(i, std::back_inserter(tmp), 8);
-  for (unsigned ii = 0; ii < tmp.size(); ii++) ret[6 - ii] = tmp[tmp.size() - ii - 1];
-  return ret;
-}
-
-BytesArr<6> Utils::uint48ToBytes(const uint48_t &i) {
-  BytesArr<6> ret;
-  Bytes tmp;
-  tmp.reserve(6);
-  boost::multiprecision::export_bits(i, std::back_inserter(tmp), 8);
-  for (unsigned ii = 0; ii < tmp.size(); ii++) ret[5 - ii] = tmp[tmp.size() - ii - 1];
-  return ret;
-}
-
-BytesArr<5> Utils::uint40ToBytes(const uint40_t &i) {
-  BytesArr<5> ret;
-  Bytes tmp;
-  tmp.reserve(5);
-  boost::multiprecision::export_bits(i, std::back_inserter(tmp), 8);
-  for (unsigned ii = 0; ii < tmp.size(); ii++) ret[4 - ii] = tmp[tmp.size() - ii - 1];
-  return ret;
-}
-
-BytesArr<3> Utils::uint24ToBytes(const uint24_t &i) {
-  BytesArr<3> ret;
-  Bytes tmp;
-  tmp.reserve(3);
-  boost::multiprecision::export_bits(i, std::back_inserter(tmp), 8);
-  for (unsigned ii = 0; ii < tmp.size(); ii++) ret[2 - ii] = tmp[tmp.size() - ii - 1];
-  return ret;
-}
-
-BytesArr<32> Utils::uint256ToBytes(const uint256_t& i) {
-  BytesArr<32> ret;
-  Bytes tmp;
-  tmp.reserve(32);
-  ret.fill(0x00);
-  boost::multiprecision::export_bits(i, std::back_inserter(tmp), 8);
-  for (unsigned ii = 0; ii < tmp.size(); ii++) ret[31 - ii] = tmp[tmp.size() - ii - 1];
-  return ret;
-}
-
-uint256_t Utils::bytesToUint256(const View<Bytes> b) {
-  if (b.size() != 32) throw DynamicException(std::string(__func__)
-    + ": Invalid bytes size - expected 32, got " + std::to_string(b.size())
-  );
-  uint256_t ret;
-  boost::multiprecision::import_bits(ret, b.begin(), b.end(), 8);
-  return ret;
-}
-
-uint248_t Utils::bytesToUint248(const View<Bytes> b) {
-  if (b.size() != 31) throw DynamicException(std::string(__func__)
-    + ": Invalid bytes size - expected 31, got " + std::to_string(b.size())
-  );
-  uint248_t ret;
-  boost::multiprecision::import_bits(ret, b.begin(), b.end(), 8);
-  return ret;
-}
-
-uint240_t Utils::bytesToUint240(const View<Bytes> b) {
-  if (b.size() != 30) throw DynamicException(std::string(__func__)
-    + ": Invalid bytes size - expected 30, got " + std::to_string(b.size())
-  );
-  uint240_t ret;
-  boost::multiprecision::import_bits(ret, b.begin(), b.end(), 8);
-  return ret;
-}
-
-uint232_t Utils::bytesToUint232(const View<Bytes> b) {
-  if (b.size() != 29) throw DynamicException(std::string(__func__)
-    + ": Invalid bytes size - expected 29, got " + std::to_string(b.size())
-  );
-  uint232_t ret;
-  boost::multiprecision::import_bits(ret, b.begin(), b.end(), 8);
-  return ret;
-}
-
-uint224_t Utils::bytesToUint224(const View<Bytes> b) {
-  if (b.size() != 28) throw DynamicException(std::string(__func__)
-    + ": Invalid bytes size - expected 28, got " + std::to_string(b.size())
-  );
-  uint224_t ret;
-  boost::multiprecision::import_bits(ret, b.begin(), b.end(), 8);
-  return ret;
-}
-
-uint216_t Utils::bytesToUint216(const View<Bytes> b) {
-  if (b.size() != 27) throw DynamicException(std::string(__func__)
-    + ": Invalid bytes size - expected 27, got " + std::to_string(b.size())
-  );
-  uint216_t ret;
-  boost::multiprecision::import_bits(ret, b.begin(), b.end(), 8);
-  return ret;
-}
-
-uint208_t Utils::bytesToUint208(const View<Bytes> b) {
-  if (b.size() != 26) throw DynamicException(std::string(__func__)
-    + ": Invalid bytes size - expected 26, got " + std::to_string(b.size())
-  );
-  uint208_t ret;
-  boost::multiprecision::import_bits(ret, b.begin(), b.end(), 8);
-  return ret;
-}
-
-uint200_t Utils::bytesToUint200(const View<Bytes> b) {
-  if (b.size() != 25) throw DynamicException(std::string(__func__)
-    + ": Invalid bytes size - expected 25, got " + std::to_string(b.size())
-  );
-  uint200_t ret;
-  boost::multiprecision::import_bits(ret, b.begin(), b.end(), 8);
-  return ret;
-}
-
-uint192_t Utils::bytesToUint192(const View<Bytes> b) {
-  if (b.size() != 24) throw DynamicException(std::string(__func__)
-    + ": Invalid bytes size - expected 24, got " + std::to_string(b.size())
-  );
-  uint192_t ret;
-  boost::multiprecision::import_bits(ret, b.begin(), b.end(), 8);
-  return ret;
-}
-
-uint184_t Utils::bytesToUint184(const View<Bytes> b) {
-  if (b.size() != 23) throw DynamicException(std::string(__func__)
-    + ": Invalid bytes size - expected 23, got " + std::to_string(b.size())
-  );
-  uint184_t ret;
-  boost::multiprecision::import_bits(ret, b.begin(), b.end(), 8);
-  return ret;
-}
-
-uint176_t Utils::bytesToUint176(const View<Bytes> b) {
-  if (b.size() != 22) throw DynamicException(std::string(__func__)
-    + ": Invalid bytes size - expected 22, got " + std::to_string(b.size())
-  );
-  uint176_t ret;
-  boost::multiprecision::import_bits(ret, b.begin(), b.end(), 8);
-  return ret;
-}
-
-uint168_t Utils::bytesToUint168(const View<Bytes> b) {
-  if (b.size() != 21) throw DynamicException(std::string(__func__)
-    + ": Invalid bytes size - expected 21, got " + std::to_string(b.size())
-  );
-  uint168_t ret;
-  boost::multiprecision::import_bits(ret, b.begin(), b.end(), 8);
-  return ret;
-}
-
-uint160_t Utils::bytesToUint160(const View<Bytes> b) {
-  if (b.size() != 20) throw DynamicException(std::string(__func__)
-    + ": Invalid bytes size - expected 20, got " + std::to_string(b.size())
-  );
-  uint160_t ret;
-  boost::multiprecision::import_bits(ret, b.begin(), b.end(), 8);
-  return ret;
-}
-
-uint152_t Utils::bytesToUint152(const View<Bytes> b) {
-  if (b.size() != 19) throw DynamicException(std::string(__func__)
-    + ": Invalid bytes size - expected 19, got " + std::to_string(b.size())
-  );
-  uint152_t ret;
-  boost::multiprecision::import_bits(ret, b.begin(), b.end(), 8);
-  return ret;
-}
-
-uint144_t Utils::bytesToUint144(const View<Bytes> b) {
-  if (b.size() != 18) throw DynamicException(std::string(__func__)
-    + ": Invalid bytes size - expected 18, got " + std::to_string(b.size())
-  );
-  uint144_t ret;
-  boost::multiprecision::import_bits(ret, b.begin(), b.end(), 8);
-  return ret;
-}
-
-uint136_t Utils::bytesToUint136(const View<Bytes> b) {
-  if (b.size() != 17) throw DynamicException(std::string(__func__)
-    + ": Invalid bytes size - expected 17, got " + std::to_string(b.size())
-  );
-  uint136_t ret;
-  boost::multiprecision::import_bits(ret, b.begin(), b.end(), 8);
-  return ret;
-}
-
-uint128_t Utils::bytesToUint128(const View<Bytes> b) {
-  if (b.size() != 16) throw DynamicException(std::string(__func__)
-    + ": Invalid bytes size - expected 16, got " + std::to_string(b.size())
-  );
-  uint128_t ret;
-  boost::multiprecision::import_bits(ret, b.begin(), b.end(), 8);
-  return ret;
-}
-
-uint120_t Utils::bytesToUint120(const View<Bytes> b) {
-  if (b.size() != 15) throw DynamicException(std::string(__func__)
-    + ": Invalid bytes size - expected 15, got " + std::to_string(b.size())
-  );
-  uint120_t ret;
-  boost::multiprecision::import_bits(ret, b.begin(), b.end(), 8);
-  return ret;
-}
-
-uint112_t Utils::bytesToUint112(const View<Bytes> b) {
-  if (b.size() != 14) throw DynamicException(std::string(__func__)
-    + ": Invalid bytes size - expected 16, got " + std::to_string(b.size())
-  );
-  uint112_t ret;
-  boost::multiprecision::import_bits(ret, b.begin(), b.end(), 8);
-  return ret;
-}
-
-uint104_t Utils::bytesToUint104(const View<Bytes> b) {
-  if (b.size() != 13) throw DynamicException(std::string(__func__)
-    + ": Invalid bytes size - expected 13, got " + std::to_string(b.size())
-  );
-  uint104_t ret;
-  boost::multiprecision::import_bits(ret, b.begin(), b.end(), 8);
-  return ret;
-}
-
-uint96_t Utils::bytesToUint96(const View<Bytes> b) {
-  if (b.size() != 12) throw DynamicException(std::string(__func__)
-    + ": Invalid bytes size - expected 12, got " + std::to_string(b.size())
-  );
-  uint96_t ret;
-  boost::multiprecision::import_bits(ret, b.begin(), b.end(), 8);
-  return ret;
-}
-
-uint88_t Utils::bytesToUint88(const View<Bytes> b) {
-  if (b.size() != 11) throw DynamicException(std::string(__func__)
-    + ": Invalid bytes size - expected 11, got " + std::to_string(b.size())
-  );
-  uint88_t ret;
-  boost::multiprecision::import_bits(ret, b.begin(), b.end(), 8);
-  return ret;
-}
-
-uint80_t Utils::bytesToUint80(const View<Bytes> b) {
-  if (b.size() != 10) throw DynamicException(std::string(__func__)
-    + ": Invalid bytes size - expected 10, got " + std::to_string(b.size())
-  );
-  uint80_t ret;
-  boost::multiprecision::import_bits(ret, b.begin(), b.end(), 8);
-  return ret;
-}
-
-uint72_t Utils::bytesToUint72(const View<Bytes> b) {
-  if (b.size() != 9) throw DynamicException(std::string(__func__)
-    + ": Invalid bytes size - expected 9, got " + std::to_string(b.size())
-  );
-  uint72_t ret;
-  boost::multiprecision::import_bits(ret, b.begin(), b.end(), 8);
-  return ret;
-}
-
-uint56_t Utils::bytesToUint56(const View<Bytes> b) {
-  if (b.size() != 7) throw DynamicException(std::string(__func__)
-    + ": Invalid bytes size - expected 7, got " + std::to_string(b.size())
-  );
-  uint56_t ret;
-  boost::multiprecision::import_bits(ret, b.begin(), b.end(), 8);
-  return ret;
-}
-
-uint48_t Utils::bytesToUint48(const View<Bytes> b) {
-  if (b.size() != 6) throw DynamicException(std::string(__func__)
-    + ": Invalid bytes size - expected 6, got " + std::to_string(b.size())
-  );
-  uint48_t ret;
-  boost::multiprecision::import_bits(ret, b.begin(), b.end(), 8);
-  return ret;
-}
-
-uint40_t Utils::bytesToUint40(const View<Bytes> b) {
-  if (b.size() != 5) throw DynamicException(std::string(__func__)
-    + ": Invalid bytes size - expected 5, got " + std::to_string(b.size())
-  );
-  uint40_t ret;
-  boost::multiprecision::import_bits(ret, b.begin(), b.end(), 8);
-  return ret;
-}
-
-uint24_t Utils::bytesToUint24(const View<Bytes> b) {
-  if (b.size() != 3) throw DynamicException(std::string(__func__)
-    + ": Invalid bytes size - expected 3, got " + std::to_string(b.size())
-  );
-  uint24_t ret;
-  boost::multiprecision::import_bits(ret, b.begin(), b.end(), 8);
-  return ret;
-}
-
-BytesArr<8> Utils::uint64ToBytes(const uint64_t& i) {
-  BytesArr<8> ret;
-  std::memcpy(&ret[0], &i, 8);
-  #if __BYTE_ORDER == __LITTLE_ENDIAN
-    std::reverse(ret.begin(), ret.end());
-  #endif
-  return ret;
-}
-
-uint64_t Utils::bytesToUint64(const View<Bytes> b) {
-  if (b.size() != 8) throw DynamicException(std::string(__func__)
-    + ": Invalid bytes size - expected 8, got " + std::to_string(b.size())
-  );
-  uint64_t ret = 0;
-  std::memcpy(&ret, b.data(), 8);
-  #if __BYTE_ORDER == __LITTLE_ENDIAN
-    return __builtin_bswap64(ret);
-  #endif
-  return ret;
-}
-
-BytesArr<4> Utils::uint32ToBytes(const uint32_t& i) {
-  BytesArr<4> ret;
-  std::memcpy(&ret[0], &i, 4);
-  #if __BYTE_ORDER == __LITTLE_ENDIAN
-    std::reverse(ret.begin(), ret.end());
-  #endif
-  return ret;
-}
-
-uint32_t Utils::bytesToUint32(const View<Bytes> b) {
-  if (b.size() != 4) throw DynamicException(std::string(__func__)
-    + ": Invalid bytes size - expected 4, got " + std::to_string(b.size())
-  );
-  uint32_t ret = 0;
-  std::memcpy(&ret, b.data(), 4);
-  #if __BYTE_ORDER == __LITTLE_ENDIAN
-    return __builtin_bswap32(ret);
-  #endif
-  return ret;
-}
-
-BytesArr<2> Utils::uint16ToBytes(const uint16_t& i) {
-  BytesArr<2> ret;
-  std::memcpy(&ret[0], &i, 2);
-  #if __BYTE_ORDER == __LITTLE_ENDIAN
-    std::reverse(ret.begin(), ret.end());
-  #endif
-  return ret;
-}
-
-uint16_t Utils::bytesToUint16(const View<Bytes> b) {
-  if (b.size() != 2) throw DynamicException(std::string(__func__)
-    + ": Invalid bytes size - expected 2, got " + std::to_string(b.size())
-  );
-  uint16_t ret = 0;
-  std::memcpy(&ret, b.data(), 2);
-  #if __BYTE_ORDER == __LITTLE_ENDIAN
-    return __builtin_bswap16(ret);
-  #endif
-  return ret;
-}
-
-BytesArr<1> Utils::uint8ToBytes(const uint8_t& i) {
-  BytesArr<1> ret;
-  std::memcpy(&ret[0], &i, 1);
-  return ret;
-}
-
-uint8_t Utils::bytesToUint8(const View<Bytes> b) {
-  if (b.size() != 1) throw DynamicException(std::string(__func__)
-    + ": Invalid bytes size - expected 1, got " + std::to_string(b.size())
-  );
-  uint8_t ret;
-  ret = b[0];
-  return ret;
-}
-
-int256_t Utils::bytesToInt256(const View<Bytes> b) {
-  if (b.size() != 32) throw DynamicException(std::string(__func__)
-    + ": Invalid bytes size - expected 32, got " + std::to_string(b.size())
-  );
-  uint256_t ret;
-  boost::multiprecision::import_bits(ret, b.begin(), b.end(), 8);
-
-  // Check the MSB to determine if the value is negative
-  // Manually compute two's complement in reverse, since boost::multiprecision::cpp_int doesn't support it
-  // Subtract one from the byte array
-  if (b[0] & 0x80) {
-    int borrow = 1;
-    for (int i = 31; i >= 0 && borrow; i--) {
-      borrow = (b[i] == 0);
-      ret -= (uint256_t(1) << (8 * (31 - i)));
-    }
-    ret = ~ret;
-    return -ret.convert_to<int256_t>();
-  } else {
-    return ret.convert_to<int256_t>();
-  }
-}
-
-BytesArr<32> Utils::int256ToBytes(const int256_t& i) {
-  BytesArr<32> ret;
-
-  if (i < 0) {
-    int256_t absValue = -i;
-    Bytes tempBytes;
-    boost::multiprecision::export_bits(absValue, std::back_inserter(tempBytes), 8);
-    for (int j = 0; j < 32; j++) {
-      if (j < tempBytes.size()) {
-        ret[31 - j] = ~tempBytes[tempBytes.size() - j - 1];
-      } else {
-        ret[31 - j] = 0xFF;
-      }
-    }
-    for (int j = 31; j >= 0; j--) {
-      if (ret[j] != 0xFF) {
-        ret[j]++;
-        break;
-      } else {
-        ret[j] = 0x00;
-      }
-    }
-  } else {
-    Bytes tempBytes;
-    boost::multiprecision::export_bits(i, std::back_inserter(tempBytes), 8);
-    std::copy(tempBytes.rbegin(), tempBytes.rend(), ret.rbegin());
-  }
-
-  return ret;
-}
-
-BytesArr<17> Utils::int136ToBytes(const int136_t &i) {
-  BytesArr<17> ret;
-  Bytes tmp;
-  tmp.reserve(17);
-  boost::multiprecision::export_bits(i, std::back_inserter(tmp), 8);
-  for (signed ii = 0; ii < tmp.size(); ii++) ret[16 - ii] = tmp[tmp.size() - ii - 1];
-  return ret;
-}
-
-BytesArr<8> Utils::int64ToBytes(const int64_t& i) {
-  BytesArr<8> ret;
-  std::memcpy(&ret[0], &i, 8);
-  #if __BYTE_ORDER == __LITTLE_ENDIAN
-    std::reverse(ret.begin(), ret.end());
-  #endif
-  return ret;
-}
-
-int136_t Utils::bytesToInt136(const View<Bytes> b) {
-  if (b.size() != 18) throw DynamicException(std::string(__func__)
-    + ": Invalid bytes size - expected 18, got " + std::to_string(b.size())
-  );
-  int136_t ret;
-  boost::multiprecision::import_bits(ret, b.begin(), b.end(), 8);
-  return ret;
-}
-
-int64_t Utils::bytesToInt64(const View<Bytes> b) {
-  if (b.size() != 8) throw DynamicException(std::string(__func__)
-    + ": Invalid bytes size - expected 8, got " + std::to_string(b.size())
-  );
-  int64_t ret = 0;
-  std::memcpy(&ret, b.data(), 8);
-  #if __BYTE_ORDER == __LITTLE_ENDIAN
-    return __builtin_bswap64(ret);
-  #endif
-  return ret;
-}
-
-=======
->>>>>>> 030c9e86
 Bytes Utils::randBytes(const int& size) {
   Bytes bytes(size, 0x00);
   RAND_bytes(bytes.data(), size);
   return bytes;
 }
 
-<<<<<<< HEAD
-std::string Utils::padLeft(std::string str, unsigned int charAmount, char sign) {
-  bool hasPrefix = (str.starts_with("0x") || str.starts_with("0X"));
-  if (hasPrefix) str = str.substr(2);
-  size_t padding = (charAmount > str.length()) ? (charAmount - str.length()) : 0;
-  std::string padded = (padding != 0) ? std::string(padding, sign) : "";
-  return (hasPrefix ? "0x" : "") + padded + str;
-}
-
-std::string Utils::padRight(std::string str, unsigned int charAmount, char sign) {
-  bool hasPrefix = (str.starts_with("0x") || str.starts_with("0X"));
-  if (hasPrefix) str = str.substr(2);
-  size_t padding = (charAmount > str.length()) ? (charAmount - str.length()) : 0;
-  std::string padded = (padding != 0) ? std::string(padding, sign) : "";
-  return (hasPrefix ? "0x" : "") + str + padded;
-}
-
-Bytes Utils::padLeftBytes(const View<Bytes> bytes, unsigned int charAmount, uint8_t sign) {
-  size_t padding = (charAmount > bytes.size()) ? (charAmount - bytes.size()) : 0;
-  Bytes padded = (padding != 0) ? Bytes(padding, sign) : Bytes(0, 0x00);
-  padded.reserve(bytes.size() + padded.size());
-  padded.insert(padded.end(), bytes.begin(), bytes.end());
-  return padded;
-}
-
-Bytes Utils::padRightBytes(const View<Bytes> bytes, unsigned int charAmount, uint8_t sign) {
-  size_t padding = (charAmount > bytes.size()) ? (charAmount - bytes.size()) : 0;
-  Bytes padded = (padding != 0) ? Bytes(padding, sign) : Bytes(0, 0x00);
-  Bytes ret;
-  ret.reserve(bytes.size() + padded.size());
-  ret.insert(ret.end(), bytes.begin(), bytes.end());
-  ret.insert(ret.end(), padded.begin(), padded.end());
-  return ret;
-}
-
-=======
->>>>>>> 030c9e86
 json Utils::readConfigFile() {
   if (!std::filesystem::exists("config.json")) {
     SLOGINFO("No config file found, generating default");
