/*
Copyright (c) [2023-2024] [AppLayer Developers]

This software is distributed under the MIT License.
See the LICENSE.txt file in the project root for more information.
*/

#ifndef CLARGS_H
#define CLARGS_H

#include <boost/program_options.hpp> // includes string internally (and probably algorithm somewhere due to std::transform)

#include <iostream>

#include "logger.h"

/// List of BDK programs that the argument parser is aware of.
enum class BDKTool { FULL_NODE, DISCOVERY_NODE, UNIT_TEST_SUITE };

/**
 * Result of parsing command-line options for the node.
 * Default option values should signal that they weren't set, either by command-line
 * arguments or by the program itself.
 */
struct ProcessOptions {
  bool valid = false;      ///< Set to true only if parameter parsing did not fail
  std::string logLevel;    ///< Desired log level name
  int logLineLimit = -1;   ///< Desired log line count limit for the rotating logger log file
  int logFileLimit = -1;   ///< Desired log file hard limit (erases older log files past this count)
  //int netThreads = -1;     ///< Desired IO thread count for P2P message processing
  std::string rootPath;    ///< Desired value for the rootPath BDK option
};

/**
 * This function can be called from the main() function of any BDK node program to
 * parse a set of command-line arguments. It does not check if the provided values
 * are valid, only the expected argument count/type format.
 * @param argc Forwarded argc from main().
 * @param argv Forwarded argv from main().
 * @param tool Which tool is taking args; can be used to determine which args are available.
 * @return A ProcessOptions struct with the result of argument parsing.
 */
<<<<<<< HEAD
ProcessOptions parseCommandLineArgs(int argc, char* argv[], [[maybe_unused]] BDKTool tool) {
  ProcessOptions opt;
  try {
    boost::program_options::options_description desc("Allowed options");

    desc.add_options()("help,h",
      "Print help message and exit");
    desc.add_options()("loglevel,l", boost::program_options::value<std::string>(),
      "Set the log level ([X]TRACE, [T]RACE, [D]EBUG, [I]NFO, [W]ARNING, [E]RROR, [F]FATAL, [N]ONE)");
    desc.add_options()("loglinelimit", boost::program_options::value<int>(),
      "Set the log line limit (# of lines per file); 0 = no limit");
    desc.add_options()("logfilelimit", boost::program_options::value<int>(),
      "Set the log file limit (# of files); 0 = no limit");
    //desc.add_options()("netthreads", boost::program_options::value<int>(),
    //  "Set ManagerBase::netThreads_ (main IO thread count)");

    if (tool != BDKTool::UNIT_TEST_SUITE) {
      desc.add_options()("rootpath,r", boost::program_options::value<std::string>(),
        "Set the rootPath BDK option (root data folder)");
    }

    boost::program_options::variables_map vm;
    boost::program_options::store(boost::program_options::parse_command_line(argc, argv, desc), vm);
    boost::program_options::notify(vm);

    if (vm.count("help")) {
      std::cout << desc << "\n";
      exit(0);
    }

    if (vm.count("loglevel")) {
      opt.logLevel = vm["loglevel"].as<std::string>();
    }

    if (vm.count("loglinelimit")) {
      opt.logLineLimit = vm["loglinelimit"].as<int>();
      if (opt.logLineLimit < 0) {
        std::cerr << "ERROR: --loglinelimit must be >= 0\n";
        return {};
      }
    }

    if (vm.count("logfilelimit")) {
      opt.logFileLimit = vm["logfilelimit"].as<int>();
      if (opt.logFileLimit < 0) {
        std::cerr << "ERROR: --logfilelimit must be >= 0\n";
        return {};
      }
    }

    //if (vm.count("netthreads")) {
    //  opt.netThreads = vm["netthreads"].as<int>();
    //  if (opt.netThreads < 1) {
    //    std::cerr << "ERROR: --netthreads must be >= 1\n";
    //    return {};
    //  }
    //}

    if (vm.count("rootpath")) {
      opt.rootPath = vm["rootpath"].as<std::string>();
    }

  } catch (std::exception& e) {
    std::cout << "ERROR: parseCommandLineArgs(): " << e.what() << "\n";
    return {};
  } catch (...) {
    std::cout << "ERROR: parseCommandLineArgs(): Unknown exception\n";
    return {};
  }

  opt.valid = true;
  return opt;
}
=======
ProcessOptions parseCommandLineArgs(int argc, char* argv[], [[maybe_unused]] BDKTool tool);
>>>>>>> 0c8a2cbd

/**
 * This function provides a default way to apply a ProcessOptions object.
 * @param opt Process Options object to apply.
 * @return `true` if no error, `false` otherwise.
 */
<<<<<<< HEAD
bool applyProcessOptions(ProcessOptions& opt) {
  if (!opt.valid) {
    std::cout << "ERROR: Invalid command-line arguments" << std::endl;
    return false;
  }

  std::transform(opt.logLevel.begin(), opt.logLevel.end(), opt.logLevel.begin(), ::toupper);

  if (opt.logLevel == "X") { opt.logLevel = "XTRACE"; }
  else if (opt.logLevel == "T") { opt.logLevel = "TRACE"; }
  else if (opt.logLevel == "D") { opt.logLevel = "DEBUG"; }
  else if (opt.logLevel == "I") { opt.logLevel = "INFO"; }
  else if (opt.logLevel == "W") { opt.logLevel = "WARNING"; }
  else if (opt.logLevel == "E") { opt.logLevel = "ERROR"; }
  else if (opt.logLevel == "F") { opt.logLevel = "FATAL"; }
  else if (opt.logLevel == "N") { opt.logLevel = "NONE"; }

  if (opt.logLevel == "") { /* Do nothing */ }
  else if (opt.logLevel == "XTRACE")  { Logger::setLogLevel(LogType::XTRACE); }
  else if (opt.logLevel == "TRACE")   { Logger::setLogLevel(LogType::TRACE); }
  else if (opt.logLevel == "DEBUG")   { Logger::setLogLevel(LogType::DEBUG); }
  else if (opt.logLevel == "INFO")    { Logger::setLogLevel(LogType::INFO); }
  else if (opt.logLevel == "WARNING") { Logger::setLogLevel(LogType::WARNING); }
  else if (opt.logLevel == "ERROR")   { Logger::setLogLevel(LogType::ERROR); }
  else if (opt.logLevel == "FATAL")   { Logger::setLogLevel(LogType::FATAL); }
  else if (opt.logLevel == "NONE")    { Logger::setLogLevel(LogType::NONE); }
  else {
    std::cout << "ERROR: Invalid log level requested: " << opt.logLevel << std::endl;
    return false;
  }

  if (opt.logLevel != "") {
    std::cout << "Log level set to " << opt.logLevel << std::endl;
  }

  if (opt.logLineLimit >= 0) {
    Logger::setLogLineLimit(opt.logLineLimit);
    std::cout << "Log line limit set to " << opt.logLineLimit << std::endl;
  }

  if (opt.logFileLimit >= 0) {
    Logger::setLogFileLimit(opt.logFileLimit);
    std::cout << "Log file limit set to " << opt.logFileLimit << std::endl;
  }

  //if (opt.netThreads >= 0) { // negative number signals unset; 0 is invalid, but somehow it was set to that value
  //  P2P::ManagerBase::setNetThreads(opt.netThreads);
  //  std::cout << "ManagerBase::netThreads_ set to " << opt.netThreads << std::endl;
  //}

  if (opt.rootPath != "") {
    std::cout << "rootPath set to " << opt.rootPath << std::endl;
  }

  return true;
}
=======
bool applyProcessOptions(ProcessOptions& opt);
>>>>>>> 0c8a2cbd

#endif // CLARGS_H<|MERGE_RESOLUTION|>--- conflicted
+++ resolved
@@ -27,7 +27,6 @@
   std::string logLevel;    ///< Desired log level name
   int logLineLimit = -1;   ///< Desired log line count limit for the rotating logger log file
   int logFileLimit = -1;   ///< Desired log file hard limit (erases older log files past this count)
-  //int netThreads = -1;     ///< Desired IO thread count for P2P message processing
   std::string rootPath;    ///< Desired value for the rootPath BDK option
 };
 
@@ -40,148 +39,13 @@
  * @param tool Which tool is taking args; can be used to determine which args are available.
  * @return A ProcessOptions struct with the result of argument parsing.
  */
-<<<<<<< HEAD
-ProcessOptions parseCommandLineArgs(int argc, char* argv[], [[maybe_unused]] BDKTool tool) {
-  ProcessOptions opt;
-  try {
-    boost::program_options::options_description desc("Allowed options");
-
-    desc.add_options()("help,h",
-      "Print help message and exit");
-    desc.add_options()("loglevel,l", boost::program_options::value<std::string>(),
-      "Set the log level ([X]TRACE, [T]RACE, [D]EBUG, [I]NFO, [W]ARNING, [E]RROR, [F]FATAL, [N]ONE)");
-    desc.add_options()("loglinelimit", boost::program_options::value<int>(),
-      "Set the log line limit (# of lines per file); 0 = no limit");
-    desc.add_options()("logfilelimit", boost::program_options::value<int>(),
-      "Set the log file limit (# of files); 0 = no limit");
-    //desc.add_options()("netthreads", boost::program_options::value<int>(),
-    //  "Set ManagerBase::netThreads_ (main IO thread count)");
-
-    if (tool != BDKTool::UNIT_TEST_SUITE) {
-      desc.add_options()("rootpath,r", boost::program_options::value<std::string>(),
-        "Set the rootPath BDK option (root data folder)");
-    }
-
-    boost::program_options::variables_map vm;
-    boost::program_options::store(boost::program_options::parse_command_line(argc, argv, desc), vm);
-    boost::program_options::notify(vm);
-
-    if (vm.count("help")) {
-      std::cout << desc << "\n";
-      exit(0);
-    }
-
-    if (vm.count("loglevel")) {
-      opt.logLevel = vm["loglevel"].as<std::string>();
-    }
-
-    if (vm.count("loglinelimit")) {
-      opt.logLineLimit = vm["loglinelimit"].as<int>();
-      if (opt.logLineLimit < 0) {
-        std::cerr << "ERROR: --loglinelimit must be >= 0\n";
-        return {};
-      }
-    }
-
-    if (vm.count("logfilelimit")) {
-      opt.logFileLimit = vm["logfilelimit"].as<int>();
-      if (opt.logFileLimit < 0) {
-        std::cerr << "ERROR: --logfilelimit must be >= 0\n";
-        return {};
-      }
-    }
-
-    //if (vm.count("netthreads")) {
-    //  opt.netThreads = vm["netthreads"].as<int>();
-    //  if (opt.netThreads < 1) {
-    //    std::cerr << "ERROR: --netthreads must be >= 1\n";
-    //    return {};
-    //  }
-    //}
-
-    if (vm.count("rootpath")) {
-      opt.rootPath = vm["rootpath"].as<std::string>();
-    }
-
-  } catch (std::exception& e) {
-    std::cout << "ERROR: parseCommandLineArgs(): " << e.what() << "\n";
-    return {};
-  } catch (...) {
-    std::cout << "ERROR: parseCommandLineArgs(): Unknown exception\n";
-    return {};
-  }
-
-  opt.valid = true;
-  return opt;
-}
-=======
 ProcessOptions parseCommandLineArgs(int argc, char* argv[], [[maybe_unused]] BDKTool tool);
->>>>>>> 0c8a2cbd
 
 /**
  * This function provides a default way to apply a ProcessOptions object.
  * @param opt Process Options object to apply.
  * @return `true` if no error, `false` otherwise.
  */
-<<<<<<< HEAD
-bool applyProcessOptions(ProcessOptions& opt) {
-  if (!opt.valid) {
-    std::cout << "ERROR: Invalid command-line arguments" << std::endl;
-    return false;
-  }
-
-  std::transform(opt.logLevel.begin(), opt.logLevel.end(), opt.logLevel.begin(), ::toupper);
-
-  if (opt.logLevel == "X") { opt.logLevel = "XTRACE"; }
-  else if (opt.logLevel == "T") { opt.logLevel = "TRACE"; }
-  else if (opt.logLevel == "D") { opt.logLevel = "DEBUG"; }
-  else if (opt.logLevel == "I") { opt.logLevel = "INFO"; }
-  else if (opt.logLevel == "W") { opt.logLevel = "WARNING"; }
-  else if (opt.logLevel == "E") { opt.logLevel = "ERROR"; }
-  else if (opt.logLevel == "F") { opt.logLevel = "FATAL"; }
-  else if (opt.logLevel == "N") { opt.logLevel = "NONE"; }
-
-  if (opt.logLevel == "") { /* Do nothing */ }
-  else if (opt.logLevel == "XTRACE")  { Logger::setLogLevel(LogType::XTRACE); }
-  else if (opt.logLevel == "TRACE")   { Logger::setLogLevel(LogType::TRACE); }
-  else if (opt.logLevel == "DEBUG")   { Logger::setLogLevel(LogType::DEBUG); }
-  else if (opt.logLevel == "INFO")    { Logger::setLogLevel(LogType::INFO); }
-  else if (opt.logLevel == "WARNING") { Logger::setLogLevel(LogType::WARNING); }
-  else if (opt.logLevel == "ERROR")   { Logger::setLogLevel(LogType::ERROR); }
-  else if (opt.logLevel == "FATAL")   { Logger::setLogLevel(LogType::FATAL); }
-  else if (opt.logLevel == "NONE")    { Logger::setLogLevel(LogType::NONE); }
-  else {
-    std::cout << "ERROR: Invalid log level requested: " << opt.logLevel << std::endl;
-    return false;
-  }
-
-  if (opt.logLevel != "") {
-    std::cout << "Log level set to " << opt.logLevel << std::endl;
-  }
-
-  if (opt.logLineLimit >= 0) {
-    Logger::setLogLineLimit(opt.logLineLimit);
-    std::cout << "Log line limit set to " << opt.logLineLimit << std::endl;
-  }
-
-  if (opt.logFileLimit >= 0) {
-    Logger::setLogFileLimit(opt.logFileLimit);
-    std::cout << "Log file limit set to " << opt.logFileLimit << std::endl;
-  }
-
-  //if (opt.netThreads >= 0) { // negative number signals unset; 0 is invalid, but somehow it was set to that value
-  //  P2P::ManagerBase::setNetThreads(opt.netThreads);
-  //  std::cout << "ManagerBase::netThreads_ set to " << opt.netThreads << std::endl;
-  //}
-
-  if (opt.rootPath != "") {
-    std::cout << "rootPath set to " << opt.rootPath << std::endl;
-  }
-
-  return true;
-}
-=======
 bool applyProcessOptions(ProcessOptions& opt);
->>>>>>> 0c8a2cbd
 
 #endif // CLARGS_H