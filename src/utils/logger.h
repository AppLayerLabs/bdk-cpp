/*
Copyright (c) [2023-2024] [AppLayer Developers]

This software is distributed under the MIT License.
See the LICENSE.txt file in the project root for more information.
*/

#ifndef LOGGER_H
#define LOGGER_H

<<<<<<< HEAD
#include <filesystem>
#include <string>
#include <iostream>
#include <fstream>
=======
#include <filesystem> // used by core/consensus.h
#include <future> // condition_variable, mutex
#include <iomanip> // used by core/consensus.h
#include <iostream> // used by core/consensus.h
#include <sstream> // used by core/consensus.h
>>>>>>> 12a49d3d
#include <queue>

#include <boost/core/demangle.hpp> // includes string

/// Enum for the log message types.
enum class LogType { XTRACE, TRACE, DEBUG, INFO, WARNING, ERROR, FATAL, NONE };

///@{
/// Internal helper macros for logging
#define GET_LOGICAL_LOCATION Log::getLogicalLocationIfAvailable(this, \
          std::is_base_of<Log::LogicalLocationProvider, \
          std::decay<decltype(*this)>::type>{})
#define INSTANCE_LOG_BASE(type, message) Logger::logToDebug(type, GET_LOGICAL_LOCATION, \
          Log::getMethodName<std::remove_pointer_t<decltype(this)>>(__func__), message)
#define GET_FILE_NAME_FROM_PATH (strrchr(__FILE__, '/') ? strrchr(__FILE__, '/') + 1 : __FILE__)
#define STATIC_LOG_BASE(type, message) Logger::logToDebug(type, GET_FILE_NAME_FROM_PATH, __func__, message)
#define GEN_LOG_BASE(type, message) Logger::logToDebug(type, GET_FILE_NAME_FROM_PATH, "L" + std::to_string(__LINE__), message)
///@}

///@{
/// Logging macros to be used with a `this` (non-static context)
#define LOGXTRACE(message)  INSTANCE_LOG_BASE(LogType::XTRACE, message)
#define LOGTRACE(message)   INSTANCE_LOG_BASE(LogType::TRACE, message)
#define LOGDEBUG(message)   INSTANCE_LOG_BASE(LogType::DEBUG, message)
#define LOGINFO(message)    INSTANCE_LOG_BASE(LogType::INFO, message)
#define LOGWARNING(message) INSTANCE_LOG_BASE(LogType::WARNING, message)
#define LOGERROR(message)   INSTANCE_LOG_BASE(LogType::ERROR, message)
#define LOGFATAL_THROW(message)   { INSTANCE_LOG_BASE(LogType::FATAL, message); throw DynamicException(message); }
///@}

///@{
/// Logging macros to be used with a `this` (non-static context) and that also Log::safePrint() the message.
#define LOGXTRACEP(message)  { INSTANCE_LOG_BASE(LogType::XTRACE, message); Log::safePrint(message); }
#define LOGTRACEP(message)   { INSTANCE_LOG_BASE(LogType::TRACE, message); Log::safePrint(message); }
#define LOGDEBUGP(message)   { INSTANCE_LOG_BASE(LogType::DEBUG, message); Log::safePrint(message); }
#define LOGINFOP(message)    { INSTANCE_LOG_BASE(LogType::INFO, message); Log::safePrint(message); }
#define LOGWARNINGP(message) { INSTANCE_LOG_BASE(LogType::WARNING, message); Log::safePrint(message); }
#define LOGERRORP(message)   { INSTANCE_LOG_BASE(LogType::ERROR, message); Log::safePrint(message); }
#define LOGFATALP_THROW(message)   { INSTANCE_LOG_BASE(LogType::FATAL, message); Log::safePrint(message); throw DynamicException(message); }
///@}

///@{
/// Logging macros to be used in a static context (does not log class name, even if available)
#define SLOGXTRACE(message)  STATIC_LOG_BASE(LogType::XTRACE, message)
#define SLOGTRACE(message)   STATIC_LOG_BASE(LogType::TRACE, message)
#define SLOGDEBUG(message)   STATIC_LOG_BASE(LogType::DEBUG, message)
#define SLOGINFO(message)    STATIC_LOG_BASE(LogType::INFO, message)
#define SLOGWARNING(message) STATIC_LOG_BASE(LogType::WARNING, message)
#define SLOGERROR(message)   STATIC_LOG_BASE(LogType::ERROR, message)
#define SLOGFATAL_THROW(message)   { STATIC_LOG_BASE(LogType::FATAL, message); throw DynamicException(message); }
///@}

///@{
/// Logging macros to be used in a static context (does not log class name, even if available) and that also Log::safePrint() the message.
#define SLOGXTRACEP(message)  { STATIC_LOG_BASE(LogType::XTRACE, message); Log::safePrint(message); }
#define SLOGTRACEP(message)   { STATIC_LOG_BASE(LogType::TRACE, message); Log::safePrint(message); }
#define SLOGDEBUGP(message)   { STATIC_LOG_BASE(LogType::DEBUG, message); Log::safePrint(message); }
#define SLOGINFOP(message)    { STATIC_LOG_BASE(LogType::INFO, message); Log::safePrint(message); }
#define SLOGWARNINGP(message) { STATIC_LOG_BASE(LogType::WARNING, message); Log::safePrint(message); }
#define SLOGERRORP(message)   { STATIC_LOG_BASE(LogType::ERROR, message); Log::safePrint(message); }
#define SLOGFATALP_THROW(message)   { STATIC_LOG_BASE(LogType::FATAL, message); Log::safePrint(message); throw DynamicException(message); }
///@}

///@{
/// Logging macros that omit the function name (to be used in generated functions)
#define GLOGXTRACE(message)  GEN_LOG_BASE(LogType::XTRACE, message)
#define GLOGTRACE(message)   GEN_LOG_BASE(LogType::TRACE, message)
#define GLOGDEBUG(message)   GEN_LOG_BASE(LogType::DEBUG, message)
#define GLOGINFO(message)    GEN_LOG_BASE(LogType::INFO, message)
#define GLOGWARNING(message) GEN_LOG_BASE(LogType::WARNING, message)
#define GLOGERROR(message)   GEN_LOG_BASE(LogType::ERROR, message)
#define GLOGFATAL_THROW(message)   { GEN_LOG_BASE(LogType::FATAL, message); throw DynamicException(message); }
///@}

///@{
/// Logging macros that omit the function name (to be used in generated functions) and that also Log::safePrint() the message.
#define GLOGXTRACEP(message)  { GEN_LOG_BASE(LogType::XTRACE, message); Log::safePrint(message); }
#define GLOGTRACEP(message)   { GEN_LOG_BASE(LogType::TRACE, message); Log::safePrint(message); }
#define GLOGDEBUGP(message)   { GEN_LOG_BASE(LogType::DEBUG, message); Log::safePrint(message); }
#define GLOGINFOP(message)    { GEN_LOG_BASE(LogType::INFO, message); Log::safePrint(message); }
#define GLOGWARNINGP(message) { GEN_LOG_BASE(LogType::WARNING, message); Log::safePrint(message); }
#define GLOGERRORP(message)   { GEN_LOG_BASE(LogType::ERROR, message); Log::safePrint(message); }
#define GLOGFATALP_THROW(message)   { GEN_LOG_BASE(LogType::FATAL, message); Log::safePrint(message); throw DynamicException(message); }
///@}

/// Namespace with logging utilities
namespace Log {
  ///@{
  /** String for the given module. */
  const std::string snowmanVM = "SnowmanVM";
  const std::string P2PManager = "P2P::Manager";
  const std::string logger = "Logger";
  ///@}

  inline std::mutex __safePrintMutex; ///< Mutex for Log::safePrint

  inline std::atomic<bool> logToCout = false; ///< Indicates whether logging to stdout is allowed (for safePrint()).

  /**
   * Print a string to stdout if logToCout is enabled (e.g. not in a test).
   * @param str The string to print.
   */
  inline void safePrint(std::string_view str) {
    if (!logToCout) return;
    std::lock_guard lock(__safePrintMutex);
    std::cout << str << std::endl;
  };

  /**
   * Print a string to stdout, even if logToCout is disabled (e.g. even in a test).
   * @param str The string to print.
   */
  inline void safePrintTest(std::string_view str) {
    std::lock_guard lock(__safePrintMutex);
    std::cout << str << std::endl;
  }

  /**
   * Interface implemented by any object that wishes to provide a custom
   * logical logging location (socket address, peer ID, etc.) to the
   * `logSrc_` argument of `LogInfo`, as generated by the LOGxxx macros.
   */
  class LogicalLocationProvider {
    public:
      /**
       * Method that should be overriden by subclasses in order to provide
       * a custom `logSrc_` for their LOGxxx log messages.
       * @return A custom logical location string.
       */
      virtual std::string getLogicalLocation() const = 0;
  };

  /**
   * Get the address of the given pointer as an hex string.
   * @param ptr Pointer to return the address of.
   * @return The address of ptr as an hex string.
   */
  inline std::string pointerToHexString(const void* ptr) {
    std::ostringstream oss;
    oss << std::hex << ptr;
    return oss.str();
  }

  /// LOG macro provider of logical location when the class of `this` extends `LogicalLocationProvider`.
  template <typename T> std::string getLogicalLocationIfAvailable(T* obj, std::true_type) {
    return obj->getLogicalLocation();
  }

  /// LOG macro provider of a default logical location (value of `this` pointer).
  template <typename T> std::string getLogicalLocationIfAvailable(T* obj, std::false_type) {
    return "{" + pointerToHexString(obj) + "}";
  }

  /// Get a pretty "ClassName::MethodName" for the current `this` object.
  template<typename T>
  std::string getMethodName(const char* func) {
    return boost::core::demangle(typeid(T).name()) + "::" + std::string(func);
  }
}

/// Class for storing log information.
class LogInfo {
  private:
    LogType type_;        ///< Log type.
    std::string logSrc_;  ///< Log source.
    std::string func_;    ///< Function name.
    std::string message_; ///< Message to log.

  public:
    /// Empty constructor.
    LogInfo() : type_(LogType::DEBUG), logSrc_(""), func_(""), message_("") {};

    /**
     * Constructor.
     * @param type The log type.
     * @param logSrc The log source.
     * @param func The function name.
     * @param message The message to log.
     */
    LogInfo(LogType type, const std::string& logSrc, std::string&& func, std::string&& message) :
      type_(type), logSrc_(logSrc.length() > 0 ? " " + logSrc : logSrc), func_(std::move(func)), message_(std::move(message))
    {}

    ~LogInfo() = default; ///< Default destructor.

    /// Move constructor
    LogInfo(LogInfo&& other) noexcept :
      type_(other.type_), logSrc_(std::move(other.logSrc_)),
      func_(std::move(other.func_)), message_(std::move(other.message_))
    {}

    /// Move assign operator
    LogInfo& operator=(LogInfo&& other) noexcept {
      this->type_ = other.type_;
      this->func_ = std::move(other.func_);
      this->logSrc_ = std::move(other.logSrc_);
      this->message_ = std::move(other.message_);
      return *this;
    }

    ///@{
    /** Getter. */
    inline const LogType& getType() const noexcept { return this->type_; };
    inline const std::string& getLogSrc() const noexcept { return this->logSrc_; };
    inline const std::string& getFunc() const noexcept { return this->func_; };
    inline const std::string& getMessage() const noexcept { return this->message_; };
    ///@}
};

/// Singleton class for logging.
class Logger {
  private:
    /// Private constructor as it is a singleton.
    Logger() { logThreadFuture_ = std::async(std::launch::async, &Logger::logger, this); }
    Logger(const Logger&) = delete;             ///< Make it non-copyable
    Logger& operator=(const Logger&) = delete;  ///< Make it non-assignable.

    /// Get the instance.
    inline static Logger& getInstance() { static Logger instance; return instance; }

    const std::string activeLogFileName_= "bdk.log"; ///< Base name for log files
    std::atomic<LogType> logLevel_ = LogType::NONE; ///< Current log level (doesn't log anything less than this).
    std::atomic<int> logLineLimit_ = 500000; ///< Number of log lines until the log rotates.
    std::atomic<int> logFileLimit_ = 0;     ///< Number of log files to keep before deleting older ones (0 = none)
    std::ofstream logFile_;                 ///< The file stream.
    std::mutex logQueueMutex_;              ///< Mutex for protecting access to the log queue.
    std::condition_variable cv_;            ///< Conditional variable to wait for new tasks.
    std::queue<LogInfo> logQueue_;          ///< Queue for the log tasks.
    LogInfo curTask_;                       ///< Current task being executed.
    std::atomic<bool> stopWorker_ = false;  ///< Flag for stopping the thread.
    std::future<void> logThreadFuture_;     ///< Future object used to wait for the log thread to finish.
    std::atomic<bool> echoToCout_ = false;  ///< Flag for echoing all logging to stdout as well.

    /// Function for the future object.
    void logger() {
      int logFileNum = -1;
      int logLineCount = INT_MAX;
      while (true) {
        // logLineLimit == 0 means the limit is disabled
        if ((logLineLimit_ != 0 && logLineCount > logLineLimit_) || logFileNum < 0) {
          if (logFileNum >= 0) {
            std::string archiveLogFileName = activeLogFileName_ + "." + std::to_string(logFileNum);
            curTask_ = LogInfo(LogType::NONE, Log::logger, __func__,
                              "Copying rotating log file " + activeLogFileName_ + " to " + archiveLogFileName);
            logFileInternal();
            logFile_.close();
            if (logFileLimit_ != 1) { // If the limit is 1, then we keep only the active one
              try {
                std::filesystem::copy(activeLogFileName_, archiveLogFileName,
                                      std::filesystem::copy_options::overwrite_existing);
              } catch (const std::filesystem::filesystem_error& e) {
                Log::safePrint("ERROR: Failed to copy rotating log file " + activeLogFileName_
                               + " to " + archiveLogFileName + "(" + e.what() + ")");
              }
              // Handle log file limit (only guaranteed to work if you don't change the limit after boot)
              if (logFileLimit_ > 0) {
                int oldestLogFileNum = logFileNum - logFileLimit_ + 1;
                if (oldestLogFileNum >= 0) {
                  std::string oldLogFileName = activeLogFileName_ + "." + std::to_string(oldestLogFileNum);
                  try {
                    std::filesystem::remove(oldLogFileName);
                  } catch (const std::filesystem::filesystem_error& e) {
                    Log::safePrint("ERROR: Failed to remove old log file " + oldLogFileName
                                   + "(" + e.what() + ")");
                  }
                }
              }
            }
          }
          logLineCount = 0;
          ++logFileNum;
          logFile_.open(activeLogFileName_, std::ios::out | std::ios::trunc);
          std::string nextArchiveLogFileName = activeLogFileName_ + "." + std::to_string(logFileNum);
          curTask_ = LogInfo(LogType::NONE, Log::logger, __func__,
                    "Starting rotating log file #" + std::to_string(logFileNum)
                    + " (will later be archived to " + nextArchiveLogFileName + ")");
          logFileInternal();
        }
        // Wait until there's a task in the queue or stopWorker_ is true.
        {
          std::unique_lock<std::mutex> lock(logQueueMutex_);
          cv_.wait(lock, [this] { return !logQueue_.empty() || stopWorker_; });
          if (stopWorker_) return;  // If stopWorker_ is true, return.
          curTask_ = std::move(logQueue_.front());
          logQueue_.pop();
        }
        logFileInternal();
        ++logLineCount;
      }
    }

    /**
     * Log something to the debug file.
     * Does not consume a parameter as it will use the `curTask_` variable.
     */
    void logFileInternal() {
      std::string logType = "";
      switch (curTask_.getType()) {
        case LogType::XTRACE:  logType = "XTR"; break;
        case LogType::TRACE:   logType = "TRA"; break;
        case LogType::DEBUG:   logType = "DBG"; break;
        case LogType::INFO:    logType = "INF"; break;
        case LogType::WARNING: logType = "WAR"; break;
        case LogType::ERROR:   logType = "ERR"; break;
        case LogType::FATAL:   logType = "FAT"; break;
        case LogType::NONE:    logType = "SYS"; break;
        default:               logType = "BAD"; break;
      }
      this->logFile_
        << "["
        << getCurrentTimestamp()
        << " "
        << logType
        //<< " " // logSrc has to include its own left padding because it can be ommitted ("")
        << curTask_.getLogSrc()
        << " "
        << curTask_.getFunc()
        << "] "
        << curTask_.getMessage()
        << std::endl;
      if (this->echoToCout_) {
        // This is only enabled during specific debugging scenarios, so don't
        //   affect the (faster) streaming directly to the logFile_ above.
        Log::safePrintTest(
            "["
          + getCurrentTimestamp()
          + " "
          + logType
          //+ " "  // logSrc has to include its own left padding because it can be ommitted ("")
          + curTask_.getLogSrc()
          + " "
          + curTask_.getFunc()
          + "] "
          + curTask_.getMessage()
        );
      }
    };

    /// Post a task to the queue.
    void postLogTask(LogInfo&& infoToLog) noexcept {
      {
        std::unique_lock<std::mutex> lock(logQueueMutex_);
        logQueue_.emplace(std::move(infoToLog));
      }
      cv_.notify_one();
    }

  public:

    /**
     * Set the log level.
     * @param logLevel The log level.
     */
    static inline void setLogLevel(LogType logLevel) {
      getInstance().logLevel_ = logLevel;
    }

    /**
     * Get the log level.
     * @return The current log level.
     */
    static inline LogType getLogLevel() {
      return getInstance().logLevel_;
    }

    /**
     * Set the log line limit for each rotating log file.
     * @param logLineLimit Number of lines in bdk.log before it is archived and reset.
     */
    static inline void setLogLineLimit(int logLineLimit) {
      getInstance().logLineLimit_ = logLineLimit;
    }

    /**
     * Set the log file limit for each rotating log file.
     * @param logFileLimit Maximum number of log files to keep (0 = no limit).
     */
    static inline void setLogFileLimit(int logFileLimit) {
      getInstance().logFileLimit_ = logFileLimit;
    }

    /**
     * Toggle echoing to stdout.
     * @param echoToCout `true` to enable echoing to stdout, `false` to disable.
     */
    static inline void setEchoToCout(bool echoToCout) {
      getInstance().echoToCout_ = echoToCout;
    }

    /**
     * Log debug data to the debug file.
     * @param infoToLog The data to log.
     */
    static inline void logToDebug(LogInfo&& infoToLog) noexcept {
      if (infoToLog.getType() < getInstance().logLevel_) return;
      getInstance().postLogTask(std::move(infoToLog));
    }

    /**
     * Log debug data to the debug file.
     * @param type The type of the log.
     * @param logSrc The source of the log.
     * @param func The function name.
     * @param message The message to log.
     */
    static inline void logToDebug(
      LogType type, const std::string& logSrc, std::string&& func, std::string&& message
    ) noexcept {
      if (type < getInstance().logLevel_) return;
      auto log = LogInfo(type, logSrc, std::move(func), std::move(message));
      getInstance().postLogTask(std::move(log));
    }

    /// Destructor.
    ~Logger() {
      stopWorker_ = true;
      cv_.notify_one();
      logThreadFuture_.get();
      // Flush the remaining queue
      while (!logQueue_.empty()) {
        curTask_ = std::move(logQueue_.front());
        logQueue_.pop();
        logFileInternal();
      }
    }

    /// Get the current timestamp as a string in the "%Y-%m-%d %H:%M:%S.ms" format.
    static inline std::string getCurrentTimestamp() {
      auto now = std::chrono::system_clock::now();
      auto itt = std::chrono::system_clock::to_time_t(now);
      std::ostringstream ss;
      ss << std::put_time(gmtime(&itt), "%Y-%m-%d %H:%M:%S");
      auto millisec = std::chrono::duration_cast<std::chrono::milliseconds>(now.time_since_epoch()) % 1000;
      ss << '.' << std::setfill('0') << std::setw(3) << millisec.count();
      return ss.str();
    }
};

#endif // LOGGER_H<|MERGE_RESOLUTION|>--- conflicted
+++ resolved
@@ -8,18 +8,12 @@
 #ifndef LOGGER_H
 #define LOGGER_H
 
-<<<<<<< HEAD
-#include <filesystem>
-#include <string>
-#include <iostream>
-#include <fstream>
-=======
 #include <filesystem> // used by core/consensus.h
 #include <future> // condition_variable, mutex
 #include <iomanip> // used by core/consensus.h
 #include <iostream> // used by core/consensus.h
 #include <sstream> // used by core/consensus.h
->>>>>>> 12a49d3d
+#include <fstream> // needed (at least on gcc 13.2)
 #include <queue>
 
 #include <boost/core/demangle.hpp> // includes string
