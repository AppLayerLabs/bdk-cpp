/*
Copyright (c) [2023-2024] [AppLayer Developers]

This software is distributed under the MIT License.
See the LICENSE.txt file in the project root for more information.
*/

#ifndef DB_H
#define DB_H

#include <cstring>
#include <filesystem>
#include <mutex>
#include <string>
#include <vector>

#include <rocksdb/db.h>
#include <rocksdb/write_batch.h>

#include "utils.h"
#include "dynamicexception.h"

/// Namespace for accessing database prefixes.
namespace DBPrefix {
  const Bytes blocks =             { 0x00, 0x01 }; ///< "blocks" = "0001"
  const Bytes heightToBlock =      { 0x00, 0x02 }; ///< "heightToBlock" = "0002"
  const Bytes nativeAccounts =     { 0x00, 0x03 }; ///< "nativeAccounts" = "0003"
  const Bytes txToBlock =          { 0x00, 0x04 }; ///< "txToBlock" = "0004"
  const Bytes rdPoS =              { 0x00, 0x05 }; ///< "rdPoS" = "0005"
  const Bytes contracts =          { 0x00, 0x06 }; ///< "contracts" = "0006"
  const Bytes contractManager =    { 0x00, 0x07 }; ///< "contractManager" = "0007"
  const Bytes events =             { 0x00, 0x08 }; ///< "events" = "0008"
  const Bytes vmStorage =          { 0x00, 0x09 }; ///< "evmHost" = "0009"
  const Bytes txToAdditionalData = { 0x00, 0x0A }; ///< "txToAdditionalData" = "000A"
  const Bytes txToCallTrace =      { 0x00, 0x0B }; ///< "txToCallTrace" = "000B"
};

/// Struct for a database connection/endpoint.
struct DBServer {
  std::string host;     ///< Database host/address.
  std::string version;  ///< Database version.

  /**
   * Constructor.
   * @param host The database's host/address.
   * @param version The database's version string.
   */
  DBServer(const std::string& host, const std::string& version) : host(host), version(version) {};
};

/// Struct for a database entry (key/value).
struct DBEntry {
  Bytes key;    ///< Entry key.
  Bytes value;  ///< Entry value.

  /**
   * Constructor.
   * @param key The entry's key.
   * @param value The entry's value.
   */
  DBEntry(const Bytes& key, const Bytes& value) : key(key), value(value) {};

  ///@{
  /**
   * Move constructor.
   * @param key The entry's key.
   * @param value The entry's value.
   */
  DBEntry(Bytes&& key, Bytes&& value) : key(std::move(key)), value(std::move(value)) {};
  DBEntry(const Bytes& key, Bytes&& value) : key(key), value(std::move(value)) {};
  DBEntry(Bytes&& key, const Bytes& value) : key(std::move(key)), value(value) {};
  ///@}
};

/**
 * Abstraction of a database batch request.
 * Several requests can be grouped here to be issued at once.
 * Automatically adds the appropriate prefix to keys and creates the respective
 * slices for the internal database object referencing the inner vectors.
 */
class DBBatch {
  private:
    std::vector<DBEntry> puts_; ///< List of entries to insert.
    std::vector<Bytes> dels_; ///< List of entries to delete.

  public:
    DBBatch() = default; ///< Default constructor.

  /**
   * Add a put entry to the batch.
   * @param key The entry's key.
   * @param value The entry's value.
   * @param prefix The entry's prefix.
   */
  void push_back(const bytes::View key, const bytes::View value, const Bytes& prefix) {
    Bytes tmp = prefix;
    tmp.reserve(prefix.size() + key.size());
    tmp.insert(tmp.end(), key.begin(), key.end());
    puts_.emplace_back(std::move(tmp), Bytes(value.begin(), value.end()));
  }

    /**
     * Add a DBEntry to the batch.
     * @param entry The entry to add.
     */
    void push_back(const DBEntry& entry) { puts_.push_back(entry); }

    /**
     * Add a delete entry to the batch.
     * @param key The entry's key.
     * @param prefix The entry's prefix.
     */
    void delete_key(const bytes::View key, const Bytes& prefix) {
      Bytes tmp = prefix;
      tmp.reserve(prefix.size() + key.size());
      tmp.insert(tmp.end(), key.begin(), key.end());
      dels_.emplace_back(std::move(tmp));
    }

    /**
     * Add a delete entry (with a simple Bytes key) to the batch.
     * @param bytes The entry's key.
     */
    void delete_key(const Bytes& bytes) { dels_.push_back(bytes); }

    /// Get the list of put entries.
    inline const std::vector<DBEntry>& getPuts() const { return puts_; }

    /// Get the list of delete entries.
    inline const std::vector<Bytes>& getDels() const { return dels_; }
};

/**
 * Abstraction of a [Speedb](https://github.com/speedb-io/speedb) database (Speedb is a RocksDB drop-in replacement).
 * Keys begin with prefixes that separate entries in several categories. @see DBPrefix
 */
class DB {
  private:
    rocksdb::DB* db_;               ///< Pointer to the database object itself.
    rocksdb::Options opts_;         ///< Struct with options for managing the database.
    mutable std::mutex batchLock_;  ///< Mutex for managing read/write access to batch operations.

  public:
    /**
     * Constructor. Automatically creates the database if it doesn't exist.
     * @param path The database's filesystem path (relative to the binary's current working directory).
     * @throw DynamicException if database opening fails.
     */
    explicit DB(const std::filesystem::path& path);

    /// Destructor. Automatically closes the database so it doesn't leave a LOCK file behind.
    ~DB() { this->close(); delete this->db_; this->db_ = nullptr; }

    /// Close the database connection.
    inline bool close() const { this->db_->Close(); return true; }

    /**
     * Check if a key exists in the database.
     * @tparam BytesContainer Any container that stores Bytes.
     * @param key The key to search for.
     * @param pfx (optional) The prefix to search for. Defaults to none.
     * @return `true` if the key exists, `false` otherwise.
     */
    template <typename BytesContainer> bool has(const BytesContainer& key, const Bytes& pfx = {}) const {
      std::unique_ptr<rocksdb::Iterator> it(this->db_->NewIterator(rocksdb::ReadOptions()));
      Bytes keyTmp = pfx;
      keyTmp.reserve(pfx.size() + key.size());
      keyTmp.insert(keyTmp.end(), key.begin(), key.end());
      rocksdb::Slice keySlice(reinterpret_cast<const char*>(keyTmp.data()), keyTmp.size());
      for (it->Seek(keySlice); it->Valid(); it->Next()) {
        if (it->key() == keySlice) { it.reset(); return true; }
      }
      it.reset();
      return false;
    }

    /**
     * Get a value from a given key in the database.
     * @tparam BytesContainer Any container that stores Bytes.
     * @param key The key to search for.
     * @param pfx (optional) The prefix to search for. Defaults to none.
     * @return The requested value, or an empty Bytes object if the key doesn't exist.
     */
    template <typename BytesContainer> Bytes get(const BytesContainer& key, const Bytes& pfx = {}) const {
      std::unique_ptr<rocksdb::Iterator> it(this->db_->NewIterator(rocksdb::ReadOptions()));
      Bytes keyTmp = pfx;
      keyTmp.reserve(pfx.size() + key.size());
      keyTmp.insert(keyTmp.end(), key.cbegin(), key.cend());
      rocksdb::Slice keySlice(reinterpret_cast<const char*>(keyTmp.data()), keyTmp.size());
      for (it->Seek(keySlice); it->Valid(); it->Next()) {
        if (it->key().ToString() == keySlice) {
          Bytes value(it->value().data(), it->value().data() + it->value().size());
          it.reset();
          return value;
        }
      }
      it.reset();
      return {};
    }

    /**
     * Insert an entry into the database.
     * @tparam BytesContainerKey Any container that stores Bytes (for the key).
     * @tparam BytesContainerValue Any container that stores Bytes (for the value).
     * @param key The key to insert.
     * @param value The value to insert.
     * @param pfx (optional) The prefix to insert the key into. Defaults to none.
     * @return `true` if the insert is successful, `false` otherwise.
     */
    template <typename BytesContainerKey, typename BytesContainerValue>
    bool put(const BytesContainerKey& key, const BytesContainerValue& value, const Bytes& pfx = {}) {
      Bytes keyTmp = pfx;
      keyTmp.reserve(pfx.size() + key.size());
      keyTmp.insert(keyTmp.end(), key.begin(), key.end());
      rocksdb::Slice keySlice(reinterpret_cast<const char*>(keyTmp.data()), keyTmp.size());
      rocksdb::Slice valueSlice(reinterpret_cast<const char*>(value.data()), value.size());
      if (auto status = this->db_->Put(rocksdb::WriteOptions(), keySlice, valueSlice); !status.ok()) {
        LOGERROR("Failed to put key: " + Hex::fromBytes(keyTmp).get());
        return false;
      }
      return true;
    }

    /**
     * Delete an entry from the database (overload for Bytes).
     * @tparam BytesContainer Any container that stores Bytes.
     * @param key The key to delete.
     * @param pfx (optional) The prefix to delete the key from. Defaults to none.
     * @return `true` if the deletion is successful, `false` otherwise.
     */
    template <typename BytesContainer> bool del(const BytesContainer& key, const Bytes& pfx = {}) {
      auto keyTmp = pfx;
      keyTmp.reserve(pfx.size() + key.size());
      keyTmp.insert(keyTmp.end(), key.begin(), key.end());
      rocksdb::Slice keySlice(reinterpret_cast<const char*>(keyTmp.data()), keyTmp.size());
      if (auto status = this->db_->Delete(rocksdb::WriteOptions(), keySlice); !status.ok()) {
        LOGERROR("Failed to delete key: " + Hex::fromBytes(keyTmp).get());
        return false;
      }
      return true;
    }

<<<<<<< HEAD
    static Bytes makeNewPrefix(Bytes prefix, std::string_view newPrefix) {
=======
    Bytes getLastByPrefix(const Bytes& pfx) const;

    static Bytes makeNewPrefix(Bytes prefix, const std::string& newPrefix) {
>>>>>>> a155cfa2
      prefix.reserve(prefix.size() + newPrefix.size());
      prefix.insert(prefix.end(), newPrefix.cbegin(), newPrefix.cend());
      return prefix;
    }

    /**
     * Delete an entry from the database (overload for C-style strings).
     * @param key The key to delete.
     * @param pfx (optional) The prefix to delete the key from. Defaults to none.
     * @return `true` if the deletion is successful, `false` otherwise.
     */
    bool del(const char* key, const Bytes& pfx = {}) { return this->del(std::string(key), pfx); }

    /**
     * Do several put and/or delete operations in one go.
     * Prefix is already included in DBBatch keys.
     * @param batch The batch object with the put/del operations to be done.
     * @return `true` if all operations were successful, `false` otherwise.
     */
    bool putBatch(const DBBatch& batch);

    /**
     * Get all entries from a given prefix.
     * @param bytesPfx The prefix to search for.
     * @param keys (optional) A list of keys to search for. Defaults to an empty list.
     * @return A list of found entries.
     */
    std::vector<DBEntry> getBatch(
      const Bytes& bytesPfx, const std::vector<Bytes>& keys = {}
      ) const;

    /**
     * Get all keys from a given prefix.
     * Ranges can be used to mitigate very expensive operations
     * (e.g. a query that returns millions of entries at once).
     * Prefix is automatically added to the queries themselves internally.
     * @param pfx The prefix to search keys from.
     * @param start (optional) The first key to start searching from. Defaults to none.
     * @param end (optional) The last key to end searching at. Defaults to none.
     * @return A list of found keys, WITHOUT their prefixes.
     */
    std::vector<Bytes> getKeys(const Bytes& pfx, const Bytes& start = {}, const Bytes& end = {}) const;

    /**
     * Create a Bytes container from a string.
     * @param str The string to convert.
     * @return The Bytes container.
     */
    inline static Bytes keyFromStr(std::string_view str) { return Bytes(str.begin(), str.end()); }
};

#endif // DB_H<|MERGE_RESOLUTION|>--- conflicted
+++ resolved
@@ -240,13 +240,9 @@
       return true;
     }
 
-<<<<<<< HEAD
+    Bytes getLastByPrefix(const Bytes& pfx) const;
+
     static Bytes makeNewPrefix(Bytes prefix, std::string_view newPrefix) {
-=======
-    Bytes getLastByPrefix(const Bytes& pfx) const;
-
-    static Bytes makeNewPrefix(Bytes prefix, const std::string& newPrefix) {
->>>>>>> a155cfa2
       prefix.reserve(prefix.size() + newPrefix.size());
       prefix.insert(prefix.end(), newPrefix.cbegin(), newPrefix.cend());
       return prefix;
