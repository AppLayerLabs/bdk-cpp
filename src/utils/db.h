#ifndef DB_H
#define DB_H

#include <cstring>
#include <filesystem>
#include <mutex>
#include <string>
#include <vector>

#include <rocksdb/db.h>
#include <rocksdb/write_batch.h>

#include "utils.h"

/// Namespace for accessing database prefixes.
namespace DBPrefix {
<<<<<<< HEAD
  const Bytes blocks = { 0x00, 0x01 };
  const Bytes blockHeightMaps = { 0x00, 0x02 };
  const Bytes nativeAccounts = { 0x00, 0x03 };
  const Bytes txToBlocks = { 0x00, 0x04 };
  const Bytes rdPoS = { 0x00, 0x05 };
  const Bytes contracts = { 0x00, 0x06 };
  const Bytes contractManager = { 0x00, 0x07 };
=======
  const std::string blocks = std::string("\x00\x01", 2);          ///< "blocks" = "0001"
  const std::string blockHeightMaps = std::string("\x00\x02", 2); ///< "blockHeightMaps" = "0002"
  const std::string nativeAccounts = std::string("\x00\x03", 2);  ///< "nativeAccounts" = "0003"
  const std::string txToBlocks = std::string("\x00\x04", 2);      ///< "txToBlocks" = "0004"
  const std::string rdPoS = std::string("\x00\x05", 2);           ///< "rdPoS" = "0005"
  const std::string contracts = std::string("\x00\x06", 2);       ///< "contracts" = "0006"
  const std::string contractManager = std::string("\x00\x07", 2); ///< "contractManager" = "0007"
};

/// Struct for a database connection/endpoint.
struct DBServer {
  std::string host;     ///< Database host/address.
  std::string version;  ///< Database version.

  /**
   * Constructor.
   * @param host The database's host/address.
   * @param version The database's version string.
   */
  DBServer(std::string host, std::string version) : host(host), version(version) {};
>>>>>>> 08c59a93
};

/// Struct for a database entry (key/value).
struct DBEntry {
  Bytes key;    ///< Entry key.
  Bytes value;  ///< Entry value.

  /**
   * Constructor.
   * @param key The entry's key.
   * @param value The entry's value.
   */
  DBEntry(const Bytes& key, const Bytes& value) : key(key), value(value) {};
  DBEntry(Bytes&& key, Bytes&& value) : key(std::move(key)), value(std::move(value)) {};
  DBEntry(const Bytes& key, Bytes&& value) : key(key), value(std::move(value)) {};
  DBEntry(Bytes&& key, const Bytes& value) : key(std::move(key)), value(value) {};
};

/**
 * Class for a database batch request.
 * Several requests can be grouped here to be issued at once.
 * Requests grouped within DBBatch will automatically add the appropriate prefix to their keys.
 * Automatically create respective slices for RocksDB referencing the inner vectors.
 */
class DBBatch {
  private:
    std::vector<DBEntry> puts;      ///< List of entries to insert.
    std::vector<Bytes> dels;        ///< List of entries to delete.
    std::vector<std::pair<rocksdb::Slice, rocksdb::Slice>> putsSlices; ///< List of slices to insert. (key/value)
    std::vector<rocksdb::Slice> delsSlices; ///< List of slices to delete. (key)
  public:
    DBBatch() = default; ///< Default constructor.

    /**
     * Add an puts entry to the batch.
     * @param key The entry's key.
     * @param value The entry's value.
     */
    void push_back(const BytesArrView key, const BytesArrView value, const Bytes& prefix) {
      Bytes tmp = prefix;
      tmp.reserve(prefix.size() + key.size());
      tmp.insert(tmp.end(), key.begin(), key.end());
      puts.emplace_back(std::move(tmp), Bytes(value.begin(), value.end()));
      putsSlices.emplace_back(rocksdb::Slice(reinterpret_cast<const char*>(puts.back().key.data()), puts.back().key.size()),
                              rocksdb::Slice(reinterpret_cast<const char*>(puts.back().value.data()), puts.back().value.size()));
    }

    /**
     * Add an delete entry to the batch.
     * @param key The entry's key.
     * @param value The entry's value.
     */
    void delete_key(const BytesArrView key, const Bytes& prefix) {
      Bytes tmp = prefix;
      tmp.reserve(prefix.size() + key.size());
      tmp.insert(tmp.end(), key.begin(), key.end());
      dels.emplace_back(std::move(tmp));
      delsSlices.emplace_back(rocksdb::Slice(reinterpret_cast<const char*>(dels.back().data()), dels.back().size()));
    }

    /**
     * Get the list of puts entries.
     * @return The list of puts entries.
     */
    inline const std::vector<DBEntry>& getPuts() const { return puts; }

    /**
     * Get the list of delete entries.
     * @return The list of delete entries.
     */
    inline const std::vector<Bytes>& getDels() const { return dels; }

    /**
     * Get the list of puts slices.
     * @return The list of puts slices.
     */
    inline const std::vector<std::pair<rocksdb::Slice, rocksdb::Slice>>& getPutsSlices() const { return putsSlices; }

    /**
     * Get the list of delete slices.
     * @return The list of delete slices.
     */
    inline const std::vector<rocksdb::Slice>& getDelsSlices() const { return delsSlices; }
};

/**
 * Abstraction of a [Speedb](https://github.com/speedb-io/speedb) database (Speedb is a RocksDB drop-in replacement).
 * Keys begin with prefixes that separate entries in several categories. See DBPrefix.
 */
class DB {
  private:
    rocksdb::DB* db;              ///< Pointer to the database object itself.
    rocksdb::Options opts;        ///< Struct with options for managing the database.
    mutable std::mutex batchLock; ///< Mutex for managing read/write access to batch operations.

  public:
    /**
     * Constructor. Automatically creates the database if it doesn't exist.
     * @param path The database's filesystem path (relative to the binary's current working directory).
     * @throw std::runtime_error if database opening fails.
     */
    DB(const std::string path);

    /// Destructor. Automatically closes the database so it doesn't leave a LOCK file behind.
    ~DB() { this->close(); }

    /**
     * Close the database (which is really just deleting its object from memory).
     * @return `true` if the database is closed successfully, `false` otherwise.
     */
    inline bool close() { delete this->db; this->db = nullptr; return (this->db == nullptr); }

    /**
     * Check if a key exists in the database.
     * @param key The key to search for.
     * @param pfx (optional) The prefix to search for. Defaults to an empty string.
     * @return `true` if the key exists, `false` otherwise.
     */
    template <typename BytesContainer>
    bool has(const BytesContainer& key, const Bytes& pfx = {}) {
      rocksdb::Iterator *it = this->db->NewIterator(rocksdb::ReadOptions());
      Bytes keyTmp = pfx;
      keyTmp.reserve(pfx.size() + key.size());
      keyTmp.insert(keyTmp.end(), key.begin(), key.end());
      rocksdb::Slice keySlice(reinterpret_cast<const char*>(keyTmp.data()), keyTmp.size());
      for (it->Seek(keySlice); it->Valid(); it->Next()) {
        if (it->key() == keySlice) { delete it; return true; }
      }
      delete it;
      return false;
    }

    /**
     * Get a value from a given key in the database.
     * @param key The key to search for.
     * @param pfx (optional) The prefix to search for. Defaults to an empty string.
     * @return The requested value, or an empty string if the key doesn't exist.
     */
    template <typename BytesContainer>
    Bytes get(const BytesContainer& key, const Bytes& pfx = {}) const {
      rocksdb::Iterator *it = this->db->NewIterator(rocksdb::ReadOptions());
      Bytes keyTmp = pfx;
      keyTmp.reserve(pfx.size() + key.size());
      keyTmp.insert(keyTmp.end(), key.begin(), key.end());
      rocksdb::Slice keySlice(reinterpret_cast<const char*>(keyTmp.data()), keyTmp.size());
      for (it->Seek(keySlice); it->Valid(); it->Next()) {
        if (it->key().ToString() == keySlice) {
          Bytes value(it->value().data(), it->value().data() + it->value().size());
          delete it;
          return value;
        }
      }
      delete it;
      return {};
    }


    /**
     * Insert an entry into the database.
     * @param key The key to insert.
     * @param value The value to insert.
     * @param pfx (optional) The prefix to insert the key into. Defaults to an empty string.
     * @return `true` if the insert is successful, `false` otherwise.
     */
    template <typename BytesContainerTypeOne, typename BytesContainerTypeSecond>
    bool put(const BytesContainerTypeOne& key, const BytesContainerTypeSecond& value, const Bytes& pfx = {}) const {
      Bytes keyTmp = pfx;
      keyTmp.reserve(pfx.size() + key.size());
      keyTmp.insert(keyTmp.end(), key.begin(), key.end());
      rocksdb::Slice keySlice(reinterpret_cast<const char*>(keyTmp.data()), keyTmp.size());
      rocksdb::Slice valueSlice(reinterpret_cast<const char*>(value.data()), value.size());
      auto status = this->db->Put(rocksdb::WriteOptions(), keySlice, valueSlice);
      if (!status.ok()) {
        Utils::logToDebug(Log::db, __func__, "Failed to put key: " + Hex::fromBytes(keyTmp).get());
        return false;
      }
      return true;
    }

    /**
     * Delete an entry from the database.
     * @param key The key to delete.
     * @param pfx (optional) The prefix to delete the key from. Defaults to an empty string.
     * @return `true` if the deletion is successful, `false` otherwise.
     */
    template <typename BytesContainer>
    bool del(const BytesContainer& key, const Bytes& pfx = {}) const {
      auto keyTmp = pfx;
      keyTmp.reserve(pfx.size() + key.size());
      keyTmp.insert(keyTmp.end(), key.begin(), key.end());
      rocksdb::Slice keySlice(reinterpret_cast<const char*>(keyTmp.data()), keyTmp.size());
      auto status = this->db->Delete(rocksdb::WriteOptions(), keySlice);
      if (!status.ok()) {
        Utils::logToDebug(Log::db, __func__, "Failed to delete key: " + Hex::fromBytes(keyTmp).get());
        return false;
      }
      return true;
    }
    bool del(const char* key, const Bytes pfx = {}) const { return this->del(std::string(key), pfx); }

    /**
     * Do several put and/or delete operations in one go.
<<<<<<< HEAD
     * Pfx is already included in DBBatch keys.
     * @param batch The batch object with the operations to be done.
=======
     * @param batch The batch object with the put/del operations to be done.
     * @param pfx (optional) The prefix to operate on. Defaults to an empty string.
>>>>>>> 08c59a93
     * @return `true` if all operations were successful, `false` otherwise.
     */
    bool putBatch(const DBBatch& batch) const;

    /**
     * Get all entries from a given prefix.
     * @param pfx The prefix string to get entries from. Works with strings.
     * @param keys (optional) A list of keys to filter values from.
     *             Defaults to an empty list (same as "get all entries").
     * @return The list of database entries.
     */
    std::vector<DBEntry> getBatch(
      const Bytes& bytesPfx, const std::vector<Bytes>& keys = {}
    ) const;

    /**
     * Create a Bytes container from a string.
     * @param str The string to convert.
     * @return The Bytes container.
     */
    inline static Bytes keyFromStr(const std::string str) {
      return Bytes(str.begin(), str.end());
    }
};

#endif // DB_H<|MERGE_RESOLUTION|>--- conflicted
+++ resolved
@@ -14,7 +14,26 @@
 
 /// Namespace for accessing database prefixes.
 namespace DBPrefix {
-<<<<<<< HEAD
+  const std::string blocks = std::string("\x00\x01", 2);          ///< "blocks" = "0001"
+  const std::string blockHeightMaps = std::string("\x00\x02", 2); ///< "blockHeightMaps" = "0002"
+  const std::string nativeAccounts = std::string("\x00\x03", 2);  ///< "nativeAccounts" = "0003"
+  const std::string txToBlocks = std::string("\x00\x04", 2);      ///< "txToBlocks" = "0004"
+  const std::string rdPoS = std::string("\x00\x05", 2);           ///< "rdPoS" = "0005"
+  const std::string contracts = std::string("\x00\x06", 2);       ///< "contracts" = "0006"
+  const std::string contractManager = std::string("\x00\x07", 2); ///< "contractManager" = "0007"
+};
+
+/// Struct for a database connection/endpoint.
+struct DBServer {
+  std::string host;     ///< Database host/address.
+  std::string version;  ///< Database version.
+
+  /**
+   * Constructor.
+   * @param host The database's host/address.
+   * @param version The database's version string.
+   */
+  DBServer(std::string host, std::string version) : host(host), version(version) {};
   const Bytes blocks = { 0x00, 0x01 };
   const Bytes blockHeightMaps = { 0x00, 0x02 };
   const Bytes nativeAccounts = { 0x00, 0x03 };
@@ -22,28 +41,6 @@
   const Bytes rdPoS = { 0x00, 0x05 };
   const Bytes contracts = { 0x00, 0x06 };
   const Bytes contractManager = { 0x00, 0x07 };
-=======
-  const std::string blocks = std::string("\x00\x01", 2);          ///< "blocks" = "0001"
-  const std::string blockHeightMaps = std::string("\x00\x02", 2); ///< "blockHeightMaps" = "0002"
-  const std::string nativeAccounts = std::string("\x00\x03", 2);  ///< "nativeAccounts" = "0003"
-  const std::string txToBlocks = std::string("\x00\x04", 2);      ///< "txToBlocks" = "0004"
-  const std::string rdPoS = std::string("\x00\x05", 2);           ///< "rdPoS" = "0005"
-  const std::string contracts = std::string("\x00\x06", 2);       ///< "contracts" = "0006"
-  const std::string contractManager = std::string("\x00\x07", 2); ///< "contractManager" = "0007"
-};
-
-/// Struct for a database connection/endpoint.
-struct DBServer {
-  std::string host;     ///< Database host/address.
-  std::string version;  ///< Database version.
-
-  /**
-   * Constructor.
-   * @param host The database's host/address.
-   * @param version The database's version string.
-   */
-  DBServer(std::string host, std::string version) : host(host), version(version) {};
->>>>>>> 08c59a93
 };
 
 /// Struct for a database entry (key/value).
@@ -246,13 +243,10 @@
 
     /**
      * Do several put and/or delete operations in one go.
-<<<<<<< HEAD
      * Pfx is already included in DBBatch keys.
      * @param batch The batch object with the operations to be done.
-=======
      * @param batch The batch object with the put/del operations to be done.
      * @param pfx (optional) The prefix to operate on. Defaults to an empty string.
->>>>>>> 08c59a93
      * @return `true` if all operations were successful, `false` otherwise.
      */
     bool putBatch(const DBBatch& batch) const;
