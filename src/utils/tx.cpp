/*
Copyright (c) [2023-2024] [AppLayer Developers]

This software is distributed under the MIT License.
See the LICENSE.txt file in the project root for more information.
*/

#include "tx.h"
#include "bytes/cast.h"
#include "dynamicexception.h"
#include "evmcconv.h"

<<<<<<< HEAD
TxBlock::TxBlock(const bytes::View bytes, const uint64_t& requiredChainId, bool verifySig) {
=======
TxBlock::TxBlock(const View<Bytes> bytes, const uint64_t&) {
>>>>>>> 0c8a2cbd
  uint64_t index = 0;
  View<Bytes> txData = bytes.subspan(1);

  // Check if Tx is type 2 and if first byte is equal or higher than 0xf7, meaning it is a list
  if (bytes[0] != 0x02) throw DynamicException("Tx is not type 2");
  if (txData[0] < 0xf7) throw DynamicException("Tx is not a list");

  // Get list length
  uint8_t listLengthSize = txData[index] - 0xf7;
  index++;
  uint64_t listLength = Utils::fromBigEndian<uint64_t>(txData.subspan(index, listLengthSize));
  index += listLengthSize; // Index is now at rlp[0] size

  // Size sanity check
  if (uint64_t listRealLength = txData.size() - listLengthSize - 1; listLength != listRealLength) {
    throw DynamicException("Tx RLP returns different size than reported - expected "
      + std::to_string(listRealLength) + ", got " + std::to_string(listLength)
    );
  }

  // Parse each tx element individually in sequence
  this->parseChainId(txData, index);
  // FIXME: To enable this feature, need to fix some broken tests.
  //        Either that or just remove the requiredChainId param/feature entirely.
  //if (this->chainId_ != requiredChainId) {
  //  throw DynamicException("TxBlock(): chainId_ " + std::to_string(this->chainId_) + " != " + std::to_string(requiredChainId));
  //}
  this->parseNonce(txData, index);
  this->parseMaxPriorityFeePerGas(txData, index);
  this->parseMaxFeePerGas(txData, index);
  this->parseGasLimit(txData, index);
  this->parseTo(txData, index);
  this->parseValue(txData, index);
  this->parseData(txData, index);
  this->parseAccessList(txData, index);
  this->parseVRS(txData, index);

  // Validate signature if verifySig flag is set
  if (verifySig && !Secp256k1::verifySig(this->r_, this->s_, this->v_)) {
    throw DynamicException("Invalid tx signature - doesn't fit elliptic curve verification");
  }

  // Reconstruct transaction sender address
  Signature sig = Secp256k1::makeSig(this->r_, this->s_, this->v_);
  Hash msgHash = Utils::sha3(this->rlpSerialize(false)); // Do not include signature in hash
  UPubKey key = Secp256k1::recover(sig, msgHash);
  if (!key) {
    throw DynamicException("Invalid tx signature - cannot recover public key");
  }
  this->from_ = Secp256k1::toAddress(key);

  // No need to recreate the byte stream to get the txhash
  //this->hash_ = Utils::sha3(this->rlpSerialize(true)); // Include signature in hash
  this->hash_ = Utils::sha3(bytes);
}

TxBlock::TxBlock(
  const Address& to, const Address& from, const Bytes& data,
  const uint64_t& chainId, const uint256_t& nonce, const uint256_t& value,
  const uint256_t& maxPriorityFeePerGas, const uint256_t& maxFeePerGas, const uint256_t& gasLimit, const PrivKey& privKey
) : to_(to), from_(from), data_(data), chainId_(chainId), nonce_(nonce),
  value_(value), maxPriorityFeePerGas_(maxPriorityFeePerGas), maxFeePerGas_(maxFeePerGas), gasLimit_(gasLimit)
{
  UPubKey pubKey = Secp256k1::toUPub(privKey);
  if (Address add = Secp256k1::toAddress(pubKey); add != this->from_) {
    throw DynamicException("Private key does not match sender address (from)");
  }

  Hash msgHash = Utils::sha3(this->rlpSerialize(false)); // Do not include signature
  Signature sig = Secp256k1::sign(msgHash, privKey);
  this->r_ = UintConv::bytesToUint256(sig.view(0, 32));
  this->s_ = UintConv::bytesToUint256(sig.view(32,32));
  this->v_ = sig[64];

  if (pubKey != Secp256k1::recover(sig, msgHash)) {
    throw DynamicException("Invalid tx signature - derived key doesn't match public key");
  }
  if (!Secp256k1::verifySig(this->r_, this->s_, this->v_)) {
    throw DynamicException("Invalid tx signature - doesn't fit elliptic curve verification");
  }
  this->hash_ = Utils::sha3(this->rlpSerialize(true)); // Include signature
}

void TxBlock::parseChainId(View<Bytes> txData, uint64_t& index) {
  // If chainId > 0, get chainId from string.
  // chainId can be a small string or the byte itself
  if (
    const uint8_t chainIdLength = (txData[index] >= 0x80) ? txData[index] - 0x80 : 0;
    chainIdLength != 0
  ) {
    if (chainIdLength > 0x37) throw DynamicException("ChainId is too large");
    index++; // Index at rlp[0] payload
    this->chainId_ = Utils::fromBigEndian<uint64_t>(txData.subspan(index, chainIdLength));
    index += chainIdLength; // Index at rlp[1] size
  } else {
    this->chainId_ = (txData[index] == 0x80)
      ? 0 : Utils::fromBigEndian<uint64_t>(txData.subspan(index, 1));
    index++; // Index at rlp[1] size
  }
}

void TxBlock::parseNonce(View<Bytes> txData, uint64_t& index) {
  // If nonce > 0, get nonce from string.
  // nonce can be a small string or the byte itself
  if (
    const uint8_t nonceLength = (txData[index] >= 0x80) ? txData[index] - 0x80 : 0;
    nonceLength != 0
  ) {
    if (nonceLength > 0x37) throw DynamicException("Nonce is too large");
    index++; // Index at rlp[1] payload
    this->nonce_ = Utils::fromBigEndian<uint64_t>(txData.subspan(index, nonceLength));
    index += nonceLength; // Index at rlp[2] size
  } else {
    this->nonce_ = (txData[index] == 0x80)
      ? 0 : Utils::fromBigEndian<uint64_t>(txData.subspan(index, 1));
    index++; // Index at rlp[2] size
  }
}

void TxBlock::parseMaxPriorityFeePerGas(View<Bytes> txData, uint64_t& index) {
  // If maxPriorityFeePerGas > 0, get maxPriorityFeePerGas from string.
  // maxPriorityFeePerGas can be a small string or the byte itself
  if (
    const uint8_t maxPriorityFeePerGasLength = (txData[index] >= 0x80) ? txData[index] - 0x80 : 0;
    maxPriorityFeePerGasLength != 0
  ) {
    if (maxPriorityFeePerGasLength > 0x37) throw DynamicException("MaxPriorityFeePerGas is too large");
    index++; // Index at rlp[2] payload
    this->maxPriorityFeePerGas_ = Utils::fromBigEndian<uint256_t>(
      txData.subspan(index, maxPriorityFeePerGasLength)
    );
    index += maxPriorityFeePerGasLength; // Index at rlp[3] size
  } else {
    this->maxPriorityFeePerGas_ = (txData[index] == 0x80)
      ? 0 : Utils::fromBigEndian<uint256_t>(txData.subspan(index, 1));
    index++; // Index at rlp[3] size
  }
}

void TxBlock::parseMaxFeePerGas(View<Bytes> txData, uint64_t& index) {
  // If maxFeePerGas > 0, get nonce from string.
  // maxFeePerGas can be a small string or the byte itself
  if (
    const uint8_t maxFeePerGasLength = (txData[index] >= 0x80) ? txData[index] - 0x80 : 0;
    maxFeePerGasLength != 0
  ) {
    if (maxFeePerGasLength > 0x37) throw DynamicException("MaxFeePerGas is too large");
    index++; // Index at rlp[3] payload
    this->maxFeePerGas_ = Utils::fromBigEndian<uint256_t>(txData.subspan(index, maxFeePerGasLength));
    index += maxFeePerGasLength; // Index at rlp[4] size
  } else {
    this->maxFeePerGas_ = (txData[index] == 0x80)
      ? 0 : Utils::fromBigEndian<uint256_t>(txData.subspan(index, 1));
    index++; // Index at rlp[4] size
  }
}

void TxBlock::parseGasLimit(View<Bytes> txData, uint64_t& index) {
  // If gasLimit > 0, get gasLimit from string.
  // gasLimit can be a small string or the byte itself
  if (
    const uint8_t gasLimitLength = (txData[index] >= 0x80) ? txData[index] - 0x80 : 0;
    gasLimitLength != 0
  ) {
    if (gasLimitLength > 0x37) throw DynamicException("GasLimit is too large");
    index++; // Index at rlp[0] payload
    this->gasLimit_ = Utils::fromBigEndian<uint64_t>(txData.subspan(index, gasLimitLength));
    index += gasLimitLength; // Index at rlp[1] size
  } else {
    this->gasLimit_ = (txData[index] == 0x80)
      ? 0 : Utils::fromBigEndian<uint64_t>(txData.subspan(index, 1));
    index++; // Index at rlp[1] size
  }
}

void TxBlock::parseTo(View<Bytes> txData, uint64_t& index) {
  // Get receiver address (to) - small string.
  // It can either be 20 bytes or 0x80 (empty string, Address()). Anything else is invalid.
  uint8_t toLength = txData[index] - 0x80;
  if (toLength != 20 && toLength != 0) throw DynamicException(
    "Receiver address (to) is not a 20 byte string (address)"
  );
  index++; // Index at rlp[5] payload
  if (toLength == 0) {
    this->to_ = Address();
  } else {
    this->to_ = Address(txData.subspan(index, 20));
    index += 20; // Index at rlp[6] size
  }
}

void TxBlock::parseValue(View<Bytes> txData, uint64_t& index) {
  // Get value - small string or byte itself.
  if (
    uint8_t valueLength = (txData[index]) >= 0x80 ? txData[index] - 0x80 : 0;
    valueLength != 0
  ) {
    if (valueLength > 0x37) throw DynamicException("Value is not a small string");
    index++; // Index at rlp[6] payload
    this->value_ = Utils::fromBigEndian<uint256_t>(txData.subspan(index, valueLength));
    index += valueLength; // Index at rlp[7] size
  } else {
    this->value_ = (txData[index] == 0x80)
      ? 0 : Utils::fromBigEndian<uint256_t>(txData.subspan(index, 1));
    index++; // Index at rlp[7] size
  }
}

void TxBlock::parseData(View<Bytes> txData, uint64_t& index) {
  // Get data - it can be anything really, from nothing (0x80) to a big string (0xb7)
  if (uint8_t(txData[index]) < 0x80) {
    this->data_.assign(txData.begin() + index, txData.begin() + index + 1);
    index++; // Index at rlp[8] payload
  } else if (uint8_t(txData[index]) < 0xb7) {
    uint8_t dataLength = txData[index] - 0x80;
    index++; // Index at rlp[8] payload
    if (dataLength > 0) {
      this->data_.assign(txData.begin() + index, txData.begin() + index + dataLength);
      index += dataLength; // Index at rlp[8] size
    }
  } else if (uint8_t(txData[index]) < 0xc0) {
    uint8_t dataLengthSize = txData[index] - 0xb7;
    index++; // Index at rlp[8] payload size
    uint64_t dataLength = Utils::fromBigEndian<uint64_t>(txData.subspan(index, dataLengthSize));
    index += dataLengthSize; // Index at rlp[8] payload
    this->data_.assign(txData.begin() + index, txData.begin() + index + dataLength);
    index += dataLength; // Index at rlp[8] size
  } else {
    throw DynamicException("Data is too large");
  }
}

void TxBlock::parseAccessList(View<Bytes> txData, uint64_t& index) const {
  // Get access list - ALWAYS 0xc0 (empty list)
  if (txData[index] != 0xc0) throw DynamicException("Access list is not empty");
  index++; // Index at rlp[9] size
}

void TxBlock::parseVRS(View<Bytes> txData, uint64_t& index) {
  // Get v - always byte itself (1 byte)
  if (txData[index] == 0x80) {
    this->v_ = 0;
  } else {
    this->v_ = Utils::fromBigEndian<uint8_t>(txData.subspan(index, 1));
    if (this->v_ > 0x01) throw DynamicException("V is not 0 or 1");
  }
  index++; // Index at rlp[10] size

  // Get r - small string
  uint8_t rLength = txData[index] - 0x80;
  if (rLength > 0x20) throw DynamicException("R is bigger than 32 bytes");
  index++; // Index at rlp[10] payload
  this->r_ = Utils::fromBigEndian<uint256_t>(txData.subspan(index, rLength));
  index += rLength; // Index at rlp[11] size

  // Get s - small string
  uint8_t sLength = txData[index] - 0x80;
  if (sLength > 0x20) throw DynamicException("S is bigger than 32 bytes");
  index++; // Index at rlp[11] payload
  this->s_ = Utils::fromBigEndian<uint256_t>(txData.subspan(index, sLength));
  index += sLength; // Index at rlp[12] size
}

uint64_t TxBlock::rlpSize() const {
  uint64_t total_size = 0;
  uint64_t reqBytesChainId = Utils::bytesRequired(this->chainId_);
  uint64_t reqBytesNonce = Utils::bytesRequired(this->nonce_);
  uint64_t reqBytesMaxPriorityFeePerGas = Utils::bytesRequired(this->maxPriorityFeePerGas_);
  uint64_t reqBytesMaxFeePerGas = Utils::bytesRequired(this->maxFeePerGas_);
  uint64_t reqBytesGasLimit = Utils::bytesRequired(this->gasLimit_);
  uint64_t reqBytesValue = Utils::bytesRequired(this->value_);
  uint64_t reqBytesData = this->data_.size();
  uint64_t reqBytesR = Utils::bytesRequired(this->r_);
  uint64_t reqBytesS = Utils::bytesRequired(this->s_);

  // Calculate total sizes
  total_size += (this->chainId_ < 0x80) ? 1 : 1 + reqBytesChainId;
  total_size += (this->nonce_ < 0x80) ? 1 : 1 + reqBytesNonce;
  total_size += (this->maxPriorityFeePerGas_ < 0x80) ? 1 : 1 + reqBytesMaxPriorityFeePerGas;
  total_size += (this->maxFeePerGas_ < 0x80) ? 1 : 1 + reqBytesMaxFeePerGas;
  total_size += (this->gasLimit_ < 0x80) ? 1 : 1 + reqBytesGasLimit;
  total_size += (this->to_ == Address()) ? 1 : 1 + 20;
  total_size += (this->value_ < 0x80) ? 1 : 1 + reqBytesValue;
  total_size += 1; // Access List

  if (this->data_.size() == 0) {
    total_size += 1;
  } else if (reqBytesData <= 55) {
    total_size += 1 + reqBytesData;
  } else {
    total_size += 1 + Utils::bytesRequired(reqBytesData) + reqBytesData;
  }

  total_size += 1; // V
  total_size += 1 + reqBytesR;
  total_size += 1 + reqBytesS;
  return total_size;
}

Bytes TxBlock::rlpSerialize(bool includeSig) const {
  Bytes ret = { 0x02 };
  uint64_t total_size = 0;
  uint64_t reqBytesChainId = Utils::bytesRequired(this->chainId_);
  uint64_t reqBytesNonce = Utils::bytesRequired(this->nonce_);
  uint64_t reqBytesMaxPriorityFeePerGas = Utils::bytesRequired(this->maxPriorityFeePerGas_);
  uint64_t reqBytesMaxFeePerGas = Utils::bytesRequired(this->maxFeePerGas_);
  uint64_t reqBytesGasLimit = Utils::bytesRequired(this->gasLimit_);
  uint64_t reqBytesValue = Utils::bytesRequired(this->value_);
  uint64_t reqBytesData = this->data_.size();
  uint64_t reqBytesR = Utils::bytesRequired(this->r_);
  uint64_t reqBytesS = Utils::bytesRequired(this->s_);

  // Calculate total sizes
  total_size += (this->chainId_ < 0x80) ? 1 : 1 + reqBytesChainId;
  total_size += (this->nonce_ < 0x80) ? 1 : 1 + reqBytesNonce;
  total_size += (this->maxPriorityFeePerGas_ < 0x80) ? 1 : 1 + reqBytesMaxPriorityFeePerGas;
  total_size += (this->maxFeePerGas_ < 0x80) ? 1 : 1 + reqBytesMaxFeePerGas;
  total_size += (this->gasLimit_ < 0x80) ? 1 : 1 + reqBytesGasLimit;
  total_size += (this->to_ == Address()) ? 1 : 1 + 20;
  total_size += (this->value_ < 0x80) ? 1 : 1 + reqBytesValue;
  total_size += 1; // Access List

  if (this->data_.size() == 0) {
    total_size += 1;
  } else if (reqBytesData <= 55) {
    total_size += 1 + reqBytesData;
  } else {
    total_size += 1 + Utils::bytesRequired(reqBytesData) + reqBytesData;
  }

  if (includeSig) {
    total_size += 1; // V
    total_size += 1 + reqBytesR;
    total_size += 1 + reqBytesS;
  }

  // Serialize everything, in order: total size, chainId, nonce, maxPriorityFeePerGas,
  // maxFeePerGas, gasLimit, to, value, data, access list, v/r/s
  if (total_size <= 55) {
    ret.reserve(total_size + 1);
    ret.insert(ret.end(), char(total_size + 0xc0));
  } else {
    uint64_t sizeBytes = Utils::bytesRequired(total_size);
    ret.reserve(total_size + sizeBytes + 1);
    ret.insert(ret.end(), char(sizeBytes + 0xf7));
    Utils::appendBytes(ret, Utils::uintToBytes(total_size));
  }

  this->serializeChainId(ret, reqBytesChainId);
  this->serializeNonce(ret, reqBytesNonce);
  this->serializeMaxPriorityFeePerGas(ret, reqBytesMaxPriorityFeePerGas);
  this->serializeMaxFeePerGas(ret, reqBytesMaxFeePerGas);
  this->serializeGasLimit(ret, reqBytesGasLimit);
  this->serializeTo(ret);
  this->serializeValue(ret, reqBytesValue);
  this->serializeData(ret, reqBytesData);
  ret.insert(ret.end(), 0xc0); // Access List
  if (includeSig) this->serializeVRS(ret, reqBytesR, reqBytesS);

  return ret;
}

void TxBlock::serializeChainId(Bytes& ret, const uint64_t& reqBytes) const {
  if (this->chainId_ == 0) {
    ret.insert(ret.end(), 0x80);
  } else if (this->chainId_ < 0x80) {
    ret.insert(ret.end(), char(this->chainId_));
  } else {
    ret.insert(ret.end(), char(reqBytes + 0x80));
    Utils::appendBytes(ret, Utils::uintToBytes(this->chainId_));
  }
}

void TxBlock::serializeNonce(Bytes& ret, const uint64_t& reqBytes) const {
  if (this->nonce_ == 0) {
    ret.insert(ret.end(), 0x80);
  } else if (this->nonce_ < 0x80) {
    ret.insert(ret.end(), char(this->nonce_));
  } else {
    ret.insert(ret.end(), char(reqBytes + 0x80));
    Utils::appendBytes(ret, Utils::uintToBytes(this->nonce_));
  }
}

void TxBlock::serializeMaxPriorityFeePerGas(Bytes& ret, const uint64_t& reqBytes) const {
  if (this->maxPriorityFeePerGas_ == 0) {
    ret.insert(ret.end(), 0x80);
  } else if (this->maxPriorityFeePerGas_ < 0x80) {
    ret.insert(ret.end(), char(this->maxPriorityFeePerGas_));
  } else {
    ret.insert(ret.end(), char(reqBytes + 0x80));
    Utils::appendBytes(ret, Utils::uintToBytes(this->maxPriorityFeePerGas_));
  }
}

void TxBlock::serializeMaxFeePerGas(Bytes& ret, const uint64_t& reqBytes) const {
  if (this->maxFeePerGas_ == 0) {
    ret.insert(ret.end(), 0x80);
  } else if (this->maxFeePerGas_ < 0x80) {
    ret.insert(ret.end(), char(this->maxFeePerGas_));
  } else {
    ret.insert(ret.end(), char(reqBytes + 0x80));
    Utils::appendBytes(ret, Utils::uintToBytes(this->maxFeePerGas_));
  }
}

void TxBlock::serializeGasLimit(Bytes& ret, const uint64_t& reqBytes) const {
  if (this->gasLimit_ == 0) {
    ret.insert(ret.end(), 0x80);
  } else if (this->gasLimit_ < 0x80) {
    ret.insert(ret.end(), char(this->gasLimit_));
  } else {
    ret.insert(ret.end(), char(reqBytes + 0x80));
    Utils::appendBytes(ret, Utils::uintToBytes(this->gasLimit_));
  }
}

void TxBlock::serializeTo(Bytes& ret) const {
  if (this->to_ == Address()) {
    ret.insert(ret.end(), 0x80);
  } else {
    ret.insert(ret.end(), 0x94);
    Utils::appendBytes(ret, this->to_);
  }
}

void TxBlock::serializeValue(Bytes& ret, const uint64_t& reqBytes) const {
  if (this->value_ == 0) {
    ret.insert(ret.end(), 0x80);
  } else if (this->value_ < 0x80) {
    ret.insert(ret.end(), char(this->value_));
  } else {
    ret.insert(ret.end(), char(reqBytes + 0x80));
    Utils::appendBytes(ret, Utils::uintToBytes(this->value_));
  }
}

void TxBlock::serializeData(Bytes& ret, const uint64_t& reqBytes) const {
  if (this->data_.size() == 0) {
    ret.insert(ret.end(), 0x80);
  } else if (reqBytes <= 55) {
    ret.insert(ret.end(), char(reqBytes + 0x80));
    ret.insert(ret.end(), this->data_.begin(), this->data_.end());
  } else {
    ret.insert(ret.end(), char(Utils::bytesRequired(reqBytes) + 0xb7));
    Utils::appendBytes(ret, Utils::uintToBytes(reqBytes));
    ret.insert(ret.end(), this->data_.begin(), this->data_.end());
  }
}

void TxBlock::serializeVRS(Bytes& ret, const uint64_t& reqBytesR, const uint64_t& reqBytesS) const {
  ret.insert(ret.end(), (this->v_ == 0x00) ? 0x80 : this->v_);
  ret.insert(ret.end(), char(reqBytesR + 0x80));
  Utils::appendBytes(ret, Utils::uintToBytes(this->r_));
  ret.insert(ret.end(), char(reqBytesS + 0x80));
  Utils::appendBytes(ret, Utils::uintToBytes(this->s_));
}

evmc_message TxBlock::txToMessage() const {
  // evmc_message:
  // struct evmc_message
  // {
  //   enum evmc_call_kind kind;
  //   uint32_t flags;
  //   int32_t depth;
  //   int64_t gas;
  //   evmc_address recipient;
  //   evmc_address sender;
  //   const uint8_t* input_data;
  //   size_t input_size;
  //   evmc_uint256be value;
  //   evmc_bytes32 create2_salt;
  //   evmc_address code_address;
  // };
  evmc_message msg;
  msg.kind = (this->to_ == Address()) ? EVMC_CREATE : EVMC_CALL;
  msg.flags = 0;
  msg.depth = 1;
  msg.gas = static_cast<int64_t>(this->gasLimit_);
  msg.recipient = bytes::cast<evmc_address>(this->to_);
  msg.sender = bytes::cast<evmc_address>(this->from_);
  msg.input_data = (this->data_.empty()) ? nullptr : this->data_.data();
  msg.input_size = this->data_.size();
  msg.value = EVMCConv::uint256ToEvmcUint256(this->value_);
  msg.create2_salt = {};
  msg.code_address = bytes::cast<evmc_address>(this->to_);
  return msg;
}
<<<<<<< HEAD
=======

EncodedMessageVariant TxBlock::toMessage(Gas& gas) const {
  if (this->to_ == Address()) {
    return EncodedCreateMessage(this->from_, gas, this->value_, this->data_);
  } else {
    return EncodedCallMessage(this->from_, this->to_, gas, this->value_, this->data_);
  }
}

TxValidator::TxValidator(const View<Bytes> bytes, const uint64_t&) {
  uint64_t index = 0;

  // Check if first byte is equal or higher than 0xf7, meaning it is a list
  if (bytes[0] < 0xf7) throw DynamicException("Tx is not a list");

  // Get list length
  uint8_t listLengthSize = bytes[index] - 0xf7;
  index++;
  uint64_t listLength = Utils::fromBigEndian<uint64_t>(bytes.subspan(index, listLengthSize));
  index += listLengthSize; // Index is now at rlp[0] size

  // Size sanity check
  if (uint64_t listRealLength = bytes.size() - listLengthSize - 1; listLength != listRealLength) {
    throw DynamicException("Tx RLP returns different size than reported - expected "
      + std::to_string(listRealLength) + ", got " + std::to_string(listLength)
    );
  }

  // Parse and check the tx elements individually in order
  this->parseData(bytes, index);
  this->parseNHeight(bytes, index);
  this->parseVRS(bytes, index);

  // Get chainId - calculated from v
  if (this->v_ > 36) {
    this->chainId_ = static_cast<uint64_t>((this->v_ - 35) / 2);
    if (this->chainId_ > std::numeric_limits<uint64_t>::max()) throw DynamicException("chainId too high");
  } else if (this->v_ != 27 && this->v_ != 28) {
    throw DynamicException("Invalid tx signature - v is not 27 or 28, v is "
      + boost::lexical_cast<std::string>(this->v_));
  }

  // Validate signature
  // Get recoveryId - calculated from v and chainId
  auto recoveryId = uint8_t{this->v_ - (uint256_t(this->chainId_) * 2 + 35)};
  if (!Secp256k1::verifySig(this->r_, this->s_, recoveryId)) {
    throw DynamicException("Invalid tx signature - doesn't fit elliptic curve verification");
  }
  Signature sig = Secp256k1::makeSig(this->r_, this->s_, recoveryId);
  Hash msgHash = Utils::sha3(this->rlpSerialize(false)); // Do not include signature
  UPubKey key = Secp256k1::recover(sig, msgHash);
  if (key == UPubKey()) throw DynamicException("Invalid tx signature - cannot recover public key");
  this->from_ = Secp256k1::toAddress(key);
  this->hash_ = Utils::sha3(this->rlpSerialize(true)); // Include signature
}

TxValidator::TxValidator(
  const Address& from, const Bytes& data, const uint64_t& chainId,
  const uint64_t& nHeight, const PrivKey& privKey
) : from_(from), data_(data), chainId_(chainId), nHeight_(nHeight) {
  UPubKey pubKey = Secp256k1::toUPub(privKey);
  Address add = Secp256k1::toAddress(pubKey);
  Hash msgHash = Utils::sha3(this->rlpSerialize(false)); // Do not include signature
  if (add != this->from_) throw DynamicException("Private key does not match sender address (from)");

  Signature sig = Secp256k1::sign(msgHash, privKey);
  this->r_ = UintConv::bytesToUint256(sig.view(0, 32));
  this->s_ = UintConv::bytesToUint256(sig.view(32,32));
  uint8_t recoveryIds = sig[64];
  this->v_ = recoveryIds + (this->chainId_ * 2 + 35);

  if (!Secp256k1::verifySig(this->r_, this->s_, recoveryIds)) {
    throw DynamicException("Invalid tx signature - doesn't fit elliptic curve verification");
  }
  if (pubKey != Secp256k1::recover(sig, msgHash)) {
    throw DynamicException("Invalid transaction signature, signature derived key doens't match public key");
  }
  this->hash_ = Utils::sha3(this->rlpSerialize(true)); // Include signature
}

void TxValidator::parseData(View<Bytes> bytes, uint64_t& index) {
  // Get data - it can be anything really, from nothing (0x80) to a big string (0xb7)
  if (uint8_t(bytes[index]) < 0x80) {
    this->data_.assign(bytes.begin() + index, bytes.begin() + index + 1);
    index++; // Index at rlp[1] size
  } else if (bytes[index] < 0xb7) {
    uint8_t dataLength = bytes[index] - 0x80;
    index++; // Index at rlp[0] payload
    if (dataLength > 0) {
      this->data_.assign(bytes.begin() + index, bytes.begin() + index + dataLength);
      index += dataLength; // Index at rlp[1] size
    }
  } else {
    uint8_t dataLengthSize = bytes[index] - 0xb7;
    index++; // Index at rlp[0] payload size
    uint64_t dataLength = Utils::fromBigEndian<uint64_t>(bytes.subspan(index, dataLengthSize));
    index += dataLengthSize; // Index at rlp[0] payload
    this->data_.assign(bytes.begin() + index, bytes.begin() + index + dataLength);
    index += dataLength; // Index at rlp[1] size
  }
}

void TxValidator::parseNHeight(View<Bytes> bytes, uint64_t& index) {
  // Get nHeight - can be a small string or the byte itself
  if (
    const uint8_t nHeightLength = (bytes[index] >= 0x80) ? bytes[index] - 0x80 : 0;
    nHeightLength != 0
  ) {
    index++; // Index at rlp[1] payload
    this->nHeight_ = Utils::fromBigEndian<uint64_t>(bytes.subspan(index, nHeightLength));
    index += nHeightLength; // Index at rlp[2] size
  } else {
    this->nHeight_ = (bytes[index] == 0x80)
      ? 0 : Utils::fromBigEndian<uint64_t>(bytes.subspan(index, 1));
    index++; // Index at rlp[2] size
  }
}

void TxValidator::parseVRS(View<Bytes> bytes, uint64_t& index) {
  // Get v - small string or the byte itself
  if (
    uint8_t vLength = (bytes[index] >= 0x80) ? bytes[index] - 0x80 : 0;
    vLength != 0
  ) {
    if (vLength > 0x37) throw DynamicException("V is not a small string");
    index++; // Index at rlp[2] payload
    this->v_ = Utils::fromBigEndian<uint256_t>(bytes.subspan(index, vLength));
    index += vLength; // Index at rlp[3] size
  } else {
    this->v_ = (bytes[index] == 0x80)
      ? 0 : Utils::fromBigEndian<uint256_t>(bytes.subspan(index, 1));
    index++; // Index at rlp[3] size
  }

  // Get r - small string
  uint8_t rLength = bytes[index] - 0x80;
  if (rLength > 0x37) throw DynamicException("R is not a small string");
  index++; // Index at rlp[3] payload
  this->r_ = Utils::fromBigEndian<uint256_t>(bytes.subspan(index, rLength));
  index += rLength; // Index at rlp[4] size

  // Get s - small string
  uint8_t sLength = bytes[index] - 0x80;
  if (sLength > 0x37) throw DynamicException("S is not a small string");
  index++; // Index at rlp[4] payload
  this->s_ = Utils::fromBigEndian<uint256_t>(bytes.subspan(index, sLength));
  index += sLength; // Index at rlp[5] size. rlp[5] doesn't exist on Validator txs
}

uint64_t TxValidator::rlpSize() const {
  uint64_t total_size = 0;
  uint64_t reqBytesData = this->data_.size();
  uint64_t reqBytesnHeight = Utils::bytesRequired(this->nHeight_);
  uint64_t reqBytesV = Utils::bytesRequired(this->v_);
  uint64_t reqBytesR = Utils::bytesRequired(this->r_);
  uint64_t reqBytesS = Utils::bytesRequired(this->s_);

  // Calculate total sizes
  if (this->data_.size() == 0) {
    total_size += 1;
  } else if (reqBytesData <= 55) {
    total_size += 1 + reqBytesData;
  } else {
    total_size += 1 + Utils::bytesRequired(reqBytesData) + reqBytesData;
  }

  total_size += (this->nHeight_ < 0x80) ? 1 : 1 + reqBytesnHeight;
  total_size += (this->v_ < 0x80) ? 1 : 1 + reqBytesV;
  total_size += 1 + reqBytesR;
  total_size += 1 + reqBytesS;
  return total_size;
}

Bytes TxValidator::rlpSerialize(bool includeSig) const {
  Bytes ret;
  uint64_t total_size = 0;
  uint64_t reqBytesData = this->data_.size();
  uint64_t reqBytesnHeight = Utils::bytesRequired(this->nHeight_);
  uint64_t reqBytesV = Utils::bytesRequired(includeSig ? this->v_ : this->chainId_);
  uint64_t reqBytesR = Utils::bytesRequired(this->r_);
  uint64_t reqBytesS = Utils::bytesRequired(this->s_);

  // Calculate total sizes
  if (this->data_.size() == 0) {
    total_size += 1;
  } else if (reqBytesData <= 55) {
    total_size += 1 + reqBytesData;
  } else {
    total_size += 1 + Utils::bytesRequired(reqBytesData) + reqBytesData;
  }

  total_size += (this->nHeight_ < 0x80) ? 1 : 1 + reqBytesnHeight;

  if (includeSig) {
    total_size += (this->v_ < 0x80) ? 1 : 1 + reqBytesV;
  } else {
    total_size += (this->chainId_ < 0x80) ? 1 : 1 + reqBytesV;
  }

  total_size += (!includeSig) ? 1 : 1 + reqBytesR;
  total_size += (!includeSig) ? 1 : 1 + reqBytesS;

  // Serialize everything, in order: total_size, data, nHeight, v(chainId)/r/s
  if (total_size <= 55) {
    ret.reserve(total_size + 1);
    ret.insert(ret.end(), total_size + 0xc0);
  } else {
    uint64_t sizeBytes = Utils::bytesRequired(total_size);
    ret.reserve(total_size + sizeBytes + 1);
    ret.insert(ret.end(), sizeBytes + 0xf7);
    Utils::appendBytes(ret, Utils::uintToBytes(total_size));
  }

  this->serializeData(ret, reqBytesData);
  this->serializeNHeight(ret, reqBytesnHeight);
  if (includeSig) {
    this->serializeVRS(ret, reqBytesV, reqBytesR, reqBytesS);
  } else {
    this->serializeChainId(ret, reqBytesV);
  }

  return ret;
}

void TxValidator::serializeData(Bytes& ret, const uint64_t& reqBytes) const {
  if (this->data_.size() == 0) {
    ret.insert(ret.end(), 0x80);
  } else if (reqBytes <= 55) {
    ret.insert(ret.end(), reqBytes + 0x80);
    ret.insert(ret.end(), this->data_.begin(), this->data_.end());
  } else {
    ret.insert(ret.end(), char(Utils::bytesRequired(reqBytes) + 0xb7));
    Utils::appendBytes(ret, Utils::uintToBytes(reqBytes));
    ret.insert(ret.end(), this->data_.begin(), this->data_.end());
  }
}

void TxValidator::serializeNHeight(Bytes& ret, const uint64_t& reqBytes) const {
  if (this->nHeight_ == 0) {
    ret.insert(ret.end(), 0x80);
  } else if (this->nHeight_ < 0x80) {
    ret.insert(ret.end(), this->nHeight_);
  } else {
    ret.insert(ret.end(), reqBytes + 0x80);
    Utils::appendBytes(ret, Utils::uintToBytes(this->nHeight_));
  }
}

void TxValidator::serializeVRS(Bytes& ret, const uint64_t& reqBytesV, const uint64_t& reqBytesR, const uint64_t& reqBytesS) const {
  if (this->v_ < 0x80) {
    ret.insert(ret.end(), uint8_t(this->v_));
  } else {
    ret.insert(ret.end(), reqBytesV + 0x80);
    Utils::appendBytes(ret, Utils::uintToBytes(this->v_));
  }
  ret.insert(ret.end(), reqBytesR + 0x80);
  Utils::appendBytes(ret, Utils::uintToBytes(this->r_));
  ret.insert(ret.end(), reqBytesS + 0x80);
  Utils::appendBytes(ret, Utils::uintToBytes(this->s_));
}

void TxValidator::serializeChainId(Bytes& ret, const uint64_t& reqBytes) const {
  if (this->chainId_ < 0x80) {
    ret.insert(ret.end(), this->chainId_);
  } else {
    ret.insert(ret.end(), reqBytes + 0x80);
    Utils::appendBytes(ret, Utils::uintToBytes(this->chainId_));
  }
  ret.insert(ret.end(), 0x80);
  ret.insert(ret.end(), 0x80);
}
>>>>>>> 0c8a2cbd
<|MERGE_RESOLUTION|>--- conflicted
+++ resolved
@@ -10,11 +10,7 @@
 #include "dynamicexception.h"
 #include "evmcconv.h"
 
-<<<<<<< HEAD
-TxBlock::TxBlock(const bytes::View bytes, const uint64_t& requiredChainId, bool verifySig) {
-=======
-TxBlock::TxBlock(const View<Bytes> bytes, const uint64_t&) {
->>>>>>> 0c8a2cbd
+TxBlock::TxBlock(const View<Bytes> bytes, const uint64_t& requiredChainId, bool verifySig) {
   uint64_t index = 0;
   View<Bytes> txData = bytes.subspan(1);
 
@@ -503,8 +499,6 @@
   msg.code_address = bytes::cast<evmc_address>(this->to_);
   return msg;
 }
-<<<<<<< HEAD
-=======
 
 EncodedMessageVariant TxBlock::toMessage(Gas& gas) const {
   if (this->to_ == Address()) {
@@ -513,267 +507,3 @@
     return EncodedCallMessage(this->from_, this->to_, gas, this->value_, this->data_);
   }
 }
-
-TxValidator::TxValidator(const View<Bytes> bytes, const uint64_t&) {
-  uint64_t index = 0;
-
-  // Check if first byte is equal or higher than 0xf7, meaning it is a list
-  if (bytes[0] < 0xf7) throw DynamicException("Tx is not a list");
-
-  // Get list length
-  uint8_t listLengthSize = bytes[index] - 0xf7;
-  index++;
-  uint64_t listLength = Utils::fromBigEndian<uint64_t>(bytes.subspan(index, listLengthSize));
-  index += listLengthSize; // Index is now at rlp[0] size
-
-  // Size sanity check
-  if (uint64_t listRealLength = bytes.size() - listLengthSize - 1; listLength != listRealLength) {
-    throw DynamicException("Tx RLP returns different size than reported - expected "
-      + std::to_string(listRealLength) + ", got " + std::to_string(listLength)
-    );
-  }
-
-  // Parse and check the tx elements individually in order
-  this->parseData(bytes, index);
-  this->parseNHeight(bytes, index);
-  this->parseVRS(bytes, index);
-
-  // Get chainId - calculated from v
-  if (this->v_ > 36) {
-    this->chainId_ = static_cast<uint64_t>((this->v_ - 35) / 2);
-    if (this->chainId_ > std::numeric_limits<uint64_t>::max()) throw DynamicException("chainId too high");
-  } else if (this->v_ != 27 && this->v_ != 28) {
-    throw DynamicException("Invalid tx signature - v is not 27 or 28, v is "
-      + boost::lexical_cast<std::string>(this->v_));
-  }
-
-  // Validate signature
-  // Get recoveryId - calculated from v and chainId
-  auto recoveryId = uint8_t{this->v_ - (uint256_t(this->chainId_) * 2 + 35)};
-  if (!Secp256k1::verifySig(this->r_, this->s_, recoveryId)) {
-    throw DynamicException("Invalid tx signature - doesn't fit elliptic curve verification");
-  }
-  Signature sig = Secp256k1::makeSig(this->r_, this->s_, recoveryId);
-  Hash msgHash = Utils::sha3(this->rlpSerialize(false)); // Do not include signature
-  UPubKey key = Secp256k1::recover(sig, msgHash);
-  if (key == UPubKey()) throw DynamicException("Invalid tx signature - cannot recover public key");
-  this->from_ = Secp256k1::toAddress(key);
-  this->hash_ = Utils::sha3(this->rlpSerialize(true)); // Include signature
-}
-
-TxValidator::TxValidator(
-  const Address& from, const Bytes& data, const uint64_t& chainId,
-  const uint64_t& nHeight, const PrivKey& privKey
-) : from_(from), data_(data), chainId_(chainId), nHeight_(nHeight) {
-  UPubKey pubKey = Secp256k1::toUPub(privKey);
-  Address add = Secp256k1::toAddress(pubKey);
-  Hash msgHash = Utils::sha3(this->rlpSerialize(false)); // Do not include signature
-  if (add != this->from_) throw DynamicException("Private key does not match sender address (from)");
-
-  Signature sig = Secp256k1::sign(msgHash, privKey);
-  this->r_ = UintConv::bytesToUint256(sig.view(0, 32));
-  this->s_ = UintConv::bytesToUint256(sig.view(32,32));
-  uint8_t recoveryIds = sig[64];
-  this->v_ = recoveryIds + (this->chainId_ * 2 + 35);
-
-  if (!Secp256k1::verifySig(this->r_, this->s_, recoveryIds)) {
-    throw DynamicException("Invalid tx signature - doesn't fit elliptic curve verification");
-  }
-  if (pubKey != Secp256k1::recover(sig, msgHash)) {
-    throw DynamicException("Invalid transaction signature, signature derived key doens't match public key");
-  }
-  this->hash_ = Utils::sha3(this->rlpSerialize(true)); // Include signature
-}
-
-void TxValidator::parseData(View<Bytes> bytes, uint64_t& index) {
-  // Get data - it can be anything really, from nothing (0x80) to a big string (0xb7)
-  if (uint8_t(bytes[index]) < 0x80) {
-    this->data_.assign(bytes.begin() + index, bytes.begin() + index + 1);
-    index++; // Index at rlp[1] size
-  } else if (bytes[index] < 0xb7) {
-    uint8_t dataLength = bytes[index] - 0x80;
-    index++; // Index at rlp[0] payload
-    if (dataLength > 0) {
-      this->data_.assign(bytes.begin() + index, bytes.begin() + index + dataLength);
-      index += dataLength; // Index at rlp[1] size
-    }
-  } else {
-    uint8_t dataLengthSize = bytes[index] - 0xb7;
-    index++; // Index at rlp[0] payload size
-    uint64_t dataLength = Utils::fromBigEndian<uint64_t>(bytes.subspan(index, dataLengthSize));
-    index += dataLengthSize; // Index at rlp[0] payload
-    this->data_.assign(bytes.begin() + index, bytes.begin() + index + dataLength);
-    index += dataLength; // Index at rlp[1] size
-  }
-}
-
-void TxValidator::parseNHeight(View<Bytes> bytes, uint64_t& index) {
-  // Get nHeight - can be a small string or the byte itself
-  if (
-    const uint8_t nHeightLength = (bytes[index] >= 0x80) ? bytes[index] - 0x80 : 0;
-    nHeightLength != 0
-  ) {
-    index++; // Index at rlp[1] payload
-    this->nHeight_ = Utils::fromBigEndian<uint64_t>(bytes.subspan(index, nHeightLength));
-    index += nHeightLength; // Index at rlp[2] size
-  } else {
-    this->nHeight_ = (bytes[index] == 0x80)
-      ? 0 : Utils::fromBigEndian<uint64_t>(bytes.subspan(index, 1));
-    index++; // Index at rlp[2] size
-  }
-}
-
-void TxValidator::parseVRS(View<Bytes> bytes, uint64_t& index) {
-  // Get v - small string or the byte itself
-  if (
-    uint8_t vLength = (bytes[index] >= 0x80) ? bytes[index] - 0x80 : 0;
-    vLength != 0
-  ) {
-    if (vLength > 0x37) throw DynamicException("V is not a small string");
-    index++; // Index at rlp[2] payload
-    this->v_ = Utils::fromBigEndian<uint256_t>(bytes.subspan(index, vLength));
-    index += vLength; // Index at rlp[3] size
-  } else {
-    this->v_ = (bytes[index] == 0x80)
-      ? 0 : Utils::fromBigEndian<uint256_t>(bytes.subspan(index, 1));
-    index++; // Index at rlp[3] size
-  }
-
-  // Get r - small string
-  uint8_t rLength = bytes[index] - 0x80;
-  if (rLength > 0x37) throw DynamicException("R is not a small string");
-  index++; // Index at rlp[3] payload
-  this->r_ = Utils::fromBigEndian<uint256_t>(bytes.subspan(index, rLength));
-  index += rLength; // Index at rlp[4] size
-
-  // Get s - small string
-  uint8_t sLength = bytes[index] - 0x80;
-  if (sLength > 0x37) throw DynamicException("S is not a small string");
-  index++; // Index at rlp[4] payload
-  this->s_ = Utils::fromBigEndian<uint256_t>(bytes.subspan(index, sLength));
-  index += sLength; // Index at rlp[5] size. rlp[5] doesn't exist on Validator txs
-}
-
-uint64_t TxValidator::rlpSize() const {
-  uint64_t total_size = 0;
-  uint64_t reqBytesData = this->data_.size();
-  uint64_t reqBytesnHeight = Utils::bytesRequired(this->nHeight_);
-  uint64_t reqBytesV = Utils::bytesRequired(this->v_);
-  uint64_t reqBytesR = Utils::bytesRequired(this->r_);
-  uint64_t reqBytesS = Utils::bytesRequired(this->s_);
-
-  // Calculate total sizes
-  if (this->data_.size() == 0) {
-    total_size += 1;
-  } else if (reqBytesData <= 55) {
-    total_size += 1 + reqBytesData;
-  } else {
-    total_size += 1 + Utils::bytesRequired(reqBytesData) + reqBytesData;
-  }
-
-  total_size += (this->nHeight_ < 0x80) ? 1 : 1 + reqBytesnHeight;
-  total_size += (this->v_ < 0x80) ? 1 : 1 + reqBytesV;
-  total_size += 1 + reqBytesR;
-  total_size += 1 + reqBytesS;
-  return total_size;
-}
-
-Bytes TxValidator::rlpSerialize(bool includeSig) const {
-  Bytes ret;
-  uint64_t total_size = 0;
-  uint64_t reqBytesData = this->data_.size();
-  uint64_t reqBytesnHeight = Utils::bytesRequired(this->nHeight_);
-  uint64_t reqBytesV = Utils::bytesRequired(includeSig ? this->v_ : this->chainId_);
-  uint64_t reqBytesR = Utils::bytesRequired(this->r_);
-  uint64_t reqBytesS = Utils::bytesRequired(this->s_);
-
-  // Calculate total sizes
-  if (this->data_.size() == 0) {
-    total_size += 1;
-  } else if (reqBytesData <= 55) {
-    total_size += 1 + reqBytesData;
-  } else {
-    total_size += 1 + Utils::bytesRequired(reqBytesData) + reqBytesData;
-  }
-
-  total_size += (this->nHeight_ < 0x80) ? 1 : 1 + reqBytesnHeight;
-
-  if (includeSig) {
-    total_size += (this->v_ < 0x80) ? 1 : 1 + reqBytesV;
-  } else {
-    total_size += (this->chainId_ < 0x80) ? 1 : 1 + reqBytesV;
-  }
-
-  total_size += (!includeSig) ? 1 : 1 + reqBytesR;
-  total_size += (!includeSig) ? 1 : 1 + reqBytesS;
-
-  // Serialize everything, in order: total_size, data, nHeight, v(chainId)/r/s
-  if (total_size <= 55) {
-    ret.reserve(total_size + 1);
-    ret.insert(ret.end(), total_size + 0xc0);
-  } else {
-    uint64_t sizeBytes = Utils::bytesRequired(total_size);
-    ret.reserve(total_size + sizeBytes + 1);
-    ret.insert(ret.end(), sizeBytes + 0xf7);
-    Utils::appendBytes(ret, Utils::uintToBytes(total_size));
-  }
-
-  this->serializeData(ret, reqBytesData);
-  this->serializeNHeight(ret, reqBytesnHeight);
-  if (includeSig) {
-    this->serializeVRS(ret, reqBytesV, reqBytesR, reqBytesS);
-  } else {
-    this->serializeChainId(ret, reqBytesV);
-  }
-
-  return ret;
-}
-
-void TxValidator::serializeData(Bytes& ret, const uint64_t& reqBytes) const {
-  if (this->data_.size() == 0) {
-    ret.insert(ret.end(), 0x80);
-  } else if (reqBytes <= 55) {
-    ret.insert(ret.end(), reqBytes + 0x80);
-    ret.insert(ret.end(), this->data_.begin(), this->data_.end());
-  } else {
-    ret.insert(ret.end(), char(Utils::bytesRequired(reqBytes) + 0xb7));
-    Utils::appendBytes(ret, Utils::uintToBytes(reqBytes));
-    ret.insert(ret.end(), this->data_.begin(), this->data_.end());
-  }
-}
-
-void TxValidator::serializeNHeight(Bytes& ret, const uint64_t& reqBytes) const {
-  if (this->nHeight_ == 0) {
-    ret.insert(ret.end(), 0x80);
-  } else if (this->nHeight_ < 0x80) {
-    ret.insert(ret.end(), this->nHeight_);
-  } else {
-    ret.insert(ret.end(), reqBytes + 0x80);
-    Utils::appendBytes(ret, Utils::uintToBytes(this->nHeight_));
-  }
-}
-
-void TxValidator::serializeVRS(Bytes& ret, const uint64_t& reqBytesV, const uint64_t& reqBytesR, const uint64_t& reqBytesS) const {
-  if (this->v_ < 0x80) {
-    ret.insert(ret.end(), uint8_t(this->v_));
-  } else {
-    ret.insert(ret.end(), reqBytesV + 0x80);
-    Utils::appendBytes(ret, Utils::uintToBytes(this->v_));
-  }
-  ret.insert(ret.end(), reqBytesR + 0x80);
-  Utils::appendBytes(ret, Utils::uintToBytes(this->r_));
-  ret.insert(ret.end(), reqBytesS + 0x80);
-  Utils::appendBytes(ret, Utils::uintToBytes(this->s_));
-}
-
-void TxValidator::serializeChainId(Bytes& ret, const uint64_t& reqBytes) const {
-  if (this->chainId_ < 0x80) {
-    ret.insert(ret.end(), this->chainId_);
-  } else {
-    ret.insert(ret.end(), reqBytes + 0x80);
-    Utils::appendBytes(ret, Utils::uintToBytes(this->chainId_));
-  }
-  ret.insert(ret.end(), 0x80);
-  ret.insert(ret.end(), 0x80);
-}
->>>>>>> 0c8a2cbd
