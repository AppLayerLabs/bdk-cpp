/*
Copyright (c) [2023-2024] [AppLayer Developers]

This software is distributed under the MIT License.
See the LICENSE.txt file in the project root for more information.
*/

#include "tx.h"
#include "bytes/cast.h"

<<<<<<< HEAD
TxBlock::TxBlock(const View<Bytes> bytes, const uint64_t&) {
=======
#include "dynamicexception.h"
#include "evmcconv.h"

TxBlock::TxBlock(const bytes::View bytes, const uint64_t&) {
>>>>>>> 030c9e86
  uint64_t index = 0;
  View<Bytes> txData = bytes.subspan(1);

  // Check if Tx is type 2 and if first byte is equal or higher than 0xf7, meaning it is a list
  if (bytes[0] != 0x02) throw DynamicException("Tx is not type 2");
  if (txData[0] < 0xf7) throw DynamicException("Tx is not a list");

  // Get list length
  uint8_t listLengthSize = txData[index] - 0xf7;
  index++;
  uint64_t listLength = Utils::fromBigEndian<uint64_t>(txData.subspan(index, listLengthSize));
  index += listLengthSize; // Index is now at rlp[0] size

  // Size sanity check
  if (uint64_t listRealLength = txData.size() - listLengthSize - 1; listLength != listRealLength) {
    throw DynamicException("Tx RLP returns different size than reported - expected "
      + std::to_string(listRealLength) + ", got " + std::to_string(listLength)
    );
  }

  // Parse each tx element individually in sequence
  this->parseChainId(txData, index);
  this->parseNonce(txData, index);
  this->parseMaxPriorityFeePerGas(txData, index);
  this->parseMaxFeePerGas(txData, index);
  this->parseGasLimit(txData, index);
  this->parseTo(txData, index);
  this->parseValue(txData, index);
  this->parseData(txData, index);
  this->parseAccessList(txData, index);
  this->parseVRS(txData, index);

  // Validate signature
  if (!Secp256k1::verifySig(this->r_, this->s_, this->v_)) {
    throw DynamicException("Invalid tx signature - doesn't fit elliptic curve verification");
  }
  Signature sig = Secp256k1::makeSig(this->r_, this->s_, this->v_);
  Hash msgHash = Utils::sha3(this->rlpSerialize(false)); // Do not include signature in hash
  UPubKey key = Secp256k1::recover(sig, msgHash);
  if (!key) throw DynamicException("Invalid tx signature - cannot recover public key");
  this->from_ = Secp256k1::toAddress(key);
  this->hash_ = Utils::sha3(this->rlpSerialize(true)); // Include signature in hash
}

TxBlock::TxBlock(
  const Address& to, const Address& from, const Bytes& data,
  const uint64_t& chainId, const uint256_t& nonce, const uint256_t& value,
  const uint256_t& maxPriorityFeePerGas, const uint256_t& maxFeePerGas, const uint256_t& gasLimit, const PrivKey& privKey
) : to_(to), from_(from), data_(data), chainId_(chainId), nonce_(nonce),
  value_(value), maxPriorityFeePerGas_(maxPriorityFeePerGas), maxFeePerGas_(maxFeePerGas), gasLimit_(gasLimit)
{
  UPubKey pubKey = Secp256k1::toUPub(privKey);
  if (Address add = Secp256k1::toAddress(pubKey); add != this->from_) {
    throw DynamicException("Private key does not match sender address (from)");
  }

  Hash msgHash = Utils::sha3(this->rlpSerialize(false)); // Do not include signature
  Signature sig = Secp256k1::sign(msgHash, privKey);
  this->r_ = UintConv::bytesToUint256(sig.view(0, 32));
  this->s_ = UintConv::bytesToUint256(sig.view(32,32));
  this->v_ = sig[64];

  if (pubKey != Secp256k1::recover(sig, msgHash)) {
    throw DynamicException("Invalid tx signature - derived key doesn't match public key");
  }
  if (!Secp256k1::verifySig(this->r_, this->s_, this->v_)) {
    throw DynamicException("Invalid tx signature - doesn't fit elliptic curve verification");
  }
  this->hash_ = Utils::sha3(this->rlpSerialize(true)); // Include signature
}

void TxBlock::parseChainId(View<Bytes> txData, uint64_t& index) {
  // If chainId > 0, get chainId from string.
  // chainId can be a small string or the byte itself
  if (
    const uint8_t chainIdLength = (txData[index] >= 0x80) ? txData[index] - 0x80 : 0;
    chainIdLength != 0
  ) {
    if (chainIdLength > 0x37) throw DynamicException("ChainId is too large");
    index++; // Index at rlp[0] payload
    this->chainId_ = Utils::fromBigEndian<uint64_t>(txData.subspan(index, chainIdLength));
    index += chainIdLength; // Index at rlp[1] size
  } else {
    this->chainId_ = (txData[index] == 0x80)
      ? 0 : Utils::fromBigEndian<uint64_t>(txData.subspan(index, 1));
    index++; // Index at rlp[1] size
  }
}

void TxBlock::parseNonce(View<Bytes> txData, uint64_t& index) {
  // If nonce > 0, get nonce from string.
  // nonce can be a small string or the byte itself
  if (
    const uint8_t nonceLength = (txData[index] >= 0x80) ? txData[index] - 0x80 : 0;
    nonceLength != 0
  ) {
    if (nonceLength > 0x37) throw DynamicException("Nonce is too large");
    index++; // Index at rlp[1] payload
    this->nonce_ = Utils::fromBigEndian<uint64_t>(txData.subspan(index, nonceLength));
    index += nonceLength; // Index at rlp[2] size
  } else {
    this->nonce_ = (txData[index] == 0x80)
      ? 0 : Utils::fromBigEndian<uint64_t>(txData.subspan(index, 1));
    index++; // Index at rlp[2] size
  }
}

void TxBlock::parseMaxPriorityFeePerGas(View<Bytes> txData, uint64_t& index) {
  // If maxPriorityFeePerGas > 0, get maxPriorityFeePerGas from string.
  // maxPriorityFeePerGas can be a small string or the byte itself
  if (
    const uint8_t maxPriorityFeePerGasLength = (txData[index] >= 0x80) ? txData[index] - 0x80 : 0;
    maxPriorityFeePerGasLength != 0
  ) {
    if (maxPriorityFeePerGasLength > 0x37) throw DynamicException("MaxPriorityFeePerGas is too large");
    index++; // Index at rlp[2] payload
    this->maxPriorityFeePerGas_ = Utils::fromBigEndian<uint256_t>(
      txData.subspan(index, maxPriorityFeePerGasLength)
    );
    index += maxPriorityFeePerGasLength; // Index at rlp[3] size
  } else {
    this->maxPriorityFeePerGas_ = (txData[index] == 0x80)
      ? 0 : Utils::fromBigEndian<uint256_t>(txData.subspan(index, 1));
    index++; // Index at rlp[3] size
  }
}

void TxBlock::parseMaxFeePerGas(View<Bytes> txData, uint64_t& index) {
  // If maxFeePerGas > 0, get nonce from string.
  // maxFeePerGas can be a small string or the byte itself
  if (
    const uint8_t maxFeePerGasLength = (txData[index] >= 0x80) ? txData[index] - 0x80 : 0;
    maxFeePerGasLength != 0
  ) {
    if (maxFeePerGasLength > 0x37) throw DynamicException("MaxFeePerGas is too large");
    index++; // Index at rlp[3] payload
    this->maxFeePerGas_ = Utils::fromBigEndian<uint256_t>(txData.subspan(index, maxFeePerGasLength));
    index += maxFeePerGasLength; // Index at rlp[4] size
  } else {
    this->maxFeePerGas_ = (txData[index] == 0x80)
      ? 0 : Utils::fromBigEndian<uint256_t>(txData.subspan(index, 1));
    index++; // Index at rlp[4] size
  }
}

void TxBlock::parseGasLimit(View<Bytes> txData, uint64_t& index) {
  // If gasLimit > 0, get gasLimit from string.
  // gasLimit can be a small string or the byte itself
  if (
    const uint8_t gasLimitLength = (txData[index] >= 0x80) ? txData[index] - 0x80 : 0;
    gasLimitLength != 0
  ) {
    if (gasLimitLength > 0x37) throw DynamicException("GasLimit is too large");
    index++; // Index at rlp[0] payload
    this->gasLimit_ = Utils::fromBigEndian<uint64_t>(txData.subspan(index, gasLimitLength));
    index += gasLimitLength; // Index at rlp[1] size
  } else {
    this->gasLimit_ = (txData[index] == 0x80)
      ? 0 : Utils::fromBigEndian<uint64_t>(txData.subspan(index, 1));
    index++; // Index at rlp[1] size
  }
}

void TxBlock::parseTo(View<Bytes> txData, uint64_t& index) {
  // Get receiver address (to) - small string.
  // It can either be 20 bytes or 0x80 (empty string, Address()). Anything else is invalid.
  uint8_t toLength = txData[index] - 0x80;
  if (toLength != 20 && toLength != 0) throw DynamicException(
    "Receiver address (to) is not a 20 byte string (address)"
  );
  index++; // Index at rlp[5] payload
  if (toLength == 0) {
    this->to_ = Address();
  } else {
    this->to_ = Address(txData.subspan(index, 20));
    index += 20; // Index at rlp[6] size
  }
}

void TxBlock::parseValue(View<Bytes> txData, uint64_t& index) {
  // Get value - small string or byte itself.
  if (
    uint8_t valueLength = (txData[index]) >= 0x80 ? txData[index] - 0x80 : 0;
    valueLength != 0
  ) {
    if (valueLength > 0x37) throw DynamicException("Value is not a small string");
    index++; // Index at rlp[6] payload
    this->value_ = Utils::fromBigEndian<uint256_t>(txData.subspan(index, valueLength));
    index += valueLength; // Index at rlp[7] size
  } else {
    this->value_ = (txData[index] == 0x80)
      ? 0 : Utils::fromBigEndian<uint256_t>(txData.subspan(index, 1));
    index++; // Index at rlp[7] size
  }
}

void TxBlock::parseData(View<Bytes> txData, uint64_t& index) {
  // Get data - it can be anything really, from nothing (0x80) to a big string (0xb7)
  if (uint8_t(txData[index]) < 0x80) {
    this->data_.assign(txData.begin() + index, txData.begin() + index + 1);
    index++; // Index at rlp[8] payload
  } else if (uint8_t(txData[index]) < 0xb7) {
    uint8_t dataLength = txData[index] - 0x80;
    index++; // Index at rlp[8] payload
    if (dataLength > 0) {
      this->data_.assign(txData.begin() + index, txData.begin() + index + dataLength);
      index += dataLength; // Index at rlp[8] size
    }
  } else if (uint8_t(txData[index]) < 0xc0) {
    uint8_t dataLengthSize = txData[index] - 0xb7;
    index++; // Index at rlp[8] payload size
    uint64_t dataLength = Utils::fromBigEndian<uint64_t>(txData.subspan(index, dataLengthSize));
    index += dataLengthSize; // Index at rlp[8] payload
    this->data_.assign(txData.begin() + index, txData.begin() + index + dataLength);
    index += dataLength; // Index at rlp[8] size
  } else {
    throw DynamicException("Data is too large");
  }
}

void TxBlock::parseAccessList(View<Bytes> txData, uint64_t& index) const {
  // Get access list - ALWAYS 0xc0 (empty list)
  if (txData[index] != 0xc0) throw DynamicException("Access list is not empty");
  index++; // Index at rlp[9] size
}

void TxBlock::parseVRS(View<Bytes> txData, uint64_t& index) {
  // Get v - always byte itself (1 byte)
  if (txData[index] == 0x80) {
    this->v_ = 0;
  } else {
    this->v_ = Utils::fromBigEndian<uint8_t>(txData.subspan(index, 1));
    if (this->v_ > 0x01) throw DynamicException("V is not 0 or 1");
  }
  index++; // Index at rlp[10] size

  // Get r - small string
  uint8_t rLength = txData[index] - 0x80;
  if (rLength > 0x20) throw DynamicException("R is bigger than 32 bytes");
  index++; // Index at rlp[10] payload
  this->r_ = Utils::fromBigEndian<uint256_t>(txData.subspan(index, rLength));
  index += rLength; // Index at rlp[11] size

  // Get s - small string
  uint8_t sLength = txData[index] - 0x80;
  if (sLength > 0x20) throw DynamicException("S is bigger than 32 bytes");
  index++; // Index at rlp[11] payload
  this->s_ = Utils::fromBigEndian<uint256_t>(txData.subspan(index, sLength));
  index += sLength; // Index at rlp[12] size
}

uint64_t TxBlock::rlpSize() const {
  uint64_t total_size = 0;
  uint64_t reqBytesChainId = Utils::bytesRequired(this->chainId_);
  uint64_t reqBytesNonce = Utils::bytesRequired(this->nonce_);
  uint64_t reqBytesMaxPriorityFeePerGas = Utils::bytesRequired(this->maxPriorityFeePerGas_);
  uint64_t reqBytesMaxFeePerGas = Utils::bytesRequired(this->maxFeePerGas_);
  uint64_t reqBytesGasLimit = Utils::bytesRequired(this->gasLimit_);
  uint64_t reqBytesValue = Utils::bytesRequired(this->value_);
  uint64_t reqBytesData = this->data_.size();
  uint64_t reqBytesR = Utils::bytesRequired(this->r_);
  uint64_t reqBytesS = Utils::bytesRequired(this->s_);

  // Calculate total sizes
  total_size += (this->chainId_ < 0x80) ? 1 : 1 + reqBytesChainId;
  total_size += (this->nonce_ < 0x80) ? 1 : 1 + reqBytesNonce;
  total_size += (this->maxPriorityFeePerGas_ < 0x80) ? 1 : 1 + reqBytesMaxPriorityFeePerGas;
  total_size += (this->maxFeePerGas_ < 0x80) ? 1 : 1 + reqBytesMaxFeePerGas;
  total_size += (this->gasLimit_ < 0x80) ? 1 : 1 + reqBytesGasLimit;
  total_size += (this->to_ == Address()) ? 1 : 1 + 20;
  total_size += (this->value_ < 0x80) ? 1 : 1 + reqBytesValue;
  total_size += 1; // Access List

  if (this->data_.size() == 0) {
    total_size += 1;
  } else if (reqBytesData <= 55) {
    total_size += 1 + reqBytesData;
  } else {
    total_size += 1 + Utils::bytesRequired(reqBytesData) + reqBytesData;
  }

  total_size += 1; // V
  total_size += 1 + reqBytesR;
  total_size += 1 + reqBytesS;
  return total_size;
}

Bytes TxBlock::rlpSerialize(bool includeSig) const {
  Bytes ret = { 0x02 };
  uint64_t total_size = 0;
  uint64_t reqBytesChainId = Utils::bytesRequired(this->chainId_);
  uint64_t reqBytesNonce = Utils::bytesRequired(this->nonce_);
  uint64_t reqBytesMaxPriorityFeePerGas = Utils::bytesRequired(this->maxPriorityFeePerGas_);
  uint64_t reqBytesMaxFeePerGas = Utils::bytesRequired(this->maxFeePerGas_);
  uint64_t reqBytesGasLimit = Utils::bytesRequired(this->gasLimit_);
  uint64_t reqBytesValue = Utils::bytesRequired(this->value_);
  uint64_t reqBytesData = this->data_.size();
  uint64_t reqBytesR = Utils::bytesRequired(this->r_);
  uint64_t reqBytesS = Utils::bytesRequired(this->s_);

  // Calculate total sizes
  total_size += (this->chainId_ < 0x80) ? 1 : 1 + reqBytesChainId;
  total_size += (this->nonce_ < 0x80) ? 1 : 1 + reqBytesNonce;
  total_size += (this->maxPriorityFeePerGas_ < 0x80) ? 1 : 1 + reqBytesMaxPriorityFeePerGas;
  total_size += (this->maxFeePerGas_ < 0x80) ? 1 : 1 + reqBytesMaxFeePerGas;
  total_size += (this->gasLimit_ < 0x80) ? 1 : 1 + reqBytesGasLimit;
  total_size += (this->to_ == Address()) ? 1 : 1 + 20;
  total_size += (this->value_ < 0x80) ? 1 : 1 + reqBytesValue;
  total_size += 1; // Access List

  if (this->data_.size() == 0) {
    total_size += 1;
  } else if (reqBytesData <= 55) {
    total_size += 1 + reqBytesData;
  } else {
    total_size += 1 + Utils::bytesRequired(reqBytesData) + reqBytesData;
  }

  if (includeSig) {
    total_size += 1; // V
    total_size += 1 + reqBytesR;
    total_size += 1 + reqBytesS;
  }

  // Serialize everything, in order: total size, chainId, nonce, maxPriorityFeePerGas,
  // maxFeePerGas, gasLimit, to, value, data, access list, v/r/s
  if (total_size <= 55) {
    ret.reserve(total_size + 1);
    ret.insert(ret.end(), char(total_size + 0xc0));
  } else {
    uint64_t sizeBytes = Utils::bytesRequired(total_size);
    ret.reserve(total_size + sizeBytes + 1);
    ret.insert(ret.end(), char(sizeBytes + 0xf7));
    Utils::appendBytes(ret, Utils::uintToBytes(total_size));
  }

  this->serializeChainId(ret, reqBytesChainId);
  this->serializeNonce(ret, reqBytesNonce);
  this->serializeMaxPriorityFeePerGas(ret, reqBytesMaxPriorityFeePerGas);
  this->serializeMaxFeePerGas(ret, reqBytesMaxFeePerGas);
  this->serializeGasLimit(ret, reqBytesGasLimit);
  this->serializeTo(ret);
  this->serializeValue(ret, reqBytesValue);
  this->serializeData(ret, reqBytesData);
  ret.insert(ret.end(), 0xc0); // Access List
  if (includeSig) this->serializeVRS(ret, reqBytesR, reqBytesS);

  return ret;
}

void TxBlock::serializeChainId(Bytes& ret, const uint64_t& reqBytes) const {
  if (this->chainId_ == 0) {
    ret.insert(ret.end(), 0x80);
  } else if (this->chainId_ < 0x80) {
    ret.insert(ret.end(), char(this->chainId_));
  } else {
    ret.insert(ret.end(), char(reqBytes + 0x80));
    Utils::appendBytes(ret, Utils::uintToBytes(this->chainId_));
  }
}

void TxBlock::serializeNonce(Bytes& ret, const uint64_t& reqBytes) const {
  if (this->nonce_ == 0) {
    ret.insert(ret.end(), 0x80);
  } else if (this->nonce_ < 0x80) {
    ret.insert(ret.end(), char(this->nonce_));
  } else {
    ret.insert(ret.end(), char(reqBytes + 0x80));
    Utils::appendBytes(ret, Utils::uintToBytes(this->nonce_));
  }
}

void TxBlock::serializeMaxPriorityFeePerGas(Bytes& ret, const uint64_t& reqBytes) const {
  if (this->maxPriorityFeePerGas_ == 0) {
    ret.insert(ret.end(), 0x80);
  } else if (this->maxPriorityFeePerGas_ < 0x80) {
    ret.insert(ret.end(), char(this->maxPriorityFeePerGas_));
  } else {
    ret.insert(ret.end(), char(reqBytes + 0x80));
    Utils::appendBytes(ret, Utils::uintToBytes(this->maxPriorityFeePerGas_));
  }
}

void TxBlock::serializeMaxFeePerGas(Bytes& ret, const uint64_t& reqBytes) const {
  if (this->maxFeePerGas_ == 0) {
    ret.insert(ret.end(), 0x80);
  } else if (this->maxFeePerGas_ < 0x80) {
    ret.insert(ret.end(), char(this->maxFeePerGas_));
  } else {
    ret.insert(ret.end(), char(reqBytes + 0x80));
    Utils::appendBytes(ret, Utils::uintToBytes(this->maxFeePerGas_));
  }
}

void TxBlock::serializeGasLimit(Bytes& ret, const uint64_t& reqBytes) const {
  if (this->gasLimit_ == 0) {
    ret.insert(ret.end(), 0x80);
  } else if (this->gasLimit_ < 0x80) {
    ret.insert(ret.end(), char(this->gasLimit_));
  } else {
    ret.insert(ret.end(), char(reqBytes + 0x80));
    Utils::appendBytes(ret, Utils::uintToBytes(this->gasLimit_));
  }
}

void TxBlock::serializeTo(Bytes& ret) const {
  if (this->to_ == Address()) {
    ret.insert(ret.end(), 0x80);
  } else {
    ret.insert(ret.end(), 0x94);
    Utils::appendBytes(ret, this->to_);
  }
}

void TxBlock::serializeValue(Bytes& ret, const uint64_t& reqBytes) const {
  if (this->value_ == 0) {
    ret.insert(ret.end(), 0x80);
  } else if (this->value_ < 0x80) {
    ret.insert(ret.end(), char(this->value_));
  } else {
    ret.insert(ret.end(), char(reqBytes + 0x80));
    Utils::appendBytes(ret, Utils::uintToBytes(this->value_));
  }
}

void TxBlock::serializeData(Bytes& ret, const uint64_t& reqBytes) const {
  if (this->data_.size() == 0) {
    ret.insert(ret.end(), 0x80);
  } else if (reqBytes <= 55) {
    ret.insert(ret.end(), char(reqBytes + 0x80));
    ret.insert(ret.end(), this->data_.begin(), this->data_.end());
  } else {
    ret.insert(ret.end(), char(Utils::bytesRequired(reqBytes) + 0xb7));
    Utils::appendBytes(ret, Utils::uintToBytes(reqBytes));
    ret.insert(ret.end(), this->data_.begin(), this->data_.end());
  }
}

void TxBlock::serializeVRS(Bytes& ret, const uint64_t& reqBytesR, const uint64_t& reqBytesS) const {
  ret.insert(ret.end(), (this->v_ == 0x00) ? 0x80 : this->v_);
  ret.insert(ret.end(), char(reqBytesR + 0x80));
  Utils::appendBytes(ret, Utils::uintToBytes(this->r_));
  ret.insert(ret.end(), char(reqBytesS + 0x80));
  Utils::appendBytes(ret, Utils::uintToBytes(this->s_));
}

evmc_message TxBlock::txToMessage() const {
  // evmc_message:
  // struct evmc_message
  // {
  //   enum evmc_call_kind kind;
  //   uint32_t flags;
  //   int32_t depth;
  //   int64_t gas;
  //   evmc_address recipient;
  //   evmc_address sender;
  //   const uint8_t* input_data;
  //   size_t input_size;
  //   evmc_uint256be value;
  //   evmc_bytes32 create2_salt;
  //   evmc_address code_address;
  // };
  evmc_message msg;
  msg.kind = (this->to_ == Address()) ? EVMC_CREATE : EVMC_CALL;
  msg.flags = 0;
  msg.depth = 1;
  msg.gas = static_cast<int64_t>(this->gasLimit_);
  msg.recipient = bytes::cast<evmc_address>(this->to_);
  msg.sender = bytes::cast<evmc_address>(this->from_);
  msg.input_data = (this->data_.empty()) ? nullptr : this->data_.data();
  msg.input_size = this->data_.size();
  msg.value = EVMCConv::uint256ToEvmcUint256(this->value_);
  msg.create2_salt = {};
  msg.code_address = bytes::cast<evmc_address>(this->to_);
  return msg;
}

EncodedMessageVariant TxBlock::toMessage(Gas& gas) const {
  if (this->to_ == Address()) {
    return EncodedCreateMessage(this->from_, gas, this->value_, this->data_);
  } else {
    return EncodedCallMessage(this->from_, this->to_, gas, this->value_, this->data_);
  }
}

TxValidator::TxValidator(const View<Bytes> bytes, const uint64_t&) {
  uint64_t index = 0;

  // Check if first byte is equal or higher than 0xf7, meaning it is a list
  if (bytes[0] < 0xf7) throw DynamicException("Tx is not a list");

  // Get list length
  uint8_t listLengthSize = bytes[index] - 0xf7;
  index++;
  uint64_t listLength = Utils::fromBigEndian<uint64_t>(bytes.subspan(index, listLengthSize));
  index += listLengthSize; // Index is now at rlp[0] size

  // Size sanity check
  if (uint64_t listRealLength = bytes.size() - listLengthSize - 1; listLength != listRealLength) {
    throw DynamicException("Tx RLP returns different size than reported - expected "
      + std::to_string(listRealLength) + ", got " + std::to_string(listLength)
    );
  }

  // Parse and check the tx elements individually in order
  this->parseData(bytes, index);
  this->parseNHeight(bytes, index);
  this->parseVRS(bytes, index);

  // Get chainId - calculated from v
  if (this->v_ > 36) {
    this->chainId_ = static_cast<uint64_t>((this->v_ - 35) / 2);
    if (this->chainId_ > std::numeric_limits<uint64_t>::max()) throw DynamicException("chainId too high");
  } else if (this->v_ != 27 && this->v_ != 28) {
    throw DynamicException("Invalid tx signature - v is not 27 or 28, v is "
      + boost::lexical_cast<std::string>(this->v_));
  }

  // Validate signature
  // Get recoveryId - calculated from v and chainId
  auto recoveryId = uint8_t{this->v_ - (uint256_t(this->chainId_) * 2 + 35)};
  if (!Secp256k1::verifySig(this->r_, this->s_, recoveryId)) {
    throw DynamicException("Invalid tx signature - doesn't fit elliptic curve verification");
  }
  Signature sig = Secp256k1::makeSig(this->r_, this->s_, recoveryId);
  Hash msgHash = Utils::sha3(this->rlpSerialize(false)); // Do not include signature
  UPubKey key = Secp256k1::recover(sig, msgHash);
  if (key == UPubKey()) throw DynamicException("Invalid tx signature - cannot recover public key");
  this->from_ = Secp256k1::toAddress(key);
  this->hash_ = Utils::sha3(this->rlpSerialize(true)); // Include signature
}

TxValidator::TxValidator(
  const Address& from, const Bytes& data, const uint64_t& chainId,
  const uint64_t& nHeight, const PrivKey& privKey
) : from_(from), data_(data), chainId_(chainId), nHeight_(nHeight) {
  UPubKey pubKey = Secp256k1::toUPub(privKey);
  Address add = Secp256k1::toAddress(pubKey);
  Hash msgHash = Utils::sha3(this->rlpSerialize(false)); // Do not include signature
  if (add != this->from_) throw DynamicException("Private key does not match sender address (from)");

  Signature sig = Secp256k1::sign(msgHash, privKey);
  this->r_ = UintConv::bytesToUint256(sig.view(0, 32));
  this->s_ = UintConv::bytesToUint256(sig.view(32,32));
  uint8_t recoveryIds = sig[64];
  this->v_ = recoveryIds + (this->chainId_ * 2 + 35);

  if (!Secp256k1::verifySig(this->r_, this->s_, recoveryIds)) {
    throw DynamicException("Invalid tx signature - doesn't fit elliptic curve verification");
  }
  if (pubKey != Secp256k1::recover(sig, msgHash)) {
    throw DynamicException("Invalid transaction signature, signature derived key doens't match public key");
  }
  this->hash_ = Utils::sha3(this->rlpSerialize(true)); // Include signature
}

void TxValidator::parseData(View<Bytes> bytes, uint64_t& index) {
  // Get data - it can be anything really, from nothing (0x80) to a big string (0xb7)
  if (uint8_t(bytes[index]) < 0x80) {
    this->data_.assign(bytes.begin() + index, bytes.begin() + index + 1);
    index++; // Index at rlp[1] size
  } else if (bytes[index] < 0xb7) {
    uint8_t dataLength = bytes[index] - 0x80;
    index++; // Index at rlp[0] payload
    if (dataLength > 0) {
      this->data_.assign(bytes.begin() + index, bytes.begin() + index + dataLength);
      index += dataLength; // Index at rlp[1] size
    }
  } else {
    uint8_t dataLengthSize = bytes[index] - 0xb7;
    index++; // Index at rlp[0] payload size
    uint64_t dataLength = Utils::fromBigEndian<uint64_t>(bytes.subspan(index, dataLengthSize));
    index += dataLengthSize; // Index at rlp[0] payload
    this->data_.assign(bytes.begin() + index, bytes.begin() + index + dataLength);
    index += dataLength; // Index at rlp[1] size
  }
}

void TxValidator::parseNHeight(View<Bytes> bytes, uint64_t& index) {
  // Get nHeight - can be a small string or the byte itself
  if (
    const uint8_t nHeightLength = (bytes[index] >= 0x80) ? bytes[index] - 0x80 : 0;
    nHeightLength != 0
  ) {
    index++; // Index at rlp[1] payload
    this->nHeight_ = Utils::fromBigEndian<uint64_t>(bytes.subspan(index, nHeightLength));
    index += nHeightLength; // Index at rlp[2] size
  } else {
    this->nHeight_ = (bytes[index] == 0x80)
      ? 0 : Utils::fromBigEndian<uint64_t>(bytes.subspan(index, 1));
    index++; // Index at rlp[2] size
  }
}

void TxValidator::parseVRS(View<Bytes> bytes, uint64_t& index) {
  // Get v - small string or the byte itself
  if (
    uint8_t vLength = (bytes[index] >= 0x80) ? bytes[index] - 0x80 : 0;
    vLength != 0
  ) {
    if (vLength > 0x37) throw DynamicException("V is not a small string");
    index++; // Index at rlp[2] payload
    this->v_ = Utils::fromBigEndian<uint256_t>(bytes.subspan(index, vLength));
    index += vLength; // Index at rlp[3] size
  } else {
    this->v_ = (bytes[index] == 0x80)
      ? 0 : Utils::fromBigEndian<uint256_t>(bytes.subspan(index, 1));
    index++; // Index at rlp[3] size
  }

  // Get r - small string
  uint8_t rLength = bytes[index] - 0x80;
  if (rLength > 0x37) throw DynamicException("R is not a small string");
  index++; // Index at rlp[3] payload
  this->r_ = Utils::fromBigEndian<uint256_t>(bytes.subspan(index, rLength));
  index += rLength; // Index at rlp[4] size

  // Get s - small string
  uint8_t sLength = bytes[index] - 0x80;
  if (sLength > 0x37) throw DynamicException("S is not a small string");
  index++; // Index at rlp[4] payload
  this->s_ = Utils::fromBigEndian<uint256_t>(bytes.subspan(index, sLength));
  index += sLength; // Index at rlp[5] size. rlp[5] doesn't exist on Validator txs
}

uint64_t TxValidator::rlpSize() const {
  uint64_t total_size = 0;
  uint64_t reqBytesData = this->data_.size();
  uint64_t reqBytesnHeight = Utils::bytesRequired(this->nHeight_);
  uint64_t reqBytesV = Utils::bytesRequired(this->v_);
  uint64_t reqBytesR = Utils::bytesRequired(this->r_);
  uint64_t reqBytesS = Utils::bytesRequired(this->s_);

  // Calculate total sizes
  if (this->data_.size() == 0) {
    total_size += 1;
  } else if (reqBytesData <= 55) {
    total_size += 1 + reqBytesData;
  } else {
    total_size += 1 + Utils::bytesRequired(reqBytesData) + reqBytesData;
  }

  total_size += (this->nHeight_ < 0x80) ? 1 : 1 + reqBytesnHeight;
  total_size += (this->v_ < 0x80) ? 1 : 1 + reqBytesV;
  total_size += 1 + reqBytesR;
  total_size += 1 + reqBytesS;
  return total_size;
}

Bytes TxValidator::rlpSerialize(bool includeSig) const {
  Bytes ret;
  uint64_t total_size = 0;
  uint64_t reqBytesData = this->data_.size();
  uint64_t reqBytesnHeight = Utils::bytesRequired(this->nHeight_);
  uint64_t reqBytesV = Utils::bytesRequired(includeSig ? this->v_ : this->chainId_);
  uint64_t reqBytesR = Utils::bytesRequired(this->r_);
  uint64_t reqBytesS = Utils::bytesRequired(this->s_);

  // Calculate total sizes
  if (this->data_.size() == 0) {
    total_size += 1;
  } else if (reqBytesData <= 55) {
    total_size += 1 + reqBytesData;
  } else {
    total_size += 1 + Utils::bytesRequired(reqBytesData) + reqBytesData;
  }

  total_size += (this->nHeight_ < 0x80) ? 1 : 1 + reqBytesnHeight;

  if (includeSig) {
    total_size += (this->v_ < 0x80) ? 1 : 1 + reqBytesV;
  } else {
    total_size += (this->chainId_ < 0x80) ? 1 : 1 + reqBytesV;
  }

  total_size += (!includeSig) ? 1 : 1 + reqBytesR;
  total_size += (!includeSig) ? 1 : 1 + reqBytesS;

  // Serialize everything, in order: total_size, data, nHeight, v(chainId)/r/s
  if (total_size <= 55) {
    ret.reserve(total_size + 1);
    ret.insert(ret.end(), total_size + 0xc0);
  } else {
    uint64_t sizeBytes = Utils::bytesRequired(total_size);
    ret.reserve(total_size + sizeBytes + 1);
    ret.insert(ret.end(), sizeBytes + 0xf7);
    Utils::appendBytes(ret, Utils::uintToBytes(total_size));
  }

  this->serializeData(ret, reqBytesData);
  this->serializeNHeight(ret, reqBytesnHeight);
  if (includeSig) {
    this->serializeVRS(ret, reqBytesV, reqBytesR, reqBytesS);
  } else {
    this->serializeChainId(ret, reqBytesV);
  }

  return ret;
}

void TxValidator::serializeData(Bytes& ret, const uint64_t& reqBytes) const {
  if (this->data_.size() == 0) {
    ret.insert(ret.end(), 0x80);
  } else if (reqBytes <= 55) {
    ret.insert(ret.end(), reqBytes + 0x80);
    ret.insert(ret.end(), this->data_.begin(), this->data_.end());
  } else {
    ret.insert(ret.end(), char(Utils::bytesRequired(reqBytes) + 0xb7));
    Utils::appendBytes(ret, Utils::uintToBytes(reqBytes));
    ret.insert(ret.end(), this->data_.begin(), this->data_.end());
  }
}

void TxValidator::serializeNHeight(Bytes& ret, const uint64_t& reqBytes) const {
  if (this->nHeight_ == 0) {
    ret.insert(ret.end(), 0x80);
  } else if (this->nHeight_ < 0x80) {
    ret.insert(ret.end(), this->nHeight_);
  } else {
    ret.insert(ret.end(), reqBytes + 0x80);
    Utils::appendBytes(ret, Utils::uintToBytes(this->nHeight_));
  }
}

void TxValidator::serializeVRS(Bytes& ret, const uint64_t& reqBytesV, const uint64_t& reqBytesR, const uint64_t& reqBytesS) const {
  if (this->v_ < 0x80) {
    ret.insert(ret.end(), uint8_t(this->v_));
  } else {
    ret.insert(ret.end(), reqBytesV + 0x80);
    Utils::appendBytes(ret, Utils::uintToBytes(this->v_));
  }
  ret.insert(ret.end(), reqBytesR + 0x80);
  Utils::appendBytes(ret, Utils::uintToBytes(this->r_));
  ret.insert(ret.end(), reqBytesS + 0x80);
  Utils::appendBytes(ret, Utils::uintToBytes(this->s_));
}

void TxValidator::serializeChainId(Bytes& ret, const uint64_t& reqBytes) const {
  if (this->chainId_ < 0x80) {
    ret.insert(ret.end(), this->chainId_);
  } else {
    ret.insert(ret.end(), reqBytes + 0x80);
    Utils::appendBytes(ret, Utils::uintToBytes(this->chainId_));
  }
  ret.insert(ret.end(), 0x80);
  ret.insert(ret.end(), 0x80);
}
<|MERGE_RESOLUTION|>--- conflicted
+++ resolved
@@ -7,15 +7,10 @@
 
 #include "tx.h"
 #include "bytes/cast.h"
-
-<<<<<<< HEAD
-TxBlock::TxBlock(const View<Bytes> bytes, const uint64_t&) {
-=======
 #include "dynamicexception.h"
 #include "evmcconv.h"
 
-TxBlock::TxBlock(const bytes::View bytes, const uint64_t&) {
->>>>>>> 030c9e86
+TxBlock::TxBlock(const View<Bytes> bytes, const uint64_t&) {
   uint64_t index = 0;
   View<Bytes> txData = bytes.subspan(1);
 
