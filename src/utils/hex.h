--- conflicted
+++ resolved
@@ -10,13 +10,9 @@
 
 #include <boost/multiprecision/cpp_int.hpp>
 
-<<<<<<< HEAD
-#include "bytes/view.h"
+#include "bytes/view.h" // bytes/ranges.h -> ranges -> span libs/zpp_bits.h -> span
 #include "bytes.h"
 #include "utils/view.h"
-=======
-#include "bytes/view.h" // bytes/ranges.h -> ranges -> span libs/zpp_bits.h -> span
->>>>>>> 030c9e86
 
 template <std::size_t N>
 using BytesArr = std::array<Byte, N>;
