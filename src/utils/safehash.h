--- conflicted
+++ resolved
@@ -47,13 +47,10 @@
     return functor.value; // Functor is already a hash. Just return it.
   }
 
-<<<<<<< HEAD
+  // TODO/REVIEW: Don't know why this was removed, keeping for comet merge
   size_t operator()(const Hash& hash) const {
     return wyhash(std::bit_cast<const void*>(hash.data()), hash.size(), 0, _wyp);
   }
-=======
-  size_t operator()(const TxValidator& tx) const { return SafeHash()(tx.hash()); }
->>>>>>> 0c8a2cbd
 
   template <typename T> size_t operator()(const std::shared_ptr<T>& ptr) const {
     return SafeHash()(*ptr->get());
