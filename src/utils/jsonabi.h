/*
Copyright (c) [2023] [Sparq Network]

This software is distributed under the MIT License.
See the LICENSE.txt file in the project root for more information.
*/

#ifndef JSONABI_H
#define JSONABI_H

#include "../contract/customcontracts.h"
#include "contractreflectioninterface.h"
<<<<<<< HEAD
#include "utils.h" // nlohmann/json.hpp
=======
#include "utils.h" //nlohmann/json.hpp
#include <boost/algorithm/string/split.hpp>
>>>>>>> c9c6d366

/// Namespace for managing and converting contract ABI data to JSON format.
namespace JsonAbi {
  /**
   * Convert a MethodDescription object to JSON format.
   * @param obj The JSON object to convert to.
   * @param desc The MethodDescription object to convert.
   */
  void methodToJson(json& obj, const ABI::MethodDescription& desc);

<<<<<<< HEAD
  /**
   * Convert an EventDescription object to JSON format.
   * @param obj The JSON object to convert to.
   * @param desc The EventDescription object to convert.
   */
  void eventToJson(json& obj, const ABI::EventDescription& desc);
=======

/**
 * Tell if a type contained within std::string is a tuple
 */
bool isTuple(const std::string &type);

/**
 * Tell if a type contained within std::string is a array
 */
bool isArray(const std::string &type);

/**
 * Count how many arrays there are in a tuple type
 */
uint64_t countTupleArrays(const std::string &type);

/**
 * Extract the types of a tuple contained within std::string
 * @param type The type to extract the tuple types from.
 * @return A vector containing the types of the tuple.
 */
std::vector<std::string> getTupleTypes(const std::string &type);

/**
 * Create the JSON "components" object for a tuple type.
 * @param tupleTypes The types of the tuple.
 * @return a json array containing the components of the tuple.
 */

json handleTupleComponents(const std::vector<std::string> &tupleTypes);

/**
 * Parse a given method input to a JSON object
 * @param inputDescription The input description of the method. pair<type,name>
 * Be aware that tuple types are concatenated into the string itself.
 */
json parseMethodInput(const std::vector<std::pair<std::string,std::string>> &inputDescription);

/**
 * Parse a given method output to a JSON Object
 * @param outputDescription The output description of the method.
 * Be aware that tuple types are concatenated into the string itself.
 */
json parseMethodOutput(const std::vector<std::string> &outputDescription);


/**
 * This function converts a MethodDescription object to JSON format.
 * @param description The MethodDescription object to convert.
 * @return The JSON object.
 */
json methodToJSON(const ABI::MethodDescription &description);

/**
 * This function registers a contract and gets the contract data in JSON format.
 * @tparam Contract The contract to register.
 * @param contractData The JSON object to store the contract data in.
 */
template <typename Contract>
void registerContractAndGetData(json &contractData) {
  Contract::registerContract();
  auto functionData = ContractReflectionInterface::getFunctionsDataStructure<Contract>();
  for (const auto &function : functionData) {
    contractData.push_back(methodToJSON(function));
  }
}

/**
 * This function writes the contract data of a contract to a JSON file.
 * @tparam Contract The contract to write the data of.
 * @param outputFilename The name of the output file.
 */
template <typename Contract> void writeContractToJson() {
  json contractData;
  registerContractAndGetData<Contract>(contractData);

  std::string outputFileName = Utils::getRealTypeName<Contract>();
  if (outputFileName.substr(outputFileName.find_last_of(".") + 1) != "json") {
    outputFileName += ".json";
  }
>>>>>>> c9c6d366

  /**
   * Register a contract and gets the contract data in JSON format.
   * @tparam Contract The contract to register.
   * @param contractData The JSON object to store the contract data in.
   */
  template <typename Contract> void registerContractAndGetData(json& contractData) {
    Contract::registerContract();
    std::vector<ABI::MethodDescription> ctorData;
    std::vector<ABI::MethodDescription> funcData;
    std::vector<ABI::EventDescription> eventData;
    ctorData = ContractReflectionInterface::getConstructorDataStructure<Contract>();
    funcData = ContractReflectionInterface::getFunctionDataStructure<Contract>();
    eventData = ContractReflectionInterface::getEventDataStructure<Contract>();
    for (const auto& ctor : ctorData) {
      json ctorJson;
      methodToJson(ctorJson, ctor);
      contractData.push_back(ctorJson);
    }
    for (const auto& func : funcData) {
      json funcJson;
      methodToJson(funcJson, func);
      contractData.push_back(funcJson);
    }
    for (const auto& event : eventData) {
      json eventJson;
      eventToJson(eventJson, event);
      contractData.push_back(eventJson);
    }
  }

<<<<<<< HEAD
  /**
   * This function writes the contract data of a contract to a JSON file.
   * @tparam Contract The contract to write the data of.
   * @param outputFilename The name of the output file.
   */
  template <typename Contract> void writeContractToJson() {
    json contractData;
    registerContractAndGetData<Contract>(contractData);
    std::string fileName = Utils::getRealTypeName<Contract>();
    if (fileName.substr(fileName.find_last_of(".") + 1) != "json") fileName += ".json";
    if (!std::filesystem::exists("ABI")) std::filesystem::create_directory("ABI");
    std::ofstream jsonFile("ABI/" + fileName);
    jsonFile << std::setw(4) << contractData << std::endl;
=======
  const std::string fullOutputFileName = dirName + "/" + outputFileName;

  std::ofstream jsonFile(fullOutputFileName);
  jsonFile << std::setw(2) << contractData << std::endl;
}

/**
 * This function writes the contract data of a contract to a JSON file.
 * @tparam Contract The contract to write the data of.
 * @tparam N The number of contracts to write.
 */
// For handling a tuple of contracts
template <typename ContractTuple, std::size_t N>
void writeContractsToJsonImpl() {
  if constexpr (N > 0) {
    writeContractToJson<std::tuple_element_t<N, ContractTuple>>();
    writeContractsToJsonImpl<ContractTuple, N - 1>();
  } else {
    writeContractToJson<std::tuple_element_t<0, ContractTuple>>();
>>>>>>> c9c6d366
  }

  /**
   * This function writes the data of a contract to a JSON file.
   * @tparam ContractTuple The tuple of contracts to write the data of.
   * @tparam N The number of contracts to write.
   */
  template <typename ContractTuple, std::size_t N> void writeContractsToJsonImpl() {
    if constexpr (N > 0) {
      writeContractToJson<std::tuple_element_t<N, ContractTuple>>();
      writeContractsToJsonImpl<ContractTuple, N - 1>();
    } else {
      writeContractToJson<std::tuple_element_t<0, ContractTuple>>();
    }
  }

  /**
   * Base struct for writing contracts to JSON
   * @tparam T The contract type.
   */
  template <typename T> struct ContractWriter;

  /**
   * Writer specialization for tuple of contracts.
   * @tparam Contracts The contracts to write.
   */
  template <typename... Contracts> struct ContractWriter<std::tuple<Contracts...>> {
    /// Write the data of a contract to a JSON file.
    static void write() {
      writeContractsToJsonImpl<std::tuple<Contracts...>, sizeof...(Contracts) - 1>();
    }
  };

  /**
   * Writer specialization for single contract
   * @tparam Contract The contract to write.
   */
  template <typename Contract> struct ContractWriter {
    /// Write the data of a contract to a JSON file.
    static void write() { writeContractToJson<Contract>(); }
  };

  /**
<<<<<<< HEAD
   * Builder function for creating the ContractManager ABI functions
   * @tparam Contract The contract to write.
   * @return An array of JSON objects containing the ABI functions
   */
  template <typename Contract> json getConstructorABI() {
    std::vector<ABI::MethodDescription> ctorData;
    json ctorJsonArray = json::array();
    
    ctorData = ContractReflectionInterface::getConstructorDataStructure<Contract>();
    for (auto &methodDesc : ctorData) {
      methodDesc.name = "createNew" + Utils::getRealTypeName<Contract>() + "Contract";
      methodDesc.type = "function";
      json ctorJson;
      methodToJson(ctorJson, methodDesc);
      ctorJson["outputs"] = json::array();
      ctorJsonArray.push_back(ctorJson);
    }

    return ctorJsonArray;
  }

  /**
   * Get ABI of all constructors in a tuple of contracts
   * @tparam ContractTuple The tuple of contracts to get the constructors of.
   * @tparam N The number of contracts in the tuple.
   * @param abis The array of JSON objects to store the ABI functions in.
   */
  template <typename ContractTuple, std::size_t N>
  std::enable_if_t<(N<std::tuple_size<ContractTuple>::value)>
  getConstructorsABI(json& abis) {
    json ctors = getConstructorABI<std::tuple_element_t<N, ContractTuple>>();
    for (json::iterator it = ctors.begin(); it != ctors.end(); it++) abis.push_back(*it);
    if constexpr (N + 1 < std::tuple_size<ContractTuple>::value) {
      getConstructorsABI<ContractTuple, N + 1>(abis);
    }
=======
  * This function writes the contract data of a contract to a JSON file.
  */
  static void write() { writeContractToJson<Contract>(); }
};

/**
 * Builder function for creating the ContractManager ABI functions
 * @tparam Contract The contract to write.
 * @return An array of JSON objects containing the ABI functions
 */
template <typename Contract> json getConstructorABI() {
  auto constructorData = ContractReflectionInterface::getConstructorDataStructure<Contract>();
  return JsonAbi::methodToJSON(constructorData);
}

/**
 * Get ABI of all constructors in a tuple of contracts
 * @tparam ContractTuple The tuple of contracts to get the constructors of.
 * @tparam N The number of contracts in the tuple.
 * @param abis The array of JSON objects to store the ABI functions in.
 */
template <typename ContractTuple, std::size_t N>
std::enable_if_t<(N < std::tuple_size<ContractTuple>::value)>
getConstructorsABI(json &abis) {
  json ctor = getConstructorABI<std::tuple_element_t<N, ContractTuple>>();
  abis.push_back(ctor);
  if constexpr (N + 1 < std::tuple_size<ContractTuple>::value) {
    getConstructorsABI<ContractTuple, N + 1>(abis);
>>>>>>> c9c6d366
  }

  /**
   * Base case for getConstructorsABI recursion (does nothing).
   * @tparam ContractTuple The tuple of contracts to get the constructors of.
   * @tparam N The number of contracts in the tuple.
   * @param abis The array of JSON objects to store the ABI functions in.
   */
  template <typename ContractTuple, std::size_t N>
  std::enable_if_t<(N == std::tuple_size<ContractTuple>::value)>
  getConstructorsABI(json &abis) {}

  /**
   * Register a tuple of contracts.
   * @tparam ContractTuple The tuple of contracts to register.
   * @tparam Index The index of the contract to register.
   */
  template <typename ContractTuple, std::size_t Index = 0> void registerContracts() {
    using ContractType = typename std::tuple_element<Index, ContractTuple>::type;
    ContractType::registerContract();
    if constexpr(Index + 1 < std::tuple_size<ContractTuple>::value) {
      registerContracts<ContractTuple, Index + 1>();
    }
<<<<<<< HEAD
  }
=======
}

/**
 * Write manager ABI to a JSON file
 * @tparam ContractTuple The tuple of contracts to get the constructors of.
 */
template <typename ContractTuple> void writeManagerABI() {
  registerContracts<ContractTuple>();
  json managerABI;
  getConstructorsABI<ContractTuple, 0>(managerABI);
  managerABI.push_back(
      {{"inputs", json::array()},
       {"name", "getDeployedContracts"},
       {"outputs",
        {{{"internalType", "string[]"}, {"name", ""}, {"type", "string[]"}},
         {{"internalType", "address[]"}, {"name", ""}, {"type", "address[]"}}}},
       {"stateMutability", "view"},
       {"type", "function"}});
  std::ofstream jsonFile("ABI/ContractManager.json");
  jsonFile << std::setw(2) << managerABI << std::endl;
}

/**
 * Write all contracts ABI to JSON files
 * @tparam ContractTypes The contracts to write.
 * @return 0
 */
template <typename... Contracts> int writeContractsToJson() {
  (ContractWriter<Contracts>::write(), ...);
  writeManagerABI<ContractTypes>();
  return 0;
}
>>>>>>> c9c6d366

  /**
   * Write manager ABI to a JSON file.
   * @tparam ContractTuple The tuple of contracts to get the constructors of.
   */
  template <typename ContractTuple> void writeManagerABI() {
    registerContracts<ContractTuple>();
    json managerABI;
    getConstructorsABI<ContractTuple, 0>(managerABI);
    managerABI.push_back({
      {"inputs", json::array()},
      {"name", "getDeployedContracts"},
      {"outputs", {
        {{"internalType", "string[]"}, {"name", ""}, {"type", "string[]"}},
        {{"internalType", "address[]"}, {"name", ""}, {"type", "address[]"}}
      }},
      {"stateMutability", "view"},
      {"type", "function"}
    });
    std::ofstream jsonFile("ABI/ContractManager.json");
    jsonFile << std::setw(4) << managerABI << std::endl;
  }

  /**
   * Write all contracts ABI to JSON files
   * @tparam Contracts The contracts to write.
   * @tparam ContractTypes Declared in customcontracts.h.
   * @return 0
   */
  template <typename... Contracts> int writeContractsToJson() {
    (ContractWriter<Contracts>::write(), ...);
    writeManagerABI<ContractTypes>();
    return 0;
  }
} // namespace JsonAbi

#endif // JSONABI_H<|MERGE_RESOLUTION|>--- conflicted
+++ resolved
@@ -8,116 +8,82 @@
 #ifndef JSONABI_H
 #define JSONABI_H
 
+#include <boost/algorithm/string/split.hpp>
+
+#include "contractreflectioninterface.h"
+#include "utils.h" // contains nlohmann/json.hpp
+
 #include "../contract/customcontracts.h"
-#include "contractreflectioninterface.h"
-<<<<<<< HEAD
-#include "utils.h" // nlohmann/json.hpp
-=======
-#include "utils.h" //nlohmann/json.hpp
-#include <boost/algorithm/string/split.hpp>
->>>>>>> c9c6d366
 
 /// Namespace for managing and converting contract ABI data to JSON format.
 namespace JsonAbi {
   /**
+   * Check if a type contained within the string input is a tuple.
+   * @param type The type to check.
+   * @return `true` if type is a tuple, `false` otherwise.
+   */
+  bool isTuple(const std::string& type);
+
+  /**
+   * Check if a type contained within the string input is an array.
+   * @param type The type to check.
+   * @return `true` if type is an array, `false` otherwise.
+   */
+  bool isArray(const std::string& type);
+
+  /**
+   * Count how many arrays there are in a tuple type from the given string input.
+   * @param type The type to count from.
+   * @return The number of arrays inside the given tuple.
+   */
+  uint64_t countTupleArrays(const std::string& type);
+
+  /**
+   * Extract the types of a tuple contained within the string input.
+   * @param type The type to extract the tuple types from.
+   * @return A vector containing the types of the tuple.
+   */
+  std::vector<std::string> getTupleTypes(const std::string &type);
+
+  /**
+   * Create the JSON "components" object for a tuple type.
+   * @param tupleTypes The types of the tuple.
+   * @return A JSON array containing the components of the tuple.
+   */
+  json handleTupleComponents(const std::vector<std::string>& tupleTypes);
+
+  /**
+   * Parse a given method input to a JSON object.
+   * @param inputDesc The input description of the method (std::pair<type,name>).
+   * Be aware that tuple types are concatenated into the string itself.
+   * @return A JSON object containing the inputs of the method.
+   */
+  json parseMethodInput(const std::vector<std::pair<std::string,std::string>>& inputDesc);
+
+  /**
+   * Parse a given method output to a JSON object.
+   * @param outputDesc The output description of the method (std::pair<type,name>).
+   * Be aware that tuple types are concatenated into the string itself.
+   * @return A JSON object containing the outputs of the method.
+   */
+  json parseMethodOutput(const std::vector<std::string>& outputDesc);
+
+  /**
    * Convert a MethodDescription object to JSON format.
-   * @param obj The JSON object to convert to.
    * @param desc The MethodDescription object to convert.
-   */
-  void methodToJson(json& obj, const ABI::MethodDescription& desc);
-
-<<<<<<< HEAD
+   * @return The JSON object.
+   */
+  json methodToJSON(const ABI::MethodDescription& desc);
+
   /**
    * Convert an EventDescription object to JSON format.
-   * @param obj The JSON object to convert to.
    * @param desc The EventDescription object to convert.
-   */
-  void eventToJson(json& obj, const ABI::EventDescription& desc);
-=======
-
-/**
- * Tell if a type contained within std::string is a tuple
- */
-bool isTuple(const std::string &type);
-
-/**
- * Tell if a type contained within std::string is a array
- */
-bool isArray(const std::string &type);
-
-/**
- * Count how many arrays there are in a tuple type
- */
-uint64_t countTupleArrays(const std::string &type);
-
-/**
- * Extract the types of a tuple contained within std::string
- * @param type The type to extract the tuple types from.
- * @return A vector containing the types of the tuple.
- */
-std::vector<std::string> getTupleTypes(const std::string &type);
-
-/**
- * Create the JSON "components" object for a tuple type.
- * @param tupleTypes The types of the tuple.
- * @return a json array containing the components of the tuple.
- */
-
-json handleTupleComponents(const std::vector<std::string> &tupleTypes);
-
-/**
- * Parse a given method input to a JSON object
- * @param inputDescription The input description of the method. pair<type,name>
- * Be aware that tuple types are concatenated into the string itself.
- */
-json parseMethodInput(const std::vector<std::pair<std::string,std::string>> &inputDescription);
-
-/**
- * Parse a given method output to a JSON Object
- * @param outputDescription The output description of the method.
- * Be aware that tuple types are concatenated into the string itself.
- */
-json parseMethodOutput(const std::vector<std::string> &outputDescription);
-
-
-/**
- * This function converts a MethodDescription object to JSON format.
- * @param description The MethodDescription object to convert.
- * @return The JSON object.
- */
-json methodToJSON(const ABI::MethodDescription &description);
-
-/**
- * This function registers a contract and gets the contract data in JSON format.
- * @tparam Contract The contract to register.
- * @param contractData The JSON object to store the contract data in.
- */
-template <typename Contract>
-void registerContractAndGetData(json &contractData) {
-  Contract::registerContract();
-  auto functionData = ContractReflectionInterface::getFunctionsDataStructure<Contract>();
-  for (const auto &function : functionData) {
-    contractData.push_back(methodToJSON(function));
-  }
-}
-
-/**
- * This function writes the contract data of a contract to a JSON file.
- * @tparam Contract The contract to write the data of.
- * @param outputFilename The name of the output file.
- */
-template <typename Contract> void writeContractToJson() {
-  json contractData;
-  registerContractAndGetData<Contract>(contractData);
-
-  std::string outputFileName = Utils::getRealTypeName<Contract>();
-  if (outputFileName.substr(outputFileName.find_last_of(".") + 1) != "json") {
-    outputFileName += ".json";
-  }
->>>>>>> c9c6d366
-
-  /**
-   * Register a contract and gets the contract data in JSON format.
+   * @return A JSON object containing the event data.
+   */
+  json eventToJSON(const ABI::EventDescription& desc);
+
+  /**
+   * Register a contract and get its data in JSON format.
    * @tparam Contract The contract to register.
    * @param contractData The JSON object to store the contract data in.
    */
@@ -127,30 +93,16 @@
     std::vector<ABI::MethodDescription> funcData;
     std::vector<ABI::EventDescription> eventData;
     ctorData = ContractReflectionInterface::getConstructorDataStructure<Contract>();
-    funcData = ContractReflectionInterface::getFunctionDataStructure<Contract>();
-    eventData = ContractReflectionInterface::getEventDataStructure<Contract>();
-    for (const auto& ctor : ctorData) {
-      json ctorJson;
-      methodToJson(ctorJson, ctor);
-      contractData.push_back(ctorJson);
-    }
-    for (const auto& func : funcData) {
-      json funcJson;
-      methodToJson(funcJson, func);
-      contractData.push_back(funcJson);
-    }
-    for (const auto& event : eventData) {
-      json eventJson;
-      eventToJson(eventJson, event);
-      contractData.push_back(eventJson);
-    }
-  }
-
-<<<<<<< HEAD
-  /**
-   * This function writes the contract data of a contract to a JSON file.
+    funcData = ContractReflectionInterface::getFunctionsDataStructure<Contract>();
+    eventData = ContractReflectionInterface::getEventsDataStructure<Contract>();
+    for (const auto& ctor : ctorData) contractData.push_back(methodToJSON(ctor));
+    for (const auto& func : funcData) contractData.push_back(methodToJSON(func));
+    for (const auto& event : eventData) contractData.push_back(eventToJSON(event));
+  }
+
+  /**
+   * Write contract data to a JSON file. Output filename is the contract's class name.
    * @tparam Contract The contract to write the data of.
-   * @param outputFilename The name of the output file.
    */
   template <typename Contract> void writeContractToJson() {
     json contractData;
@@ -160,147 +112,7 @@
     if (!std::filesystem::exists("ABI")) std::filesystem::create_directory("ABI");
     std::ofstream jsonFile("ABI/" + fileName);
     jsonFile << std::setw(4) << contractData << std::endl;
-=======
-  const std::string fullOutputFileName = dirName + "/" + outputFileName;
-
-  std::ofstream jsonFile(fullOutputFileName);
-  jsonFile << std::setw(2) << contractData << std::endl;
-}
-
-/**
- * This function writes the contract data of a contract to a JSON file.
- * @tparam Contract The contract to write the data of.
- * @tparam N The number of contracts to write.
- */
-// For handling a tuple of contracts
-template <typename ContractTuple, std::size_t N>
-void writeContractsToJsonImpl() {
-  if constexpr (N > 0) {
-    writeContractToJson<std::tuple_element_t<N, ContractTuple>>();
-    writeContractsToJsonImpl<ContractTuple, N - 1>();
-  } else {
-    writeContractToJson<std::tuple_element_t<0, ContractTuple>>();
->>>>>>> c9c6d366
-  }
-
-  /**
-   * This function writes the data of a contract to a JSON file.
-   * @tparam ContractTuple The tuple of contracts to write the data of.
-   * @tparam N The number of contracts to write.
-   */
-  template <typename ContractTuple, std::size_t N> void writeContractsToJsonImpl() {
-    if constexpr (N > 0) {
-      writeContractToJson<std::tuple_element_t<N, ContractTuple>>();
-      writeContractsToJsonImpl<ContractTuple, N - 1>();
-    } else {
-      writeContractToJson<std::tuple_element_t<0, ContractTuple>>();
-    }
-  }
-
-  /**
-   * Base struct for writing contracts to JSON
-   * @tparam T The contract type.
-   */
-  template <typename T> struct ContractWriter;
-
-  /**
-   * Writer specialization for tuple of contracts.
-   * @tparam Contracts The contracts to write.
-   */
-  template <typename... Contracts> struct ContractWriter<std::tuple<Contracts...>> {
-    /// Write the data of a contract to a JSON file.
-    static void write() {
-      writeContractsToJsonImpl<std::tuple<Contracts...>, sizeof...(Contracts) - 1>();
-    }
-  };
-
-  /**
-   * Writer specialization for single contract
-   * @tparam Contract The contract to write.
-   */
-  template <typename Contract> struct ContractWriter {
-    /// Write the data of a contract to a JSON file.
-    static void write() { writeContractToJson<Contract>(); }
-  };
-
-  /**
-<<<<<<< HEAD
-   * Builder function for creating the ContractManager ABI functions
-   * @tparam Contract The contract to write.
-   * @return An array of JSON objects containing the ABI functions
-   */
-  template <typename Contract> json getConstructorABI() {
-    std::vector<ABI::MethodDescription> ctorData;
-    json ctorJsonArray = json::array();
-    
-    ctorData = ContractReflectionInterface::getConstructorDataStructure<Contract>();
-    for (auto &methodDesc : ctorData) {
-      methodDesc.name = "createNew" + Utils::getRealTypeName<Contract>() + "Contract";
-      methodDesc.type = "function";
-      json ctorJson;
-      methodToJson(ctorJson, methodDesc);
-      ctorJson["outputs"] = json::array();
-      ctorJsonArray.push_back(ctorJson);
-    }
-
-    return ctorJsonArray;
-  }
-
-  /**
-   * Get ABI of all constructors in a tuple of contracts
-   * @tparam ContractTuple The tuple of contracts to get the constructors of.
-   * @tparam N The number of contracts in the tuple.
-   * @param abis The array of JSON objects to store the ABI functions in.
-   */
-  template <typename ContractTuple, std::size_t N>
-  std::enable_if_t<(N<std::tuple_size<ContractTuple>::value)>
-  getConstructorsABI(json& abis) {
-    json ctors = getConstructorABI<std::tuple_element_t<N, ContractTuple>>();
-    for (json::iterator it = ctors.begin(); it != ctors.end(); it++) abis.push_back(*it);
-    if constexpr (N + 1 < std::tuple_size<ContractTuple>::value) {
-      getConstructorsABI<ContractTuple, N + 1>(abis);
-    }
-=======
-  * This function writes the contract data of a contract to a JSON file.
-  */
-  static void write() { writeContractToJson<Contract>(); }
-};
-
-/**
- * Builder function for creating the ContractManager ABI functions
- * @tparam Contract The contract to write.
- * @return An array of JSON objects containing the ABI functions
- */
-template <typename Contract> json getConstructorABI() {
-  auto constructorData = ContractReflectionInterface::getConstructorDataStructure<Contract>();
-  return JsonAbi::methodToJSON(constructorData);
-}
-
-/**
- * Get ABI of all constructors in a tuple of contracts
- * @tparam ContractTuple The tuple of contracts to get the constructors of.
- * @tparam N The number of contracts in the tuple.
- * @param abis The array of JSON objects to store the ABI functions in.
- */
-template <typename ContractTuple, std::size_t N>
-std::enable_if_t<(N < std::tuple_size<ContractTuple>::value)>
-getConstructorsABI(json &abis) {
-  json ctor = getConstructorABI<std::tuple_element_t<N, ContractTuple>>();
-  abis.push_back(ctor);
-  if constexpr (N + 1 < std::tuple_size<ContractTuple>::value) {
-    getConstructorsABI<ContractTuple, N + 1>(abis);
->>>>>>> c9c6d366
-  }
-
-  /**
-   * Base case for getConstructorsABI recursion (does nothing).
-   * @tparam ContractTuple The tuple of contracts to get the constructors of.
-   * @tparam N The number of contracts in the tuple.
-   * @param abis The array of JSON objects to store the ABI functions in.
-   */
-  template <typename ContractTuple, std::size_t N>
-  std::enable_if_t<(N == std::tuple_size<ContractTuple>::value)>
-  getConstructorsABI(json &abis) {}
+  }
 
   /**
    * Register a tuple of contracts.
@@ -313,42 +125,7 @@
     if constexpr(Index + 1 < std::tuple_size<ContractTuple>::value) {
       registerContracts<ContractTuple, Index + 1>();
     }
-<<<<<<< HEAD
-  }
-=======
-}
-
-/**
- * Write manager ABI to a JSON file
- * @tparam ContractTuple The tuple of contracts to get the constructors of.
- */
-template <typename ContractTuple> void writeManagerABI() {
-  registerContracts<ContractTuple>();
-  json managerABI;
-  getConstructorsABI<ContractTuple, 0>(managerABI);
-  managerABI.push_back(
-      {{"inputs", json::array()},
-       {"name", "getDeployedContracts"},
-       {"outputs",
-        {{{"internalType", "string[]"}, {"name", ""}, {"type", "string[]"}},
-         {{"internalType", "address[]"}, {"name", ""}, {"type", "address[]"}}}},
-       {"stateMutability", "view"},
-       {"type", "function"}});
-  std::ofstream jsonFile("ABI/ContractManager.json");
-  jsonFile << std::setw(2) << managerABI << std::endl;
-}
-
-/**
- * Write all contracts ABI to JSON files
- * @tparam ContractTypes The contracts to write.
- * @return 0
- */
-template <typename... Contracts> int writeContractsToJson() {
-  (ContractWriter<Contracts>::write(), ...);
-  writeManagerABI<ContractTypes>();
-  return 0;
-}
->>>>>>> c9c6d366
+  }
 
   /**
    * Write manager ABI to a JSON file.
@@ -369,12 +146,86 @@
       {"type", "function"}
     });
     std::ofstream jsonFile("ABI/ContractManager.json");
-    jsonFile << std::setw(4) << managerABI << std::endl;
-  }
-
-  /**
-   * Write all contracts ABI to JSON files
-   * @tparam Contracts The contracts to write.
+    jsonFile << std::setw(2) << managerABI << std::endl;
+  }
+
+  /**
+   * Write the data of several contracts to a JSON file.
+   * @tparam ContractTuple The list of contracts to write the data of.
+   * @tparam N The number of contracts in the list.
+   */
+  template <typename ContractTuple, std::size_t N> void writeContractsToJsonImpl() {
+    if constexpr (N > 0) {
+      writeContractToJson<std::tuple_element_t<N, ContractTuple>>();
+      writeContractsToJsonImpl<ContractTuple, N - 1>();
+    } else {
+      writeContractToJson<std::tuple_element_t<0, ContractTuple>>();
+    }
+  }
+
+  /**
+   * Base struct for writing contracts to JSON.
+   * @tparam T The contract type.
+   */
+  template <typename T> struct ContractWriter;
+
+  /**
+   * Specialization of ContractWriter for a list of contracts.
+   * @tparam Contracts The list of contracts to write.
+   */
+  template <typename... Contracts> struct ContractWriter<std::tuple<Contracts...>> {
+    /// Write the data of a contract to a JSON file.
+    static void write() {
+      writeContractsToJsonImpl<std::tuple<Contracts...>, sizeof...(Contracts) - 1>();
+    }
+  };
+
+  /**
+   * Specialization of ContractWriter for a single contract.
+   * @tparam Contract The contract to write.
+   */
+  template <typename Contract> struct ContractWriter {
+    /// Write the data of a contract to a JSON file.
+    static void write() { writeContractToJson<Contract>(); }
+  };
+
+  /**
+   * Builder function for creating the ContractManager ABI functions.
+   * @tparam Contract The contract to write.
+   * @return An array of JSON objects containing the ABI functions.
+   */
+  template <typename Contract> json getConstructorABI() {
+    return JsonAbi::methodToJSON(ContractReflectionInterface::getConstructorDataStructure<Contract>());
+  }
+
+  /**
+   * Get the ABI of all constructors in a tuple of contracts.
+   * @tparam ContractTuple The tuple of contracts to get the constructors of.
+   * @tparam N The number of contracts in the tuple.
+   * @param abis The array of JSON objects to store the ABI functions in.
+   */
+  template <typename ContractTuple, std::size_t N>
+  std::enable_if_t<(N<std::tuple_size<ContractTuple>::value)>
+  getConstructorsABI(json& abis) {
+    abis.push_back(getConstructorABI<std::tuple_element_t<N, ContractTuple>>());
+    if constexpr (N + 1 < std::tuple_size<ContractTuple>::value) {
+      getConstructorsABI<ContractTuple, N + 1>(abis);
+    }
+  }
+
+  /**
+   * Base case for getConstructorsABI recursion (do nothing).
+   * @tparam ContractTuple The tuple of contracts to get the constructors of.
+   * @tparam N The number of contracts in the tuple.
+   * @param abis The array of JSON objects to store the ABI functions in.
+   */
+  template <typename ContractTuple, std::size_t N>
+  std::enable_if_t<(N == std::tuple_size<ContractTuple>::value)>
+  getConstructorsABI(json &abis) {}
+
+  /**
+   * Write all contract ABIs to JSON files.
+   * @tparam Contracts The list of contracts to write.
    * @tparam ContractTypes Declared in customcontracts.h.
    * @return 0
    */
