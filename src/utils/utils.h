--- conflicted
+++ resolved
@@ -562,7 +562,6 @@
    * @return The converted integer.
    * @throw DynamicException if string size is invalid.
    */
-<<<<<<< HEAD
   uint256_t bytesToUint256(const bytes::View b);
   uint248_t bytesToUint248(const bytes::View b);
   uint240_t bytesToUint240(const bytes::View b);
@@ -596,43 +595,8 @@
   uint16_t bytesToUint16(const bytes::View b);
   uint8_t bytesToUint8(const bytes::View b);
   int256_t bytesToInt256(const bytes::View b);
-=======
-  uint256_t bytesToUint256(const BytesArrView b);
-  uint248_t bytesToUint248(const BytesArrView b);
-  uint240_t bytesToUint240(const BytesArrView b);
-  uint232_t bytesToUint232(const BytesArrView b);
-  uint224_t bytesToUint224(const BytesArrView b);
-  uint216_t bytesToUint216(const BytesArrView b);
-  uint208_t bytesToUint208(const BytesArrView b);
-  uint200_t bytesToUint200(const BytesArrView b);
-  uint192_t bytesToUint192(const BytesArrView b);
-  uint184_t bytesToUint184(const BytesArrView b);
-  uint176_t bytesToUint176(const BytesArrView b);
-  uint168_t bytesToUint168(const BytesArrView b);
-  uint160_t bytesToUint160(const BytesArrView b);
-  uint152_t bytesToUint152(const BytesArrView b);
-  uint144_t bytesToUint144(const BytesArrView b);
-  uint136_t bytesToUint136(const BytesArrView b);
-  uint128_t bytesToUint128(const BytesArrView b);
-  uint120_t bytesToUint120(const BytesArrView b);
-  uint112_t bytesToUint112(const BytesArrView b);
-  uint104_t bytesToUint104(const BytesArrView b);
-  uint96_t bytesToUint96(const BytesArrView b);
-  uint88_t bytesToUint88(const BytesArrView b);
-  uint80_t bytesToUint80(const BytesArrView b);
-  uint72_t bytesToUint72(const BytesArrView b);
-  uint64_t bytesToUint64(const BytesArrView b);
-  uint56_t bytesToUint56(const BytesArrView b);
-  uint48_t bytesToUint48(const BytesArrView b);
-  uint40_t bytesToUint40(const BytesArrView b);
-  uint32_t bytesToUint32(const BytesArrView b);
-  uint24_t bytesToUint24(const BytesArrView b);
-  uint16_t bytesToUint16(const BytesArrView b);
-  uint8_t bytesToUint8(const BytesArrView b);
-  int256_t bytesToInt256(const BytesArrView b);
-  int136_t bytesToInt136(const BytesArrView b);
-  int64_t bytesToInt64(const BytesArrView b);
->>>>>>> 4a7c7d29
+  int136_t bytesToInt136(const bytes::View b);
+  int64_t bytesToInt64(const bytes::View b);
   ///@}
 
   /**
