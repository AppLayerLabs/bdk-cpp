#ifndef UTILS_H
#define UTILS_H

#include <algorithm>
#include <filesystem>
#include <fstream>
#include <regex>
#include <string_view>
#include <thread>
#include <atomic>
#include <array>
#include <span>
#include <cxxabi.h>

#include <boost/lexical_cast.hpp>
#include <boost/multiprecision/cpp_dec_float.hpp>
#include <boost/multiprecision/cpp_int.hpp>
#include <boost/beast/core/error.hpp>

#include <ethash/keccak.h>
#include <openssl/rand.h>

#include "strings.h"
#include "logger.h"

#include "json.hpp"
#include "src/contract/variables/safeuint.h"

/// @file utils.h

// Forward declaration.
class Hash;

/// Typedef for json.
using json = nlohmann::ordered_json;

/// Typedef for bigint.
using bigint = boost::multiprecision::number<boost::multiprecision::cpp_int_backend<>>;

using Byte = uint8_t; ///< Typedef for Byte.
using Bytes = std::vector<Byte>; ///< Typedef for Bytes.

/// Typedef for uint24_t.
using uint24_t = boost::multiprecision::number<boost::multiprecision::cpp_int_backend<24, 24, boost::multiprecision::unsigned_magnitude, boost::multiprecision::cpp_int_check_type::checked, void>>;

/// Typedef for uint40_t.
using uint40_t = boost::multiprecision::number<boost::multiprecision::cpp_int_backend<40, 40, boost::multiprecision::unsigned_magnitude, boost::multiprecision::cpp_int_check_type::checked, void>>;

/// Typedef for uint48_t.
using uint48_t = boost::multiprecision::number<boost::multiprecision::cpp_int_backend<48, 48, boost::multiprecision::unsigned_magnitude, boost::multiprecision::cpp_int_check_type::checked, void>>;

/// Typedef for uint56_t.
using uint56_t = boost::multiprecision::number<boost::multiprecision::cpp_int_backend<56, 56, boost::multiprecision::unsigned_magnitude, boost::multiprecision::cpp_int_check_type::checked, void>>;

/// Typedef for uint72_t.
using uint72_t = boost::multiprecision::number<boost::multiprecision::cpp_int_backend<72, 72, boost::multiprecision::unsigned_magnitude, boost::multiprecision::cpp_int_check_type::checked, void>>;

/// Typedef for uint80_t.
using uint80_t = boost::multiprecision::number<boost::multiprecision::cpp_int_backend<80, 80, boost::multiprecision::unsigned_magnitude, boost::multiprecision::cpp_int_check_type::checked, void>>;

/// Typedef for uint88_t.
using uint88_t = boost::multiprecision::number<boost::multiprecision::cpp_int_backend<88, 88, boost::multiprecision::unsigned_magnitude, boost::multiprecision::cpp_int_check_type::checked, void>>;

/// Typedef for uint96_t.
using uint96_t = boost::multiprecision::number<boost::multiprecision::cpp_int_backend<96, 96, boost::multiprecision::unsigned_magnitude, boost::multiprecision::cpp_int_check_type::checked, void>>;

/// Typedef for uint104_t.
using uint104_t = boost::multiprecision::number<boost::multiprecision::cpp_int_backend<104, 104, boost::multiprecision::unsigned_magnitude, boost::multiprecision::cpp_int_check_type::checked, void>>;

/// Typedef for uint112_t.
using uint112_t = boost::multiprecision::number<boost::multiprecision::cpp_int_backend<112, 112, boost::multiprecision::unsigned_magnitude, boost::multiprecision::cpp_int_check_type::checked, void>>;

/// Typedef for uint120_t.  
using uint120_t = boost::multiprecision::number<boost::multiprecision::cpp_int_backend<120, 120, boost::multiprecision::unsigned_magnitude, boost::multiprecision::cpp_int_check_type::checked, void>>;

/// Typedef for uint128_t.
using uint128_t = boost::multiprecision::number<boost::multiprecision::cpp_int_backend<128, 128, boost::multiprecision::unsigned_magnitude, boost::multiprecision::cpp_int_check_type::checked, void>>;

/// Typedef for uint136_t.
using uint136_t = boost::multiprecision::number<boost::multiprecision::cpp_int_backend<136, 136, boost::multiprecision::unsigned_magnitude, boost::multiprecision::cpp_int_check_type::checked, void>>;

/// Typedef for uint144_t.
using uint144_t = boost::multiprecision::number<boost::multiprecision::cpp_int_backend<144, 144, boost::multiprecision::unsigned_magnitude, boost::multiprecision::cpp_int_check_type::checked, void>>;

/// Typedef for uint152_t.
using uint152_t = boost::multiprecision::number<boost::multiprecision::cpp_int_backend<152, 152, boost::multiprecision::unsigned_magnitude, boost::multiprecision::cpp_int_check_type::checked, void>>;

/// Typedef for uint160_t.
using uint160_t = boost::multiprecision::number<boost::multiprecision::cpp_int_backend<160, 160, boost::multiprecision::unsigned_magnitude, boost::multiprecision::cpp_int_check_type::checked, void>>;

<<<<<<< HEAD
/// Typedef for uint168_t.
using uint168_t = boost::multiprecision::number<boost::multiprecision::cpp_int_backend<168, 168, boost::multiprecision::unsigned_magnitude, boost::multiprecision::cpp_int_check_type::checked, void>>;

/// Typedef for uint176_t.
using uint176_t = boost::multiprecision::number<boost::multiprecision::cpp_int_backend<176, 176, boost::multiprecision::unsigned_magnitude, boost::multiprecision::cpp_int_check_type::checked, void>>;

/// Typedef for uint184_t.
using uint184_t = boost::multiprecision::number<boost::multiprecision::cpp_int_backend<184, 184, boost::multiprecision::unsigned_magnitude, boost::multiprecision::cpp_int_check_type::checked, void>>;

/// Typedef for uint192_t.
using uint192_t = boost::multiprecision::number<boost::multiprecision::cpp_int_backend<192, 192, boost::multiprecision::unsigned_magnitude, boost::multiprecision::cpp_int_check_type::checked, void>>;

/// Typedef for uint200_t.
using uint200_t = boost::multiprecision::number<boost::multiprecision::cpp_int_backend<200, 200, boost::multiprecision::unsigned_magnitude, boost::multiprecision::cpp_int_check_type::checked, void>>;

/// Typedef for uint208_t.
using uint208_t = boost::multiprecision::number<boost::multiprecision::cpp_int_backend<208, 208, boost::multiprecision::unsigned_magnitude, boost::multiprecision::cpp_int_check_type::checked, void>>;

/// Typedef for uint216_t.
using uint216_t = boost::multiprecision::number<boost::multiprecision::cpp_int_backend<216, 216, boost::multiprecision::unsigned_magnitude, boost::multiprecision::cpp_int_check_type::checked, void>>;

/// Typedef for uint224_t.
using uint224_t = boost::multiprecision::number<boost::multiprecision::cpp_int_backend<224, 224, boost::multiprecision::unsigned_magnitude, boost::multiprecision::cpp_int_check_type::checked, void>>;

/// Typedef for uint232_t.
using uint232_t = boost::multiprecision::number<boost::multiprecision::cpp_int_backend<232, 232, boost::multiprecision::unsigned_magnitude, boost::multiprecision::cpp_int_check_type::checked, void>>;

/// Typedef for uint240_t.
using uint240_t = boost::multiprecision::number<boost::multiprecision::cpp_int_backend<240, 240, boost::multiprecision::unsigned_magnitude, boost::multiprecision::cpp_int_check_type::checked, void>>;

/// Typedef for uint248_t.
using uint248_t = boost::multiprecision::number<boost::multiprecision::cpp_int_backend<248, 248, boost::multiprecision::unsigned_magnitude, boost::multiprecision::cpp_int_check_type::checked, void>>;

/// Typedef for uint256_t.
using uint256_t = boost::multiprecision::number<boost::multiprecision::cpp_int_backend<256, 256, boost::multiprecision::unsigned_magnitude, boost::multiprecision::cpp_int_check_type::checked, void>>;

using SafeUint8_t = SafeUint_t<8>; ///< Typedef for SafeUint8_t.
using SafeUint16_t = SafeUint_t<16>; ///< Typedef for SafeUint16_t.
using SafeUint24_t = SafeUint_t<24>; ///< Typedef for SafeUint24_t.
using SafeUint32_t = SafeUint_t<32>; ///< Typedef for SafeUint32_t.
using SafeUint40_t = SafeUint_t<40>; ///< Typedef for SafeUint40_t.
using SafeUint48_t = SafeUint_t<48>; ///< Typedef for SafeUint48_t.
using SafeUint56_t = SafeUint_t<56>; ///< Typedef for SafeUint56_t.
using SafeUint64_t = SafeUint_t<64>; ///< Typedef for SafeUint64_t.
using SafeUint72_t = SafeUint_t<72>; ///< Typedef for SafeUint72_t.
using SafeUint80_t = SafeUint_t<80>; ///< Typedef for SafeUint80_t.
using SafeUint88_t = SafeUint_t<88>; ///< Typedef for SafeUint88_t.
using SafeUint96_t = SafeUint_t<96>; ///< Typedef for SafeUint96_t.
using SafeUint104_t = SafeUint_t<104>; ///< Typedef for SafeUint104_t.
using SafeUint112_t = SafeUint_t<112>; ///< Typedef for SafeUint112_t.
using SafeUint120_t = SafeUint_t<120>; ///< Typedef for SafeUint120_t.
using SafeUint128_t = SafeUint_t<128>; ///< Typedef for SafeUint128_t.
using SafeUint136_t = SafeUint_t<136>; ///< Typedef for SafeUint136_t.
using SafeUint144_t = SafeUint_t<144>; ///< Typedef for SafeUint144_t.
using SafeUint152_t = SafeUint_t<152>; ///< Typedef for SafeUint152_t.
using SafeUint160_t = SafeUint_t<160>; ///< Typedef for SafeUint160_t.
using SafeUint168_t = SafeUint_t<168>; ///< Typedef for SafeUint168_t.
using SafeUint176_t = SafeUint_t<176>; ///< Typedef for SafeUint176_t.
using SafeUint184_t = SafeUint_t<184>; ///< Typedef for SafeUint184_t.
using SafeUint192_t = SafeUint_t<192>; ///< Typedef for SafeUint192_t.
using SafeUint200_t = SafeUint_t<200>; ///< Typedef for SafeUint200_t.
using SafeUint208_t = SafeUint_t<208>; ///< Typedef for SafeUint208_t.
using SafeUint216_t = SafeUint_t<216>; ///< Typedef for SafeUint216_t.
using SafeUint224_t = SafeUint_t<224>; ///< Typedef for SafeUint224_t.
using SafeUint232_t = SafeUint_t<232>; ///< Typedef for SafeUint232_t.
using SafeUint240_t = SafeUint_t<240>; ///< Typedef for SafeUint240_t.
using SafeUint248_t = SafeUint_t<248>; ///< Typedef for SafeUint248_t.
using SafeUint256_t = SafeUint_t<256>; ///< Typedef for SafeUint256_t.
=======
/// Typedef for uint112_t
using uint112_t = boost::multiprecision::number<boost::multiprecision::cpp_int_backend<112, 112, boost::multiprecision::unsigned_magnitude, boost::multiprecision::cpp_int_check_type::checked, void>>;

using Byte = uint8_t; ///< Typedef for Byte.
using Bytes = std::vector<Byte>; ///< Typedef for Bytes.
>>>>>>> 5bb3a5e7

/**
* Struct for Bytes type that will be encoded in an function return.
*/
struct BytesEncodedStruct {
   Bytes data; ///< Bytes data.
   };
using BytesEncoded = BytesEncodedStruct; ///< Typedef for BytesEncoded.
template <std::size_t N> using BytesArr = std::array<Byte, N>; ///< Typedef for BytesArr.
using BytesArrView = std::span<const Byte, std::dynamic_extent>; ///< Typedef for BytesArrView.
using BytesArrMutableView = std::span<Byte, std::dynamic_extent>; ///< Typedef for BytesArrMutableView.

/**
 * ethCallInfo: tuple of (from, to, gasLimit, gasPrice, value, functor, data).
 * **ATTENTION**: Be aware that we are using BytesArrView, so you MUST
 * be sure that the data allocated in the BytesArrView is valid during
 * the whole life of the tuple.
 * If you need ethCallInfo to own the data, use ethCallInfoAllocated instead.
 */
using ethCallInfo = std::tuple<Address,Address,uint256_t, uint256_t, uint256_t, Functor, BytesArrView>;

/**
 * Same as ethCallInfo, but using Bytes instead of BytesArrView, truly
 * allocating and owning the data. Some places need it such as tests.
 */
using ethCallInfoAllocated = std::tuple<Address,Address,uint256_t, uint256_t, uint256_t, Functor, Bytes>;

/**
<<<<<<< HEAD
* Fail a function with a given message.
* @param cl The class name.
* @param func The function name.
* @param ec The error code.
* @param what The message to print.
*/
=======
 * Helper function for debugging failed operations over HTTP.
 * @param cl The class where the operation failed.
 * @param func The function where the operation failed.
 * @param ec Boost Beast error code.
 * @param what String explaining what exactly failed.
 */
>>>>>>> 5bb3a5e7
void fail(const std::string& cl, std::string&& func, boost::beast::error_code ec, const char* what);

/// Enum for network type.
enum Networks { Mainnet, Testnet, LocalTestnet };

/**
 * Abstraction of balance and nonce for a single account.
 * Used with Address on State in an unordered_map to track native accounts.
 * See `nativeAccounts` on State for more info.
 */
struct Account {
  uint256_t balance = 0;  ///< Account balance.
  uint64_t nonce = 0;     ///< Account nonce.

  /// Default Constructor.
  Account() {}

  /// Copy Constructor.
  Account(const uint256_t& balance, const uint64_t& nonce) : balance(balance), nonce(nonce) {}

  /// Move Constructor.
  Account(uint256_t&& balance, uint64_t&& nonce) : balance(std::move(balance)), nonce(std::move(nonce)) {}
};

/// Namespace for utility functions.
namespace Utils {

  /**
  * Template for identifying if a type is a tuple.
  * @tparam T The type to check.
  */
  template <typename T>
  struct is_tuple : std::false_type {};

  /**
  * Template explicit specialization for identifying if a type is a tuple.
  * @tparam Ts The types to check.
  */
  template <typename... Ts>
  struct is_tuple<std::tuple<Ts...>> : std::true_type {};

  extern std::atomic<bool> logToCout; ///< Indicates whether logging to stdout is allowed (for safePrint()).

  /**
   * %Log a string to a file called `log.txt`.
   * @param str The string to log.
   */
  void logToFile(std::string_view str);

  /**
   * Print a string to stdout.
   * @param str The string to print.
   */
  void safePrint(std::string_view str);

  /**
   * %Hash a given input using SHA3.
   * @param input The string to hash.
   * @return The SHA3-hashed string.
   */
  Hash sha3(const BytesArrView input);

  /**
   * Convert a 256-bit unsigned integer to a bytes string.
   * Use `Hex()` to properly print it.
   * @param i The integer to convert.
   * @return The converted 256-bit integer as a bytes string.
   */
  BytesArr<32> uint256ToBytes(const uint256_t& i);

  /**
  * Convert a 248-bit unsigned integer to a bytes string.
  * Use `Hex()` to properly print it.
  * @param i The integer to convert.
  * @return The converted 248-bit integer as a bytes string.
  */
  BytesArr<31> uint248ToBytes(const uint248_t& i);

  /**
  * Convert a 240-bit unsigned integer to a bytes string.
  * Use `Hex()` to properly print it.
  * @param i The integer to convert.
  * @return The converted 240-bit integer as a bytes string.
  */
  BytesArr<30> uint240ToBytes(const uint240_t& i);

  /**
  * Convert a 232-bit unsigned integer to a bytes string.
  * Use `Hex()` to properly print it.
  * @param i The integer to convert.
  * @return The converted 232-bit integer as a bytes string.
  */
  BytesArr<29> uint232ToBytes(const uint232_t& i);

  /**
  * Convert a 224-bit unsigned integer to a bytes string.
  * Use `Hex()` to properly print it.
  * @param i The integer to convert.
  * @return The converted 224-bit integer as a bytes string.
  */
  BytesArr<28> uint224ToBytes(const uint224_t& i);

  /**
  * Convert a 216-bit unsigned integer to a bytes string.
  * Use `Hex()` to properly print it.
  * @param i The integer to convert.
  * @return The converted 216-bit integer as a bytes string.
  */
  BytesArr<27> uint216ToBytes(const uint216_t& i);

  /**
  * Convert a 208-bit unsigned integer to a bytes string.
  * Use `Hex()` to properly print it.
  * @param i The integer to convert.
  * @return The converted 208-bit integer as a bytes string.
  */
  BytesArr<26> uint208ToBytes(const uint208_t& i);

  /**
  * Convert a 200-bit unsigned integer to a bytes string.
  * Use `Hex()` to properly print it.
  * @param i The integer to convert.
  * @return The converted 200-bit integer as a bytes string.
  */
  BytesArr<25> uint200ToBytes(const uint200_t& i);

  /**
  * Convert a 192-bit unsigned integer to a bytes string.
  * Use `Hex()` to properly print it.
  * @param i The integer to convert.
  * @return The converted 192-bit integer as a bytes string.
  */
  BytesArr<24> uint192ToBytes(const uint192_t& i);

  /**
  * Convert a 184-bit unsigned integer to a bytes string.
  * Use `Hex()` to properly print it.
  * @param i The integer to convert.
  * @return The converted 184-bit integer as a bytes string.
  */
  BytesArr<23> uint184ToBytes(const uint184_t& i);

  /**
  * Convert a 176-bit unsigned integer to a bytes string.
  * Use `Hex()` to properly print it.
  * @param i The integer to convert.
  * @return The converted 176-bit integer as a bytes string.
  */
  BytesArr<22> uint176ToBytes(const uint176_t& i);

  /**
  * Convert a 168-bit unsigned integer to a bytes string.
  * Use `Hex()` to properly print it.
  * @param i The integer to convert.
  * @return The converted 168-bit integer as a bytes string.
  */
  BytesArr<21> uint168ToBytes(const uint168_t& i);

   /**
   * Convert a 160-bit unsigned integer to a bytes string.
   * Use `Hex()` to properly print it.
   * @param i The integer to convert.
   * @return The converted 160-bit integer as a bytes string.
   */
  BytesArr<20> uint160ToBytes(const uint160_t& i);

  /**
  * Convert a 152-bit unsigned integer to a bytes string.
  * Use `Hex()` to properly print it.
  * @param i The integer to convert.
  * @return The converted 152-bit integer as a bytes string.
  */
  BytesArr<19> uint152ToBytes(const uint152_t& i);

  /**
  * Convert a 144-bit unsigned integer to a bytes string.
  * Use `Hex()` to properly print it.
  * @param i The integer to convert.
  * @return The converted 144-bit integer as a bytes string.
  */
  BytesArr<18> uint144ToBytes(const uint144_t& i);

  /**
  * Convert a 136-bit unsigned integer to a bytes string.
  * Use `Hex()` to properly print it.
  * @param i The integer to convert.
  * @return The converted 136-bit integer as a bytes string.
  */
  BytesArr<17> uint136ToBytes(const uint136_t& i);

  /**
   * Convert a 128-bit unsigned integer to a bytes string.
   * Use `Hex()` to properly print it.
   * @param i The integer to convert.
   * @return The converted 128-bit integer as a bytes string.
   */
  BytesArr<16> uint128ToBytes(const uint128_t& i);

  /**
  * Convert a 120-bit unsigned integer to a bytes string.
  * Use `Hex()` to properly print it.
  * @param i The integer to convert.
  * @return The converted 120-bit integer as a bytes string.
  */
  BytesArr<15> uint120ToBytes(const uint120_t& i);

  /**
   * Convert a 112-bit unsigned integer to a bytes string.
   * Use `Hex()` to properly print it.
   * @param i The integer to convert.
   * @return The converted 112-bit integer as a bytes string.
   */
  BytesArr<14> uint112ToBytes(const uint112_t& i);

  /**
   * Convert a 104-bit unsigned integer to a bytes string.
   * Use `Hex()` to properly print it.
   * @param i The integer to convert.
   * @return The converted 104-bit integer as a bytes string.
   */
  BytesArr<13> uint104ToBytes(const uint104_t& i);

  /**
   * Convert a 96-bit unsigned integer to a bytes string.
   * Use `Hex()` to properly print it.
   * @param i The integer to convert.
   * @return The converted 96-bit integer as a bytes string.
   */
  BytesArr<12> uint96ToBytes(const uint96_t& i);

  /**
   * Convert a 88-bit unsigned integer to a bytes string.
   * Use `Hex()` to properly print it.
   * @param i The integer to convert.
   * @return The converted 88-bit integer as a bytes string.
   */
  BytesArr<11> uint88ToBytes(const uint88_t& i);

  /**
   * Convert a 80-bit unsigned integer to a bytes string.
   * Use `Hex()` to properly print it.
   * @param i The integer to convert.
   * @return The converted 80-bit integer as a bytes string.
   */
  BytesArr<10> uint80ToBytes(const uint80_t& i);

  /**
   * Convert a 72-bit unsigned integer to a bytes string.
   * Use `Hex()` to properly print it.
   * @param i The integer to convert.
   * @return The converted 72-bit integer as a bytes string.
   */
  BytesArr<9> uint72ToBytes(const uint72_t& i);

  /**
   * Convert a 112-bit unsigned integer to a bytes string.
   * Use `Hex()` to properly print it.
   * @param i The integer to convert.
   * @return The converted 112-bit integer as a bytes string.
   */
  BytesArr<14> uint112ToBytes(const uint112_t& i);

  /**
   * Convert a 64-bit unsigned integer to a bytes string.
   * Use `Hex()` to properly print it.
   * @param i The integer to convert.
   * @return The converted 64-bit integer as a bytes string.
   */
  BytesArr<8> uint64ToBytes(const uint64_t& i);

  /**
   * Convert a 56-bit unsigned integer to a bytes string.
   * Use `Hex()` to properly print it.
   * @param i The integer to convert.
   * @return The converted 56-bit integer as a bytes string.
   */
  BytesArr<7> uint56ToBytes(const uint56_t& i);

  /**
   * Convert a 48-bit unsigned integer to a bytes string.
   * Use `Hex()` to properly print it.
   * @param i The integer to convert.
   * @return The converted 48-bit integer as a bytes string.
   */
  BytesArr<6> uint48ToBytes(const uint48_t& i);

  /**
   * Convert a 40-bit unsigned integer to a bytes string.
   * Use `Hex()` to properly print it.
   * @param i The integer to convert.
   * @return The converted 40-bit integer as a bytes string.
   */
  BytesArr<5> uint40ToBytes(const uint40_t& i);

  /**
   * Convert a 32-bit unsigned integer to a bytes string.
   * Use `Hex()` to properly print it.
   * @param i The integer to convert.
   * @return The converted 32-bit integer as a bytes string.
   */
  BytesArr<4> uint32ToBytes(const uint32_t& i);

  /**
   * Convert a 24-bit unsigned integer to a bytes string.
   * Use `Hex()` to properly print it.
   * @param i The integer to convert.
   * @return The converted 24-bit integer as a bytes string.
   */
  BytesArr<3> uint24ToBytes(const uint24_t& i);

  /**
   * Convert a 16-bit unsigned integer to a bytes string.
   * Use `Hex()` to properly print it.
   * @param i The integer to convert.
   * @return The converted 16-bit integer as a bytes string.
   */
  BytesArr<2> uint16ToBytes(const uint16_t& i);

  /**
   * Convert a 8-bit unsigned integer to a bytes string.
   * Use `Hex()` to properly print it.
   * @param i The integer to convert.
   * @return The converted 8-bit integer as a bytes string.
   */
  BytesArr<1> uint8ToBytes(const uint8_t& i);

  /**
   * Generate a random bytes string of a given size.
   * @param size The size of the string.
   * @return The generated bytes string.
   */
  Bytes randBytes(const int& size);

  /**
   * Convert a bytes string to a 256-bit unsigned integer.
   * @param b The bytes string to convert.
   * @return The converted 256-bit integer.
   * @throw std::runtime_error if string size is invalid.
   */
  uint256_t bytesToUint256(const BytesArrView b);

  /**
  * Convert a bytes string to a 248-bit unsigned integer.
  * @param b The bytes string to convert.
  * @return The converted 248-bit integer.
  * @throw std::runtime_error if string size is invalid.
  */
  uint248_t bytesToUint248(const BytesArrView b);

  /**
  * Convert a bytes string to a 240-bit unsigned integer.
  * @param b The bytes string to convert.
  * @return The converted 240-bit integer.
  * @throw std::runtime_error if string size is invalid.
  */
  uint240_t bytesToUint240(const BytesArrView b);

  /**
  * Convert a bytes string to a 232-bit unsigned integer.
  * @param b The bytes string to convert.
  * @return The converted 232-bit integer.
  * @throw std::runtime_error if string size is invalid.
  */
  uint232_t bytesToUint232(const BytesArrView b);

  /**
  * Convert a bytes string to a 224-bit unsigned integer.
  * @param b The bytes string to convert.
  * @return The converted 224-bit integer.
  * @throw std::runtime_error if string size is invalid.
  */

  uint224_t bytesToUint224(const BytesArrView b);
  /**
  * Convert a bytes string to a 216-bit unsigned integer.
  * @param b The bytes string to convert.
  * @return The converted 216-bit integer.
  * @throw std::runtime_error if string size is invalid.
  */

  uint216_t bytesToUint216(const BytesArrView b);
  /**
  * Convert a bytes string to a 208-bit unsigned integer.
  * @param b The bytes string to convert.
  * @return The converted 208-bit integer.
  * @throw std::runtime_error if string size is invalid.
  */
  uint208_t bytesToUint208(const BytesArrView b);

  /**
  * Convert a bytes string to a 200-bit unsigned integer.
  * @param b The bytes string to convert.
  * @return The converted 200-bit integer.
  * @throw std::runtime_error if string size is invalid.
  */
  uint200_t bytesToUint200(const BytesArrView b);

  /**
  * Convert a bytes string to a 192-bit unsigned integer.
  * @param b The bytes string to convert.
  * @return The converted 192-bit integer.
  * @throw std::runtime_error if string size is invalid.
  */
  uint192_t bytesToUint192(const BytesArrView b);

  /**
  * Convert a bytes string to a 184-bit unsigned integer.
  * @param b The bytes string to convert.
  * @return The converted 184-bit integer.
  * @throw std::runtime_error if string size is invalid.
  */
  uint184_t bytesToUint184(const BytesArrView b);

  /**
  * Convert a bytes string to a 176-bit unsigned integer.
  * @param b The bytes string to convert.
  * @return The converted 176-bit integer.
  * @throw std::runtime_error if string size is invalid.
  */
  uint176_t bytesToUint176(const BytesArrView b);

  /**
  * Convert a bytes string to a 168-bit unsigned integer.
  * @param b The bytes string to convert.
  * @return The converted 168-bit integer.
  * @throw std::runtime_error if string size is invalid.
  */
  uint168_t bytesToUint168(const BytesArrView b);

  /**
    * Convert a bytes string to a 160-bit unsigned integer.
    * @param b The bytes string to convert.
    * @return The converted 160-bit integer.
    * @throw std::runtime_error if string size is invalid.
    */
  uint160_t bytesToUint160(const BytesArrView b);

  /**
  * Convert a bytes string to a 152-bit unsigned integer.
  * @param b The bytes string to convert.
  * @return The converted 152-bit integer.
  * @throw std::runtime_error if string size is invalid.
  */
  uint152_t bytesToUint152(const BytesArrView b);

  /**
  * Convert a bytes string to a 144-bit unsigned integer.
  * @param b The bytes string to convert.
  * @return The converted 144-bit integer.
  * @throw std::runtime_error if string size is invalid.
  */
  uint144_t bytesToUint144(const BytesArrView b);

  /**
  * Convert a bytes string to a 136-bit unsigned integer.
  * @param b The bytes string to convert.
  * @return The converted 136-bit integer.
  * @throw std::runtime_error if string size is invalid.
  */
  uint136_t bytesToUint136(const BytesArrView b);

  /**
   * Convert a bytes string to a 128-bit unsigned integer.
   * @param b The bytes string to convert.
   * @return The converted 128-bit integer.
   * @throw std::runtime_error if string size is invalid.
   */
  uint128_t bytesToUint128(const BytesArrView b);

  /**
  * Convert a bytes string to a 120-bit unsigned integer.
  * @param b The bytes string to convert.
  * @return The converted 120-bit integer.
  * @throw std::runtime_error if string size is invalid.
  */
  uint120_t bytesToUint120(const BytesArrView b);

  /**
   * Convert a bytes string to a 112-bit unsigned integer.
   * @param b The bytes string to convert.
   * @return The converted 112-bit integer.
   * @throw std::runtime_error if string size is invalid.
   */
  uint112_t bytesToUint112(const BytesArrView b);

  /**
   * Convert a bytes string to a 104-bit unsigned integer.
   * @param b The bytes string to convert.
   * @return The converted 104-bit integer.
   * @throw std::runtime_error if string size is invalid.
   */
  uint104_t bytesToUint104(const BytesArrView b);

  /**
   * Convert a bytes string to a 96-bit unsigned integer.
   * @param b The bytes string to convert.
   * @return The converted 96-bit integer.
   * @throw std::runtime_error if string size is invalid.
   */
  uint96_t bytesToUint96(const BytesArrView b);

  /**
   * Convert a bytes string to a 88-bit unsigned integer.
   * @param b The bytes string to convert.
   * @return The converted 88-bit integer.
   * @throw std::runtime_error if string size is invalid.
   */
  uint88_t bytesToUint88(const BytesArrView b);

  /**
   * Convert a bytes string to a 80-bit unsigned integer.
   * @param b The bytes string to convert.
   * @return The converted 80-bit integer.
   * @throw std::runtime_error if string size is invalid.
   */
  uint80_t bytesToUint80(const BytesArrView b);

  /**
   * Convert a bytes string to a 72-bit unsigned integer.
   * @param b The bytes string to convert.
   * @return The converted 72-bit integer.
   * @throw std::runtime_error if string size is invalid.
   */
  uint72_t bytesToUint72(const BytesArrView b);

  /**
   * Convert a bytes string to a 112-bit unsigned integer.
   * @param b The bytes string to convert.
   * @return The converted 112-bit integer.
   * @throw std::runtime_error if string size is invalid.
   */
  uint112_t bytesToUint112(const BytesArrView b);

  /**
   * Convert a bytes string to a 64-bit unsigned integer.
   * @param b The bytes string to convert.
   * @return The converted 64-bit integer.
   * @throw std::runtime_error if string size is invalid.
   */
  uint64_t bytesToUint64(const BytesArrView b);

  /**
   * Convert a bytes string to a 56-bit unsigned integer.
   * @param b The bytes string to convert.
   * @return The converted 56-bit integer.
   * @throw std::runtime_error if string size is invalid.
   */
  uint56_t bytesToUint56(const BytesArrView b);

  /**
   * Convert a bytes string to a 48-bit unsigned integer.
   * @param b The bytes string to convert.
   * @return The converted 48-bit integer.
   * @throw std::runtime_error if string size is invalid.
   */
  uint48_t bytesToUint48(const BytesArrView b);


  /**
   * Convert a bytes string to a 40-bit unsigned integer.
   * @param b The bytes string to convert.
   * @return The converted 40-bit integer.
   * @throw std::runtime_error if string size is invalid.
   */
  uint40_t bytesToUint40(const BytesArrView b);

  /**
   * Convert a bytes string to a 32-bit unsigned integer.
   * @param b The bytes string to convert.
   * @return The converted 32-bit integer.
   * @throw std::runtime_error if string size is invalid.
   */
  uint32_t bytesToUint32(const BytesArrView b);

  /**
   * Convert a bytes string to a 24-bit unsigned integer.
   * @param b The bytes string to convert.
   * @return The converted 24-bit integer.
   * @throw std::runtime_error if string size is invalid.
   */
  uint24_t bytesToUint24(const BytesArrView b);

  /**
   * Convert a bytes string to a 16-bit unsigned integer.
   * @param b The bytes string to convert.
   * @return The converted 16-bit integer.
   * @throw std::runtime_error if string size is invalid.
   */
  uint16_t bytesToUint16(const BytesArrView b);

  /**
   * Convert a bytes string to a 8-bit unsigned integer.
   * @param b The bytes string to convert.
   * @return The converted 8-bit integer.
   * @throw std::runtime_error if string size is invalid.
   */
   uint8_t bytesToUint8(const BytesArrView b);

  /**
   * Add padding to the left of a byte vector.
   * @param bytes The vector to pad.
   * @param charAmount The total amount of characters the resulting string should have.
   *                   If this is less than the string's original size,
   *                   the string will remain untouched.
   *                   e.g. `padLeftBytes("aaa", 5)` = "00aaa", `padLeftBytes("aaa", 2)` = "aaa"
   * @param sign (optional) The character to use as padding. Defaults to '0'.
   * @return The padded vector.
   */
  Bytes padLeftBytes(const BytesArrView bytes, unsigned int charAmount, uint8_t sign = 0x00);

  /**
   * Add padding to the right of a byte vector.
   * @param bytes The vector to pad.
   * @param charAmount The total amount of characters the resulting string should have.
   *                   If this is less than the string's original size,
   *                   the string will remain untouched.
   *                   e.g. `padLeftBytes("aaa", 5)` = "aaa00", `padLeftBytes("aaa", 2)` = "aaa"
   * @param sign (optional) The character to use as padding. Defaults to '0'.
   * @return The padded vector.
   */
  Bytes padRightBytes(const BytesArrView bytes, unsigned int charAmount, uint8_t sign = 0x00);

  /// Overload of padLeftBytes() that works with normal strings.
  std::string padLeft(std::string str, unsigned int charAmount, char sign = '\x00');

  /// Overload of padRightBytes() that works with normal strings.
  std::string padRight(std::string str, unsigned int charAmount, char sign = '\x00');

  /**
   * Convert a big-endian byte-stream represented on a templated collection to a templated integer value.
   * `In` will typically be either std::string or bytes.
   * `T` will typically be unsigned, u160, u256 or bigint.
   * @param bytes The byte stream to convert.
   * @return The converted integer type.
   */
  template <class T, class In> T fromBigEndian(const In& bytes) {
    T ret = (T)0;
    for (auto i: bytes) {
      ret = (T)((ret << 8) | (uint8_t)(typename std::make_unsigned<decltype(i)>::type)i);
    }
    return ret;
  }

  /**
   * Convert a string to all-lowercase. Conversion is done in-place.
   * @param str The string to convert.
   */
  inline void toLower(std::string& str) {
    std::transform(str.begin(), str.end(), str.begin(), ::tolower);
  }

  /**
   * Convert a string to all-uppercase. Conversion is done in-place.
   * @param str The string to convert.
   */
  inline void toUpper(std::string& str) {
    std::transform(str.begin(), str.end(), str.begin(), ::toupper);
  }

  /**
   * Load HTTP port settings from a config file. Creates the file if it doesn't exist.
   * @return A JSON object with the settings.
   */
  // TODO: Organize every "ruleset read-only" as a "Settings" defined class to avoid variable redefinition
  json readConfigFile();

  /**
   * Tells how many bytes are required to store a given integer.
   * @param i The integer to check.
   * @return The number of bytes required to store the integer.
   */
  template <class T> inline unsigned bytesRequired(T i) {
    // bigint does not carry sign bit on shift
    static_assert(std::is_same<bigint, T>::value || !std::numeric_limits<T>::is_signed, "only unsigned types or bigint supported");
    unsigned ic = 0;
    for (; i != 0; ++ic, i >>= 8) {}
    return ic;
  }

  /**
   * Convert an unsigned integer to bytes.
   * Takes uint as little endian, differently than the uintToBytes functions, there is no padding.
   * @param i The integer to convert.
   * @return The converted bytes string.
   */
  template <class T> Bytes uintToBytes(T i) {
    Bytes ret(bytesRequired(i));
    uint8_t *b = reinterpret_cast<uint8_t *>(&ret.back());
    for (; i; i >>= 8) *(b--) = (uint8_t)(i & 0xff);
    return ret;
  }

  /**
  * Get the real type name of a type.
  * For example, `getRealTypeName<std::string>()` will return "std::basic_string<char, std::char_traits<char>, std::allocator<char> >"
  * @tparam T The type to get the name of.
  * @return The real type name.
  */
  template <typename T>
  std::string getRealTypeName() {
    int status;
    char* demangledName = nullptr;

    std::string mangledName = typeid(T).name();
    demangledName = abi::__cxa_demangle(mangledName.c_str(), 0, 0, &status);

    if(status == 0 && demangledName != nullptr) {
        std::string realName(demangledName);
        free(demangledName);
        return realName;
    } else {
        return mangledName;
    }
  }

  /**
   * Convert a vector to span.
   * @param vec The vector to convert.
   * @return The converted span.
   */
  inline BytesArrMutableView create_span(Bytes& vec) {
    return BytesArrMutableView(vec.data(), vec.size());
  }

  /**
  * Convert a "subvector" to span.
  * @param vec The vector to convert.
  * @param start The start index of the subvector.
  * @param size The size of the subvector.
  * @return The converted span.
  */
  inline BytesArrMutableView create_span(Bytes& vec, size_t start, size_t size) {
    if (start + size > vec.size()) {
      throw std::runtime_error("Invalid range for span");
    }

    return BytesArrMutableView(vec.data() + start, size);
  }

  /**
   * Convert a vector to const span.
   * @param vec The vector to convert.
   * @return The converted span.
   */
  inline BytesArrView create_view_span(const Bytes& vec) {
    return BytesArrView(vec.data(), vec.size());
  }

  /**
   * Convert a "subvector" to const span.
   * @param vec The vector to convert.
   * @param start The start index of the subvector.
   * @param size The size of the subvector.
   * @return The converted span.
   */
   inline BytesArrView create_view_span(const Bytes& vec, size_t start, size_t size) {
     if (start + size > vec.size()) {
       throw std::runtime_error("Invalid range for span");
     }

     return BytesArrView(vec.data() + start, size);
   }

  /**
  * Template for converting a fixed-size array to span.
  * @param arr The array to convert.
  * @return The converted span.
  */
  template<std::size_t N>
  inline BytesArrMutableView create_span(BytesArr<N>& arr) {
    return BytesArrMutableView(arr.data(), arr.size());
  }

  /**
  * Convert a "subarray" to span.
  * @param arr The array to convert.
  * @param start The start index of the subarray.
  * @param size The size of the subarray.
  * @return The converted span.
  */
  template<std::size_t N>
  inline BytesArrMutableView create_span(BytesArr<N>& arr, size_t start, size_t size) {
    if (start + size > arr.size()) {
      throw std::runtime_error("Invalid range for span");
    }

    return BytesArrMutableView(arr.data() + start, size);
  }

  /**
  * Convert an array to const span.
  * @param arr The array to convert.
  * @return The converted span.
  */
  template<std::size_t N>
  inline BytesArrView create_view_span(const BytesArr<N>& arr) {
    return BytesArrView(arr.data(), arr.size());
  }

  /**
   * Convert a "subarray" to const span.
   * @param arr The array to convert.
   * @param start The start index of the subarray.
   * @param size The size of the subarray.
   * @return The converted span.
   */
  template<std::size_t N>
  inline BytesArrView create_view_span(const BytesArr<N>& arr, size_t start, size_t size) {
    if (start + size > arr.size()) {
      throw std::runtime_error("Invalid range for span");
    }

    return BytesArrView(arr.data() + start, size);
  }

  /**
   * Convert a string to const span.
   * @param str
   * @return The converted span.
   */
  inline BytesArrView create_view_span(const std::string_view str) {
    return BytesArrView(reinterpret_cast<const uint8_t*>(str.data()), str.size());
  }

  /**
   * Convert a substring to span.
   * @param str The string to convert.
   * @param start The start index of the substring.
   * @param size The size of the substring.
   * @return The converted span.
   */
  inline BytesArrView create_view_span(const std::string_view str, size_t start, size_t size) {
    if (start + size > str.size()) {
      throw std::runtime_error("Invalid range for span");
    }
    return BytesArrView(reinterpret_cast<const uint8_t*>(str.data()) + start, size);
  }

  /**
   * Append a vector to another.
   * This function is a workaround for calling insert() on a vector with a function
   * as a parameter, since that is not possible as we need to call begin() and end()
   * from the returned value, and we are argumenting two different function calls.
   * Inline is used for best performance.
   * @tparam T Can be either std::vector, std::string, std::span, or std::array.
   * @param vec The vector to append to.
   * @param bytes The vector to be appended.
   */
  template<typename T>
  inline void appendBytes(Bytes& vec, const T& bytes) {
    vec.insert(vec.end(), bytes.cbegin(), bytes.cend());
  }

  /**
   * Convert a given bytes vector/array to a string.
   * Each byte is properly converted to its respective ASCII char value.
   * @tparam T Can be either std::vector, std::span, or std::array.
   * @return The converted bytes as a string.
   */
  template<typename T>
  inline std::string bytesToString(const T& bytes) {
    return std::string(bytes.cbegin(), bytes.cend());
  }

  /**
   * Convert a given string to a bytes vector.
   * Each ASCII char is properly converted to its respective byte value.
   * @param str The string to convert.
   * @return The converted string as a bytes vector.
   */
  inline Bytes stringToBytes(const std::string& str) {
    return Bytes(str.cbegin(), str.cend());
  }
};

#endif  // UTILS_H<|MERGE_RESOLUTION|>--- conflicted
+++ resolved
@@ -88,7 +88,6 @@
 /// Typedef for uint160_t.
 using uint160_t = boost::multiprecision::number<boost::multiprecision::cpp_int_backend<160, 160, boost::multiprecision::unsigned_magnitude, boost::multiprecision::cpp_int_check_type::checked, void>>;
 
-<<<<<<< HEAD
 /// Typedef for uint168_t.
 using uint168_t = boost::multiprecision::number<boost::multiprecision::cpp_int_backend<168, 168, boost::multiprecision::unsigned_magnitude, boost::multiprecision::cpp_int_check_type::checked, void>>;
 
@@ -157,13 +156,6 @@
 using SafeUint240_t = SafeUint_t<240>; ///< Typedef for SafeUint240_t.
 using SafeUint248_t = SafeUint_t<248>; ///< Typedef for SafeUint248_t.
 using SafeUint256_t = SafeUint_t<256>; ///< Typedef for SafeUint256_t.
-=======
-/// Typedef for uint112_t
-using uint112_t = boost::multiprecision::number<boost::multiprecision::cpp_int_backend<112, 112, boost::multiprecision::unsigned_magnitude, boost::multiprecision::cpp_int_check_type::checked, void>>;
-
-using Byte = uint8_t; ///< Typedef for Byte.
-using Bytes = std::vector<Byte>; ///< Typedef for Bytes.
->>>>>>> 5bb3a5e7
 
 /**
 * Struct for Bytes type that will be encoded in an function return.
@@ -192,21 +184,12 @@
 using ethCallInfoAllocated = std::tuple<Address,Address,uint256_t, uint256_t, uint256_t, Functor, Bytes>;
 
 /**
-<<<<<<< HEAD
 * Fail a function with a given message.
 * @param cl The class name.
 * @param func The function name.
 * @param ec The error code.
 * @param what The message to print.
 */
-=======
- * Helper function for debugging failed operations over HTTP.
- * @param cl The class where the operation failed.
- * @param func The function where the operation failed.
- * @param ec Boost Beast error code.
- * @param what String explaining what exactly failed.
- */
->>>>>>> 5bb3a5e7
 void fail(const std::string& cl, std::string&& func, boost::beast::error_code ec, const char* what);
 
 /// Enum for network type.
