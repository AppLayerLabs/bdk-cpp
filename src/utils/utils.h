/*
Copyright (c) [2023-2024] [AppLayer Developers]

This software is distributed under the MIT License.
See the LICENSE.txt file in the project root for more information.
*/

#ifndef UTILS_H
#define UTILS_H

#include <filesystem>
#include <fstream>
#include <regex> // used by jsonrpc/parser.cpp

#include <boost/beast/core/error.hpp>
#include <boost/asio/ip/address.hpp>

#include <ethash/keccak.h>
<<<<<<< HEAD
#include <openssl/rand.h>

#include "strings.h"
#include "logger.h"
#include "bytes.h"
=======
>>>>>>> 030c9e86

#include "../libs/json.hpp" // algorithm, array, tuple

#include "../bytes/join.h" // range.h, view.h, initializer.h

#include "../contract/variables/safeint.h"
#include "../contract/variables/safeuint.h"

#include "dynamicexception.h" // included by strings.h, leave it for now to avoid AddressSanitizer runtime errors - TODO: see create_view_span()
#include "logger.h"
#include "strings.h" // hex.h, openssl/rand.h, libs/zpp_bits.h -> algorithm, array, span, variant

/// Localhost IPv4 address constant
inline const boost::asio::ip::address LOCALHOST = boost::asio::ip::address::from_string("127.0.0.1");

/// @file utils.h
// Forward declaration.
class Hash;

/// Typedef for json.
using json = nlohmann::ordered_json;

<<<<<<< HEAD
/// Typedef for bigint.
using bigint = boost::multiprecision::number<boost::multiprecision::cpp_int_backend<>>;

=======
// TODO: duplicated in hex.h, strconv.h, evmcconv.h and (u)intconv.h, find a better way to handle this
using Byte = uint8_t; ///< Typedef for Byte.
using Bytes = std::vector<Byte>; ///< Typedef for Bytes.
>>>>>>> 030c9e86
template <std::size_t N> using BytesArr = std::array<Byte, N>; ///< Typedef for BytesArr.

/// Base case for the recursive helper - now using requires for an empty body function.
template <size_t I = 0, typename... Tp> requires (I == sizeof...(Tp))
void printDurationsHelper(std::string_view, std::tuple<Tp...>&, const std::array<std::string, sizeof...(Tp)>&) {
  // Empty body, stopping condition for the recursion
}

/// Recursive helper function to print each duration - with requires.
template <size_t I = 0, typename... Tp> requires (I < sizeof...(Tp))
void printDurationsHelper(std::string_view id, std::tuple<Tp...>& t, const std::array<std::string, sizeof...(Tp)>& names) {
  auto now = std::chrono::high_resolution_clock::now();
  auto duration = std::chrono::duration_cast<std::chrono::milliseconds>(now - std::get<I>(t));
  std::string funcName = names[I]; // Creating a copy to use with std::move
  Logger::logToDebug(LogType::DEBUG, Log::P2PManager, std::move(funcName),
    "Timepoint at: " + std::string(id) + " for " + names[I] + ": "
      + std::to_string(std::get<I>(t).time_since_epoch().count()) + "ms "
      + " Duration for " + names[I] + ": " + std::to_string(duration.count())
      + "ms, exitted at: " + std::to_string(now.time_since_epoch().count()) + "ms"
  );
  // Recursive call for the next element in the tuple
  printDurationsHelper<I + 1, Tp...>(id, t, names);
}

/// Helper templated struct for profiling names and time points.
template <typename... Tp> struct printAtExit {
  std::tuple<Tp...> timePoints; ///< List of time points.
  std::array<std::string, sizeof...(Tp)> names; ///< List of names.
  std::string_view id;  ///< ID of the struct.

  /**
   * Constructor.
   * @param id_ ID of the struct.
   * @param names_ List of names to profile.
   * @param timePoints_ List of time points to profile.
   */
  printAtExit(const std::string& id_, const std::array<std::string, sizeof...(Tp)>& names_, Tp&... timePoints_)
    : timePoints(std::tie(timePoints_...)), names(names_), id(id_) {}

  /// Destructor.
  ~printAtExit() { printDurationsHelper(id, timePoints, names); }
};

/**
 * Map with addresses for contracts deployed at protocol level (name -> address).
 * These contracts are deployed at the beginning of the chain and cannot be
 * destroyed or dynamically deployed like other contracts.
 * Instead, they are deployed in the constructor of State.
 */
const boost::unordered_flat_map<std::string, Address> ProtocolContractAddresses = {
  {"rdPoS", Address(Hex::toBytes("0xb23aa52dbeda59277ab8a962c69f5971f22904cf"))},           // Sha3("randomDeterministicProofOfStake").substr(0,20)
  {"ContractManager", Address(Hex::toBytes("0x0001cb47ea6d8b55fe44fdd6b1bdb579efb43e61"))}  // Sha3("ContractManager").substr(0,20)
};

/**
* Fail a function with a given message.
* @param cl The class name.
* @param func The function name.
* @param ec The error code.
* @param what The message to print.
*/
void fail(const std::string& cl, std::string&& func, boost::beast::error_code ec, const char* what);

/// Enum for network type.
enum class Networks { Mainnet, Testnet, LocalTestnet };

/// Enum for FunctionType
enum class FunctionTypes { View, NonPayable, Payable };

/// Enum for the type of the contract.
enum class ContractType { NOT_A_CONTRACT, EVM, CPP, CREATE, CREATE2, PRECOMPILED };

/**
 * Abstraction of balance and nonce for a single account.
 * Used with Address on State in an unordered_map to track native accounts.
 * We store both the code and code hash here, but the EVM Storage (map<address,map<bytes32,bytes32>) is
 * directly implemented in the State as map<StorageKey,Hash> to avoid nested maps.
 * @see State
 */
struct Account {
  uint256_t balance = 0;                       ///< Account balance.
  uint64_t nonce = 0;                          ///< Account nonce.
  Hash codeHash = Hash();                      ///< Account code hash (if any)
  Bytes code = Bytes();                        ///< Account code (if any)
  ContractType contractType = ContractType::NOT_A_CONTRACT; ///< Account contract type.

  /// Default constructor.
  Account() = default;

  /// Copy constructor.
  Account(const uint256_t& balance, const uint64_t& nonce) : balance(balance), nonce(nonce) {}

  /// Move constructor.
  Account(uint256_t&& balance, uint64_t&& nonce) : balance(std::move(balance)), nonce(std::move(nonce)) {}

  /// Deserialize constructor.
  Account(const View<Bytes>& bytes);

  /**
   * Serialize the account.
   * We serialize as balance + nonce + codeHash + contractType + code (if any)
   * 32 bytes + 8 bytes + 32 bytes + 1 byte + N (0 or more bytes) = 73 + N bytes
   */
  Bytes serialize() const;

  /// Check if the account address is a contract.
  bool isContract() const { return contractType != ContractType::NOT_A_CONTRACT; }
};

/// Wrapper around std::unique_ptr that ensures the pointer is never null.
template<typename T> class NonNullUniquePtr {
  private:
    std::unique_ptr<T> ptr; ///< Pointer value.

  public:
    /// Constructor that calls T<Ts...> with the provided arguments.
    template<typename... Ts> explicit NonNullUniquePtr(Ts&&... args) : ptr(std::make_unique<T>(std::forward<Ts>(args)...)) {}

    NonNullUniquePtr(const NonNullUniquePtr&) = delete; ///< Copy constructor (deleted to prevent copying, Rule of Zero)
    NonNullUniquePtr(NonNullUniquePtr&& other) = default; ///< Move constructor (allowed as default, Rule of Zero)
    NonNullUniquePtr& operator=(const NonNullUniquePtr&) = delete; ///< Copy assignment operator (deleted to prevent copying, Rule of Zero)
    NonNullUniquePtr& operator=(NonNullUniquePtr&&) = default; ///< Move assignment operator (allowed as default, Rule of Zero)

    /// Dereference operator.
    T& operator*() const { return *ptr; }

    /// Member access operator.
    T* operator->() const { return ptr.get(); }

    /// Getter for raw pointer (optional, use with care).
    T* get() const { return ptr.get(); }
};

/// Wrapper around a raw pointer that ensures the pointer will be null at destruction.
template<typename T> class PointerNullifier {
  private:
    T*& ptr; ///< Pointer value.

  public:
    /// Constructor.
    PointerNullifier(T*& item) : ptr(item) {}

    /// Destructor.
    ~PointerNullifier() { ptr = nullptr; }
};

/**
 * Struct for abstracting a Solidity event parameter.
 * @tparam T The parameter's type.
 * @tparam Index Whether the parameter is indexed or not.
 */
template<typename T, bool Index> struct EventParam {
  using type = T; ///< Event param type.
  const T& value; ///< Event param value.
  static constexpr bool isIndexed = Index;  ///< Indexed status.
  EventParam(const T& value) : value(value) {}  ///< Constructor.
};

/// Namespace for utility functions.
namespace Utils {

  template<typename... Ts>
  struct Overloaded : Ts... { using Ts::operator()...; };

  std::string getTestDumpPath(); ///< Get the path to the test dump folder.

  /**
   * Create a Bytes string out of a data range.
   * @param data The range to use.
   * @return A bytes string.
   */
  constexpr Bytes makeBytes(const bytes::DataRange auto& data) {
    Bytes res(std::ranges::size(data));
    std::ranges::copy(data, res.begin());
    return res;
  }

  /**
   * Create a Bytes string out of a sized initializer.
   * @param initializer The initializer to use.
   * @return A bytes string.
   */
  constexpr Bytes makeBytes(bytes::SizedInitializer auto&& initializer) {
    Bytes res(initializer.size());
    initializer.to(res);
    return res;
  }

  /**
   * Helper function for removeQualifiers
   * @tparam TTuple The tuple type to remove qualifiers from.
   * @tparam I The index sequence.
   */
  template <typename TTuple, std::size_t... I> auto removeQualifiersImpl(std::index_sequence<I...>) {
    return std::tuple<std::decay_t<std::tuple_element_t<I, TTuple>>...>{};
  }

  /**
   * Remove the qualifiers from a tuple type.
   * @tparam TTuple The tuple type to remove qualifiers from.
   * @return A tuple with the same types but qualifiers removed.
   */
  template <typename TTuple> auto removeQualifiers() {
    return removeQualifiersImpl<TTuple>(std::make_index_sequence<std::tuple_size_v<TTuple>>{});
  }

  /**
   * Template for identifying if a type is a uint between 8 and 256 bits.
   * @tparam T The type to check.
   * @tparam N The number of bits.
   */
  template<typename T, std::size_t N> struct isRangedUint {
    /// Indicates whether the type is a uint between 8 and 256 bits.
    static const bool value = std::is_integral_v<T> && std::is_unsigned_v<T> && (sizeof(T) * 8 <= N);
  };

  /**
   * Template for identifying if a type is an int between 8 and 256 bits.
   * @tparam T The type to check.
   * @tparam N The number of bits.
   */
  template<typename T, std::size_t N> struct isRangedInt {
    /// Indicates whether the type is an int between 8 and 256 bits.
    static const bool value = std::is_integral_v<T> && std::is_signed_v<T> && (sizeof(T) * 8 <= N);
  };

  /**
   * Template for identifying if a type is a tuple.
   * @tparam T The type to check.
   */
  template <typename T> struct is_tuple : std::false_type {};

  /**
   * Template explicit specialization for identifying if a type is a tuple.
   * @tparam Ts The types to check.
   */
  template <typename... Ts> struct is_tuple<std::tuple<Ts...>> : std::true_type {};

  /// Helper struct to conditionally append a type to a tuple.
  template <bool Flag, typename T, typename Tuple> struct conditional_tuple_append {
    using type = Tuple; ///< Typedef.
  };

  /// Helper struct to conditionally append a type to a tuple.
  template <typename T, typename... Ts> struct conditional_tuple_append<false, T, std::tuple<Ts...>> {
    using type = std::tuple<Ts..., T>;  ///< Typedef.
  };

  /// Helper struct for making a tuple type.
  template<typename Accumulated, typename... Rest> struct makeTupleTypeHelper {
    using type = Accumulated; ///< Typedef.
  };

  /// Helper struct for making a tuple type.
  template<typename Accumulated, typename T, bool Flag, typename... Rest>
  struct makeTupleTypeHelper<Accumulated, EventParam<T, Flag>, Rest...> {
    using NextAccumulated = typename conditional_tuple_append<Flag, T, Accumulated>::type;  ///< Typedef.
    using type = typename makeTupleTypeHelper<NextAccumulated, Rest...>::type;  ///< Typedef.
  };

  /// Helper struct for making a tuple type.
  template<typename... Args> struct makeTupleType;

  /// Helper struct for making a tuple type.
  template<typename... Args, bool... Flags> struct makeTupleType<EventParam<Args, Flags>...> {
    using type = typename makeTupleTypeHelper<std::tuple<>, EventParam<Args, Flags>...>::type;  ///< Typedef.
  };

  /**
   * %Log a string to a file called `log.txt`.
   * @param str The string to log.
   */
  void logToFile(std::string_view str);

  /**
   * Create a Functor based on a std::string with the function signature (e.g. "functionName(uint256,uint256)").
   * @param functionSignature The function signature.
   * @return The created Functor.
   */
  Functor makeFunctor(std::string_view functionSignature);

  /**
<<<<<<< HEAD
   * Get the View<Bytes> representing the function arguments of a given evmc_message.
   * @param msg The evmc_message to get the function arguments from.
   * @return The View<Bytes> representing the function arguments.
   */
  View<Bytes> getFunctionArgs(const evmc_message& msg);

  /**
=======
>>>>>>> 030c9e86
   * Print a string to stdout. Does not print if in a test.
   * @param str The string to print.
   */
  void safePrint(std::string_view str);

  /**
   * Print a string to stdout, including if it is in a test.
   * @param str The string to print.
   */
  void safePrintTest(std::string_view str);

  /**
   * %Hash a given input using SHA3.
   * @param input The string to hash.
   * @return The SHA3-hashed string.
   */
  Hash sha3(const View<Bytes> input);

  /**
   * Generate a random bytes string of a given size.
   * @param size The size of the string.
   * @return The generated bytes string.
   */
  Bytes randBytes(const int& size);

<<<<<<< HEAD
  ///@{
  /**
   * Convert a given EVMC type to a BDK type, or vice-versa.
   * @param i (or b) The type to convert.
   * @return The converted type.
   */
  uint256_t evmcUint256ToUint256(const evmc::uint256be& i);
  evmc::uint256be uint256ToEvmcUint256(const uint256_t& i);
  BytesArr<32> evmcUint256ToBytes(const evmc::uint256be& i);
  evmc::uint256be bytesToEvmcUint256(const View<Bytes> b);
  ///@}

  /**
   * Wrapper for EVMC's `ecrecover()` function.
   * @param hash The hash to recover an address from.
   * @param v The recover ID.
   * @param r The first half of the ECDSA signature.
   * @param s The second half of the ECDSA signature.
   * @return The recovered address.
   */
  evmc::address ecrecover(evmc::bytes32 hash, evmc::bytes32 v, evmc::bytes32 r, evmc::bytes32 s);

  ///@{
  /**
   * Convert a given integer to a bytes string. Use `Hex()` to properly print it.
   * @param i The integer to convert.
   * @return The converted integer as a bytes string.
   */
  BytesArr<32> uint256ToBytes(const uint256_t& i);
  BytesArr<31> uint248ToBytes(const uint248_t& i);
  BytesArr<30> uint240ToBytes(const uint240_t& i);
  BytesArr<29> uint232ToBytes(const uint232_t& i);
  BytesArr<28> uint224ToBytes(const uint224_t& i);
  BytesArr<27> uint216ToBytes(const uint216_t& i);
  BytesArr<26> uint208ToBytes(const uint208_t& i);
  BytesArr<25> uint200ToBytes(const uint200_t& i);
  BytesArr<24> uint192ToBytes(const uint192_t& i);
  BytesArr<23> uint184ToBytes(const uint184_t& i);
  BytesArr<22> uint176ToBytes(const uint176_t& i);
  BytesArr<21> uint168ToBytes(const uint168_t& i);
  BytesArr<20> uint160ToBytes(const uint160_t& i);
  BytesArr<19> uint152ToBytes(const uint152_t& i);
  BytesArr<18> uint144ToBytes(const uint144_t& i);
  BytesArr<17> uint136ToBytes(const uint136_t& i);
  BytesArr<16> uint128ToBytes(const uint128_t& i);
  BytesArr<15> uint120ToBytes(const uint120_t& i);
  BytesArr<14> uint112ToBytes(const uint112_t& i);
  BytesArr<13> uint104ToBytes(const uint104_t& i);
  BytesArr<12> uint96ToBytes(const uint96_t& i);
  BytesArr<11> uint88ToBytes(const uint88_t& i);
  BytesArr<10> uint80ToBytes(const uint80_t& i);
  BytesArr<9> uint72ToBytes(const uint72_t& i);
  BytesArr<8> uint64ToBytes(const uint64_t& i);
  BytesArr<7> uint56ToBytes(const uint56_t& i);
  BytesArr<6> uint48ToBytes(const uint48_t& i);
  BytesArr<5> uint40ToBytes(const uint40_t& i);
  BytesArr<4> uint32ToBytes(const uint32_t& i);
  BytesArr<3> uint24ToBytes(const uint24_t& i);
  BytesArr<2> uint16ToBytes(const uint16_t& i);
  BytesArr<1> uint8ToBytes(const uint8_t& i);
  BytesArr<32> int256ToBytes(const int256_t& i);
  BytesArr<17> int136ToBytes(const int136_t& i);
  BytesArr<8> int64ToBytes(const int64_t& i);
  ///@}

  ///@{
  /**
   * Convert a given bytes string to an integer.
   * @param b The bytes string to convert.
   * @return The converted integer.
   * @throw DynamicException if string size is invalid.
   */
  uint256_t bytesToUint256(const View<Bytes> b);
  uint248_t bytesToUint248(const View<Bytes> b);
  uint240_t bytesToUint240(const View<Bytes> b);
  uint232_t bytesToUint232(const View<Bytes> b);
  uint224_t bytesToUint224(const View<Bytes> b);
  uint216_t bytesToUint216(const View<Bytes> b);
  uint208_t bytesToUint208(const View<Bytes> b);
  uint200_t bytesToUint200(const View<Bytes> b);
  uint192_t bytesToUint192(const View<Bytes> b);
  uint184_t bytesToUint184(const View<Bytes> b);
  uint176_t bytesToUint176(const View<Bytes> b);
  uint168_t bytesToUint168(const View<Bytes> b);
  uint160_t bytesToUint160(const View<Bytes> b);
  uint152_t bytesToUint152(const View<Bytes> b);
  uint144_t bytesToUint144(const View<Bytes> b);
  uint136_t bytesToUint136(const View<Bytes> b);
  uint128_t bytesToUint128(const View<Bytes> b);
  uint120_t bytesToUint120(const View<Bytes> b);
  uint112_t bytesToUint112(const View<Bytes> b);
  uint104_t bytesToUint104(const View<Bytes> b);
  uint96_t bytesToUint96(const View<Bytes> b);
  uint88_t bytesToUint88(const View<Bytes> b);
  uint80_t bytesToUint80(const View<Bytes> b);
  uint72_t bytesToUint72(const View<Bytes> b);
  uint64_t bytesToUint64(const View<Bytes> b);
  uint56_t bytesToUint56(const View<Bytes> b);
  uint48_t bytesToUint48(const View<Bytes> b);
  uint40_t bytesToUint40(const View<Bytes> b);
  uint32_t bytesToUint32(const View<Bytes> b);
  uint24_t bytesToUint24(const View<Bytes> b);
  uint16_t bytesToUint16(const View<Bytes> b);
  uint8_t bytesToUint8(const View<Bytes> b);
  int256_t bytesToInt256(const View<Bytes> b);
  int136_t bytesToInt136(const View<Bytes> b);
  int64_t bytesToInt64(const View<Bytes> b);
  ///@}

  /**
   * Convert a C-style raw byte array to a raw bytes string.
   * @param arr The array to convert.
   * @param size The size of the array.
   * @return The converted raw bytes string.
   */
  Bytes cArrayToBytes(const uint8_t* arr, size_t size);

  /**
   * Add padding to the left of a byte vector.
   * @param bytes The vector to pad.
   * @param charAmount The total amount of characters the resulting string should have.
   *                   If this is less than the string's original size,
   *                   the string will remain untouched.
   *                   e.g. `padLeftBytes("aaa", 5)` = "00aaa", `padLeftBytes("aaa", 2)` = "aaa"
   * @param sign (optional) The character to use as padding. Defaults to '0'.
   * @return The padded vector.
   */
  Bytes padLeftBytes(const View<Bytes> bytes, unsigned int charAmount, uint8_t sign = 0x00);

  /**
   * Add padding to the right of a byte vector.
   * @param bytes The vector to pad.
   * @param charAmount The total amount of characters the resulting string should have.
   *                   If this is less than the string's original size,
   *                   the string will remain untouched.
   *                   e.g. `padLeftBytes("aaa", 5)` = "aaa00", `padLeftBytes("aaa", 2)` = "aaa"
   * @param sign (optional) The character to use as padding. Defaults to '0'.
   * @return The padded vector.
   */
  Bytes padRightBytes(const View<Bytes> bytes, unsigned int charAmount, uint8_t sign = 0x00);

  /// Overload of padLeftBytes() that works with UTF-8 strings.
  std::string padLeft(std::string str, unsigned int charAmount, char sign = '\x00');

  /// Overload of padRightBytes() that works with UTF-8 strings.
  std::string padRight(std::string str, unsigned int charAmount, char sign = '\x00');

=======
>>>>>>> 030c9e86
  /**
   * Convert a big-endian byte-stream represented on a templated collection to a templated integer value.
   * `In` will typically be either std::string or bytes.
   * `T` will typically be unsigned, u160, u256 or boost::multiprecision::number.
   * @param bytes The byte stream to convert.
   * @return The converted integer type.
   */
  template <class T, class In> T fromBigEndian(const In& bytes) {
    auto ret = (T)0;
    for (auto i : bytes) {
      ret = (T)((ret << 8) | (uint8_t)(typename std::make_unsigned_t<decltype(i)>) i);
    }
    return ret;
  }

  /**
   * Load HTTP port settings from a config file. Creates the file if it doesn't exist.
   * @return A JSON object with the settings.
   */
  // TODO: Organize every "ruleset read-only" as a "Settings" defined class to avoid variable redefinition
  json readConfigFile();

  /**
   * Tells how many bytes are required to store a given integer.
   * @param i The integer to check.
   * @return The number of bytes required to store the integer.
   */
  template <class T> inline unsigned bytesRequired(T i) {
    // bigint does not carry sign bit on shift
    using bigint = boost::multiprecision::number<boost::multiprecision::cpp_int_backend<>>;
    static_assert(std::is_same_v<bigint, T> || !std::numeric_limits<T>::is_signed, "only unsigned types or bigint supported");
    unsigned ic = 0;
    for (; i != 0; ++ic, i >>= 8);
    return ic;
  }

  /**
   * Convert an unsigned integer to bytes.
   * Takes uint as little endian and has no padding, as opposed to uintXToBytes().
   * @param i The integer to convert.
   * @return The converted bytes string.
   */
  template <class T> Bytes uintToBytes(T i) {
    Bytes ret(bytesRequired(i));
    auto b = ret.end(); // Bytes::iterator
    for (; i; i >>= 8) {
      if (b == ret.begin()) break;
      *(--b) = (uint8_t)(i & 0xff);
    }
    return ret;
  }

  /**
   * Get the real type name of a type.
   * For example, `getRealTypeName<std::string>()` will return
   * "std::basic_string<char, std::char_traits<char>, std::allocator<char>>".
   * @tparam T The type to get the name of.
   * @return The real type name.
   */
  template <typename T> std::string getRealTypeName() {
    int status;
    char* demangledName = nullptr;
    std::string mangledName = typeid(T).name();
    demangledName = abi::__cxa_demangle(mangledName.c_str(), nullptr, nullptr, &status);
    if (status == 0 && demangledName != nullptr) {
      std::string realName(demangledName);
      free(demangledName);
      return realName;
    } else {
      return mangledName;
    }
  }

  /**
   * Convert a vector to const span.
   * @param vec The vector to convert.
   * @return The converted span.
   */
  inline View<Bytes> create_view_span(const Bytes& vec) {
    return View<Bytes>(vec.data(), vec.size());
  }

  /**
   * Convert a "subvector" to const span.
   * @param vec The vector to convert.
   * @param start The start index of the subvector.
   * @param size The size of the subvector.
   * @return The converted span.
   * @throw DynamicException if range is invalid.
   */
<<<<<<< HEAD
   inline View<Bytes> create_view_span(const Bytes& vec, size_t start, size_t size) {
     if (start + size > vec.size()) throw DynamicException("Invalid range for span");
     return View<Bytes>(vec.data() + start, size);
   }
=======
   bytes::View create_view_span(const Bytes& vec, size_t start, size_t size);
>>>>>>> 030c9e86

  /**
   * Convert an array to const span.
   * @param arr The array to convert.
   * @return The converted span.
   */
  template<std::size_t N> inline View<Bytes> create_view_span(const BytesArr<N>& arr) {
    return View<Bytes>(arr.data(), arr.size());
  }

  /**
   * Convert a "subarray" to const span.
   * @param arr The array to convert.
   * @param start The start index of the subarray.
   * @param size The size of the subarray.
   * @return The converted span.
   * @throw DynamicException if range is invalid.
   */
  template<std::size_t N> inline View<Bytes> create_view_span(
    const BytesArr<N>& arr, size_t start, size_t size
  ) {
    // TODO: somehow migrate this to the cpp file so we can include dynamicexception.h only there, OR get rid of the exception altogether
    if (start + size > arr.size()) throw DynamicException("Invalid range for span");
    return View<Bytes>(arr.data() + start, size);
  }

  /**
   * Convert a string to const span.
   * @param str The string to convert.
   * @return The converted span.
   */
  inline View<Bytes> create_view_span(const std::string_view str) {
    return View<Bytes>(reinterpret_cast<const uint8_t*>(str.data()), str.size());
  }

  /**
   * Convert a substring to span.
   * @param str The string to convert.
   * @param start The start index of the substring.
   * @param size The size of the substring.
   * @return The converted span.
   * @throw DynamicException if range is invalid.
   */
<<<<<<< HEAD
  inline View<Bytes> create_view_span(const std::string_view str, size_t start, size_t size) {
    if (start + size > str.size()) {
      throw DynamicException("Invalid range for span");
    }
    return View<Bytes>(reinterpret_cast<const uint8_t*>(str.data()) + start, size);
  }
=======
  bytes::View create_view_span(const std::string_view str, size_t start, size_t size);
>>>>>>> 030c9e86

  /**
   * Append a vector to another.
   * This function is a workaround for calling insert() on a vector with a function
   * as a parameter, since that is not possible as we need to call begin() and end()
   * from the returned value, and we are argumenting two different function calls.
   * Inline is used for best performance.
   * @tparam T Can be either std::vector, std::string, std::span, or std::array.
   * @param vec The vector to append to.
   * @param bytes The vector to be appended.
   */
  template<typename T> inline void appendBytes(Bytes& vec, const T& bytes) {
    vec.insert(vec.end(), bytes.cbegin(), bytes.cend());
  }

  /**
   * Shorthand for obtaining a milliseconds-since-epoch uint64_t timestamp from std::chrono
   * @return Milliseconds elapsed since epoch.
   */
  inline uint64_t getCurrentTimeMillisSinceEpoch() {
    return std::chrono::duration_cast<std::chrono::milliseconds>(std::chrono::high_resolution_clock::now().time_since_epoch()).count();
  }

  /**
   * Given an UNIX signal number, return the name followed by the number in parenthesis.
   * @param signum The signal number.
   * @return A string containing the signal name (or "Unknown signal") and number.
   */
  std::string getSignalName(int signum);
};

#endif  // UTILS_H<|MERGE_RESOLUTION|>--- conflicted
+++ resolved
@@ -16,14 +16,6 @@
 #include <boost/asio/ip/address.hpp>
 
 #include <ethash/keccak.h>
-<<<<<<< HEAD
-#include <openssl/rand.h>
-
-#include "strings.h"
-#include "logger.h"
-#include "bytes.h"
-=======
->>>>>>> 030c9e86
 
 #include "../libs/json.hpp" // algorithm, array, tuple
 
@@ -46,15 +38,9 @@
 /// Typedef for json.
 using json = nlohmann::ordered_json;
 
-<<<<<<< HEAD
-/// Typedef for bigint.
-using bigint = boost::multiprecision::number<boost::multiprecision::cpp_int_backend<>>;
-
-=======
 // TODO: duplicated in hex.h, strconv.h, evmcconv.h and (u)intconv.h, find a better way to handle this
 using Byte = uint8_t; ///< Typedef for Byte.
 using Bytes = std::vector<Byte>; ///< Typedef for Bytes.
->>>>>>> 030c9e86
 template <std::size_t N> using BytesArr = std::array<Byte, N>; ///< Typedef for BytesArr.
 
 /// Base case for the recursive helper - now using requires for an empty body function.
@@ -337,16 +323,6 @@
   Functor makeFunctor(std::string_view functionSignature);
 
   /**
-<<<<<<< HEAD
-   * Get the View<Bytes> representing the function arguments of a given evmc_message.
-   * @param msg The evmc_message to get the function arguments from.
-   * @return The View<Bytes> representing the function arguments.
-   */
-  View<Bytes> getFunctionArgs(const evmc_message& msg);
-
-  /**
-=======
->>>>>>> 030c9e86
    * Print a string to stdout. Does not print if in a test.
    * @param str The string to print.
    */
@@ -372,156 +348,6 @@
    */
   Bytes randBytes(const int& size);
 
-<<<<<<< HEAD
-  ///@{
-  /**
-   * Convert a given EVMC type to a BDK type, or vice-versa.
-   * @param i (or b) The type to convert.
-   * @return The converted type.
-   */
-  uint256_t evmcUint256ToUint256(const evmc::uint256be& i);
-  evmc::uint256be uint256ToEvmcUint256(const uint256_t& i);
-  BytesArr<32> evmcUint256ToBytes(const evmc::uint256be& i);
-  evmc::uint256be bytesToEvmcUint256(const View<Bytes> b);
-  ///@}
-
-  /**
-   * Wrapper for EVMC's `ecrecover()` function.
-   * @param hash The hash to recover an address from.
-   * @param v The recover ID.
-   * @param r The first half of the ECDSA signature.
-   * @param s The second half of the ECDSA signature.
-   * @return The recovered address.
-   */
-  evmc::address ecrecover(evmc::bytes32 hash, evmc::bytes32 v, evmc::bytes32 r, evmc::bytes32 s);
-
-  ///@{
-  /**
-   * Convert a given integer to a bytes string. Use `Hex()` to properly print it.
-   * @param i The integer to convert.
-   * @return The converted integer as a bytes string.
-   */
-  BytesArr<32> uint256ToBytes(const uint256_t& i);
-  BytesArr<31> uint248ToBytes(const uint248_t& i);
-  BytesArr<30> uint240ToBytes(const uint240_t& i);
-  BytesArr<29> uint232ToBytes(const uint232_t& i);
-  BytesArr<28> uint224ToBytes(const uint224_t& i);
-  BytesArr<27> uint216ToBytes(const uint216_t& i);
-  BytesArr<26> uint208ToBytes(const uint208_t& i);
-  BytesArr<25> uint200ToBytes(const uint200_t& i);
-  BytesArr<24> uint192ToBytes(const uint192_t& i);
-  BytesArr<23> uint184ToBytes(const uint184_t& i);
-  BytesArr<22> uint176ToBytes(const uint176_t& i);
-  BytesArr<21> uint168ToBytes(const uint168_t& i);
-  BytesArr<20> uint160ToBytes(const uint160_t& i);
-  BytesArr<19> uint152ToBytes(const uint152_t& i);
-  BytesArr<18> uint144ToBytes(const uint144_t& i);
-  BytesArr<17> uint136ToBytes(const uint136_t& i);
-  BytesArr<16> uint128ToBytes(const uint128_t& i);
-  BytesArr<15> uint120ToBytes(const uint120_t& i);
-  BytesArr<14> uint112ToBytes(const uint112_t& i);
-  BytesArr<13> uint104ToBytes(const uint104_t& i);
-  BytesArr<12> uint96ToBytes(const uint96_t& i);
-  BytesArr<11> uint88ToBytes(const uint88_t& i);
-  BytesArr<10> uint80ToBytes(const uint80_t& i);
-  BytesArr<9> uint72ToBytes(const uint72_t& i);
-  BytesArr<8> uint64ToBytes(const uint64_t& i);
-  BytesArr<7> uint56ToBytes(const uint56_t& i);
-  BytesArr<6> uint48ToBytes(const uint48_t& i);
-  BytesArr<5> uint40ToBytes(const uint40_t& i);
-  BytesArr<4> uint32ToBytes(const uint32_t& i);
-  BytesArr<3> uint24ToBytes(const uint24_t& i);
-  BytesArr<2> uint16ToBytes(const uint16_t& i);
-  BytesArr<1> uint8ToBytes(const uint8_t& i);
-  BytesArr<32> int256ToBytes(const int256_t& i);
-  BytesArr<17> int136ToBytes(const int136_t& i);
-  BytesArr<8> int64ToBytes(const int64_t& i);
-  ///@}
-
-  ///@{
-  /**
-   * Convert a given bytes string to an integer.
-   * @param b The bytes string to convert.
-   * @return The converted integer.
-   * @throw DynamicException if string size is invalid.
-   */
-  uint256_t bytesToUint256(const View<Bytes> b);
-  uint248_t bytesToUint248(const View<Bytes> b);
-  uint240_t bytesToUint240(const View<Bytes> b);
-  uint232_t bytesToUint232(const View<Bytes> b);
-  uint224_t bytesToUint224(const View<Bytes> b);
-  uint216_t bytesToUint216(const View<Bytes> b);
-  uint208_t bytesToUint208(const View<Bytes> b);
-  uint200_t bytesToUint200(const View<Bytes> b);
-  uint192_t bytesToUint192(const View<Bytes> b);
-  uint184_t bytesToUint184(const View<Bytes> b);
-  uint176_t bytesToUint176(const View<Bytes> b);
-  uint168_t bytesToUint168(const View<Bytes> b);
-  uint160_t bytesToUint160(const View<Bytes> b);
-  uint152_t bytesToUint152(const View<Bytes> b);
-  uint144_t bytesToUint144(const View<Bytes> b);
-  uint136_t bytesToUint136(const View<Bytes> b);
-  uint128_t bytesToUint128(const View<Bytes> b);
-  uint120_t bytesToUint120(const View<Bytes> b);
-  uint112_t bytesToUint112(const View<Bytes> b);
-  uint104_t bytesToUint104(const View<Bytes> b);
-  uint96_t bytesToUint96(const View<Bytes> b);
-  uint88_t bytesToUint88(const View<Bytes> b);
-  uint80_t bytesToUint80(const View<Bytes> b);
-  uint72_t bytesToUint72(const View<Bytes> b);
-  uint64_t bytesToUint64(const View<Bytes> b);
-  uint56_t bytesToUint56(const View<Bytes> b);
-  uint48_t bytesToUint48(const View<Bytes> b);
-  uint40_t bytesToUint40(const View<Bytes> b);
-  uint32_t bytesToUint32(const View<Bytes> b);
-  uint24_t bytesToUint24(const View<Bytes> b);
-  uint16_t bytesToUint16(const View<Bytes> b);
-  uint8_t bytesToUint8(const View<Bytes> b);
-  int256_t bytesToInt256(const View<Bytes> b);
-  int136_t bytesToInt136(const View<Bytes> b);
-  int64_t bytesToInt64(const View<Bytes> b);
-  ///@}
-
-  /**
-   * Convert a C-style raw byte array to a raw bytes string.
-   * @param arr The array to convert.
-   * @param size The size of the array.
-   * @return The converted raw bytes string.
-   */
-  Bytes cArrayToBytes(const uint8_t* arr, size_t size);
-
-  /**
-   * Add padding to the left of a byte vector.
-   * @param bytes The vector to pad.
-   * @param charAmount The total amount of characters the resulting string should have.
-   *                   If this is less than the string's original size,
-   *                   the string will remain untouched.
-   *                   e.g. `padLeftBytes("aaa", 5)` = "00aaa", `padLeftBytes("aaa", 2)` = "aaa"
-   * @param sign (optional) The character to use as padding. Defaults to '0'.
-   * @return The padded vector.
-   */
-  Bytes padLeftBytes(const View<Bytes> bytes, unsigned int charAmount, uint8_t sign = 0x00);
-
-  /**
-   * Add padding to the right of a byte vector.
-   * @param bytes The vector to pad.
-   * @param charAmount The total amount of characters the resulting string should have.
-   *                   If this is less than the string's original size,
-   *                   the string will remain untouched.
-   *                   e.g. `padLeftBytes("aaa", 5)` = "aaa00", `padLeftBytes("aaa", 2)` = "aaa"
-   * @param sign (optional) The character to use as padding. Defaults to '0'.
-   * @return The padded vector.
-   */
-  Bytes padRightBytes(const View<Bytes> bytes, unsigned int charAmount, uint8_t sign = 0x00);
-
-  /// Overload of padLeftBytes() that works with UTF-8 strings.
-  std::string padLeft(std::string str, unsigned int charAmount, char sign = '\x00');
-
-  /// Overload of padRightBytes() that works with UTF-8 strings.
-  std::string padRight(std::string str, unsigned int charAmount, char sign = '\x00');
-
-=======
->>>>>>> 030c9e86
   /**
    * Convert a big-endian byte-stream represented on a templated collection to a templated integer value.
    * `In` will typically be either std::string or bytes.
@@ -612,14 +438,7 @@
    * @return The converted span.
    * @throw DynamicException if range is invalid.
    */
-<<<<<<< HEAD
-   inline View<Bytes> create_view_span(const Bytes& vec, size_t start, size_t size) {
-     if (start + size > vec.size()) throw DynamicException("Invalid range for span");
-     return View<Bytes>(vec.data() + start, size);
-   }
-=======
    bytes::View create_view_span(const Bytes& vec, size_t start, size_t size);
->>>>>>> 030c9e86
 
   /**
    * Convert an array to const span.
@@ -663,16 +482,7 @@
    * @return The converted span.
    * @throw DynamicException if range is invalid.
    */
-<<<<<<< HEAD
-  inline View<Bytes> create_view_span(const std::string_view str, size_t start, size_t size) {
-    if (start + size > str.size()) {
-      throw DynamicException("Invalid range for span");
-    }
-    return View<Bytes>(reinterpret_cast<const uint8_t*>(str.data()) + start, size);
-  }
-=======
   bytes::View create_view_span(const std::string_view str, size_t start, size_t size);
->>>>>>> 030c9e86
 
   /**
    * Append a vector to another.
