/*
Copyright (c) [2023] [Sparq Network]

This software is distributed under the MIT License.
See the LICENSE.txt file in the project root for more information.
*/

#ifndef UTILS_H
#define UTILS_H

#include <algorithm>
#include <filesystem>
#include <fstream>
#include <regex>
#include <string_view>
#include <thread>
#include <atomic>
#include <array>
#include <span>
#include <cxxabi.h>

#include <boost/lexical_cast.hpp>
#include <boost/multiprecision/cpp_dec_float.hpp>
#include <boost/multiprecision/cpp_int.hpp>
#include <boost/beast/core/error.hpp>

#include <ethash/keccak.h>
#include <openssl/rand.h>

#include "strings.h"
#include "logger.h"

#include "src/libs/json.hpp"
#include "src/contract/variables/safeuint.h"
#include "src/contract/variables/safeint.h"
#include <variant>

/// @file utils.h

// Forward declaration.
class Hash;

/// Typedef for json.
using json = nlohmann::ordered_json;

/// Typedef for bigint.
using bigint = boost::multiprecision::number<boost::multiprecision::cpp_int_backend<>>;

using Byte = uint8_t; ///< Typedef for Byte.
using Bytes = std::vector<Byte>; ///< Typedef for Bytes.

/// Typedef for uint24_t.
using uint24_t = boost::multiprecision::number<boost::multiprecision::cpp_int_backend<24, 24, boost::multiprecision::unsigned_magnitude, boost::multiprecision::cpp_int_check_type::checked, void>>;
/// Typedef for uint40_t.
using uint40_t = boost::multiprecision::number<boost::multiprecision::cpp_int_backend<40, 40, boost::multiprecision::unsigned_magnitude, boost::multiprecision::cpp_int_check_type::checked, void>>;
/// Typedef for uint48_t.
using uint48_t = boost::multiprecision::number<boost::multiprecision::cpp_int_backend<48, 48, boost::multiprecision::unsigned_magnitude, boost::multiprecision::cpp_int_check_type::checked, void>>;
/// Typedef for uint56_t.
using uint56_t = boost::multiprecision::number<boost::multiprecision::cpp_int_backend<56, 56, boost::multiprecision::unsigned_magnitude, boost::multiprecision::cpp_int_check_type::checked, void>>;
/// Typedef for uint72_t.
using uint72_t = boost::multiprecision::number<boost::multiprecision::cpp_int_backend<72, 72, boost::multiprecision::unsigned_magnitude, boost::multiprecision::cpp_int_check_type::checked, void>>;
/// Typedef for uint80_t.
using uint80_t = boost::multiprecision::number<boost::multiprecision::cpp_int_backend<80, 80, boost::multiprecision::unsigned_magnitude, boost::multiprecision::cpp_int_check_type::checked, void>>;
/// Typedef for uint88_t.
using uint88_t = boost::multiprecision::number<boost::multiprecision::cpp_int_backend<88, 88, boost::multiprecision::unsigned_magnitude, boost::multiprecision::cpp_int_check_type::checked, void>>;
/// Typedef for uint96_t.
using uint96_t = boost::multiprecision::number<boost::multiprecision::cpp_int_backend<96, 96, boost::multiprecision::unsigned_magnitude, boost::multiprecision::cpp_int_check_type::checked, void>>;
/// Typedef for uint104_t.
using uint104_t = boost::multiprecision::number<boost::multiprecision::cpp_int_backend<104, 104, boost::multiprecision::unsigned_magnitude, boost::multiprecision::cpp_int_check_type::checked, void>>;
/// Typedef for uint112_t.
using uint112_t = boost::multiprecision::number<boost::multiprecision::cpp_int_backend<112, 112, boost::multiprecision::unsigned_magnitude, boost::multiprecision::cpp_int_check_type::checked, void>>;
/// Typedef for uint120_t.  
using uint120_t = boost::multiprecision::number<boost::multiprecision::cpp_int_backend<120, 120, boost::multiprecision::unsigned_magnitude, boost::multiprecision::cpp_int_check_type::checked, void>>;
/// Typedef for uint128_t.
using uint128_t = boost::multiprecision::number<boost::multiprecision::cpp_int_backend<128, 128, boost::multiprecision::unsigned_magnitude, boost::multiprecision::cpp_int_check_type::checked, void>>;
/// Typedef for uint136_t.
using uint136_t = boost::multiprecision::number<boost::multiprecision::cpp_int_backend<136, 136, boost::multiprecision::unsigned_magnitude, boost::multiprecision::cpp_int_check_type::checked, void>>;
/// Typedef for uint144_t.
using uint144_t = boost::multiprecision::number<boost::multiprecision::cpp_int_backend<144, 144, boost::multiprecision::unsigned_magnitude, boost::multiprecision::cpp_int_check_type::checked, void>>;
/// Typedef for uint152_t.
using uint152_t = boost::multiprecision::number<boost::multiprecision::cpp_int_backend<152, 152, boost::multiprecision::unsigned_magnitude, boost::multiprecision::cpp_int_check_type::checked, void>>;
/// Typedef for uint160_t.
using uint160_t = boost::multiprecision::number<boost::multiprecision::cpp_int_backend<160, 160, boost::multiprecision::unsigned_magnitude, boost::multiprecision::cpp_int_check_type::checked, void>>;
/// Typedef for uint168_t.
using uint168_t = boost::multiprecision::number<boost::multiprecision::cpp_int_backend<168, 168, boost::multiprecision::unsigned_magnitude, boost::multiprecision::cpp_int_check_type::checked, void>>;
/// Typedef for uint176_t.
using uint176_t = boost::multiprecision::number<boost::multiprecision::cpp_int_backend<176, 176, boost::multiprecision::unsigned_magnitude, boost::multiprecision::cpp_int_check_type::checked, void>>;
/// Typedef for uint184_t.
using uint184_t = boost::multiprecision::number<boost::multiprecision::cpp_int_backend<184, 184, boost::multiprecision::unsigned_magnitude, boost::multiprecision::cpp_int_check_type::checked, void>>;
/// Typedef for uint192_t.
using uint192_t = boost::multiprecision::number<boost::multiprecision::cpp_int_backend<192, 192, boost::multiprecision::unsigned_magnitude, boost::multiprecision::cpp_int_check_type::checked, void>>;
/// Typedef for uint200_t.
using uint200_t = boost::multiprecision::number<boost::multiprecision::cpp_int_backend<200, 200, boost::multiprecision::unsigned_magnitude, boost::multiprecision::cpp_int_check_type::checked, void>>;
/// Typedef for uint208_t.
using uint208_t = boost::multiprecision::number<boost::multiprecision::cpp_int_backend<208, 208, boost::multiprecision::unsigned_magnitude, boost::multiprecision::cpp_int_check_type::checked, void>>;
/// Typedef for uint216_t.
using uint216_t = boost::multiprecision::number<boost::multiprecision::cpp_int_backend<216, 216, boost::multiprecision::unsigned_magnitude, boost::multiprecision::cpp_int_check_type::checked, void>>;
/// Typedef for uint224_t.
using uint224_t = boost::multiprecision::number<boost::multiprecision::cpp_int_backend<224, 224, boost::multiprecision::unsigned_magnitude, boost::multiprecision::cpp_int_check_type::checked, void>>;
/// Typedef for uint232_t.
using uint232_t = boost::multiprecision::number<boost::multiprecision::cpp_int_backend<232, 232, boost::multiprecision::unsigned_magnitude, boost::multiprecision::cpp_int_check_type::checked, void>>;
/// Typedef for uint240_t.
using uint240_t = boost::multiprecision::number<boost::multiprecision::cpp_int_backend<240, 240, boost::multiprecision::unsigned_magnitude, boost::multiprecision::cpp_int_check_type::checked, void>>;
/// Typedef for uint248_t.
using uint248_t = boost::multiprecision::number<boost::multiprecision::cpp_int_backend<248, 248, boost::multiprecision::unsigned_magnitude, boost::multiprecision::cpp_int_check_type::checked, void>>;
/// Typedef for uint256_t.
using uint256_t = boost::multiprecision::number<boost::multiprecision::cpp_int_backend<256, 256, boost::multiprecision::unsigned_magnitude, boost::multiprecision::cpp_int_check_type::checked, void>>;

/// Typedef for int24_t.
using int24_t = boost::multiprecision::number<boost::multiprecision::cpp_int_backend<24, 24, boost::multiprecision::signed_magnitude, boost::multiprecision::cpp_int_check_type::checked, void>>;
/// Typedef for int40_t.
using int40_t = boost::multiprecision::number<boost::multiprecision::cpp_int_backend<40, 40, boost::multiprecision::signed_magnitude, boost::multiprecision::cpp_int_check_type::checked, void>>;
/// Typedef for int48_t.
using int48_t = boost::multiprecision::number<boost::multiprecision::cpp_int_backend<48, 48, boost::multiprecision::signed_magnitude, boost::multiprecision::cpp_int_check_type::checked, void>>;
/// Typedef for int56_t.
using int56_t = boost::multiprecision::number<boost::multiprecision::cpp_int_backend<56, 56, boost::multiprecision::signed_magnitude, boost::multiprecision::cpp_int_check_type::checked, void>>;
/// Typedef for int72_t.
using int72_t = boost::multiprecision::number<boost::multiprecision::cpp_int_backend<72, 72, boost::multiprecision::signed_magnitude, boost::multiprecision::cpp_int_check_type::checked, void>>;
/// Typedef for int80_t.
using int80_t = boost::multiprecision::number<boost::multiprecision::cpp_int_backend<80, 80, boost::multiprecision::signed_magnitude, boost::multiprecision::cpp_int_check_type::checked, void>>;
/// Typedef for int88_t.
using int88_t = boost::multiprecision::number<boost::multiprecision::cpp_int_backend<88, 88, boost::multiprecision::signed_magnitude, boost::multiprecision::cpp_int_check_type::checked, void>>;
/// Typedef for int96_t.
using int96_t = boost::multiprecision::number<boost::multiprecision::cpp_int_backend<96, 96, boost::multiprecision::signed_magnitude, boost::multiprecision::cpp_int_check_type::checked, void>>;
/// Typedef for int104_t.
using int104_t = boost::multiprecision::number<boost::multiprecision::cpp_int_backend<104, 104, boost::multiprecision::signed_magnitude, boost::multiprecision::cpp_int_check_type::checked, void>>;
/// Typedef for int112_t.
using int112_t = boost::multiprecision::number<boost::multiprecision::cpp_int_backend<112, 112, boost::multiprecision::signed_magnitude, boost::multiprecision::cpp_int_check_type::checked, void>>;
/// Typedef for int120_t.
using int120_t = boost::multiprecision::number<boost::multiprecision::cpp_int_backend<120, 120, boost::multiprecision::signed_magnitude, boost::multiprecision::cpp_int_check_type::checked, void>>;
/// Typedef for int128_t.
using int128_t = boost::multiprecision::number<boost::multiprecision::cpp_int_backend<128, 128, boost::multiprecision::signed_magnitude, boost::multiprecision::cpp_int_check_type::checked, void>>;
/// Typedef for int136_t.
using int136_t = boost::multiprecision::number<boost::multiprecision::cpp_int_backend<136, 136, boost::multiprecision::signed_magnitude, boost::multiprecision::cpp_int_check_type::checked, void>>;
/// Typedef for int144_t.
using int144_t = boost::multiprecision::number<boost::multiprecision::cpp_int_backend<144, 144, boost::multiprecision::signed_magnitude, boost::multiprecision::cpp_int_check_type::checked, void>>;
/// Typedef for int152_t.
using int152_t = boost::multiprecision::number<boost::multiprecision::cpp_int_backend<152, 152, boost::multiprecision::signed_magnitude, boost::multiprecision::cpp_int_check_type::checked, void>>;
/// Typedef for int160_t.
using int160_t = boost::multiprecision::number<boost::multiprecision::cpp_int_backend<160, 160, boost::multiprecision::signed_magnitude, boost::multiprecision::cpp_int_check_type::checked, void>>;
/// Typedef for int168_t.
using int168_t = boost::multiprecision::number<boost::multiprecision::cpp_int_backend<168, 168, boost::multiprecision::signed_magnitude, boost::multiprecision::cpp_int_check_type::checked, void>>;
/// Typedef for int176_t.
using int176_t = boost::multiprecision::number<boost::multiprecision::cpp_int_backend<176, 176, boost::multiprecision::signed_magnitude, boost::multiprecision::cpp_int_check_type::checked, void>>;
/// Typedef for int184_t.
using int184_t = boost::multiprecision::number<boost::multiprecision::cpp_int_backend<184, 184, boost::multiprecision::signed_magnitude, boost::multiprecision::cpp_int_check_type::checked, void>>;
/// Typedef for int192_t.
using int192_t = boost::multiprecision::number<boost::multiprecision::cpp_int_backend<192, 192, boost::multiprecision::signed_magnitude, boost::multiprecision::cpp_int_check_type::checked, void>>;
/// Typedef for int200_t.
using int200_t = boost::multiprecision::number<boost::multiprecision::cpp_int_backend<200, 200, boost::multiprecision::signed_magnitude, boost::multiprecision::cpp_int_check_type::checked, void>>;
/// Typedef for int208_t.
using int208_t = boost::multiprecision::number<boost::multiprecision::cpp_int_backend<208, 208, boost::multiprecision::signed_magnitude, boost::multiprecision::cpp_int_check_type::checked, void>>;
/// Typedef for int216_t.
using int216_t = boost::multiprecision::number<boost::multiprecision::cpp_int_backend<216, 216, boost::multiprecision::signed_magnitude, boost::multiprecision::cpp_int_check_type::checked, void>>;
/// Typedef for int224_t.
using int224_t = boost::multiprecision::number<boost::multiprecision::cpp_int_backend<224, 224, boost::multiprecision::signed_magnitude, boost::multiprecision::cpp_int_check_type::checked, void>>;
/// Typedef for int232_t.
using int232_t = boost::multiprecision::number<boost::multiprecision::cpp_int_backend<232, 232, boost::multiprecision::signed_magnitude, boost::multiprecision::cpp_int_check_type::checked, void>>;
/// Typedef for int240_t.
using int240_t = boost::multiprecision::number<boost::multiprecision::cpp_int_backend<240, 240, boost::multiprecision::signed_magnitude, boost::multiprecision::cpp_int_check_type::checked, void>>;
/// Typedef for int248_t.
using int248_t = boost::multiprecision::number<boost::multiprecision::cpp_int_backend<248, 248, boost::multiprecision::signed_magnitude, boost::multiprecision::cpp_int_check_type::checked, void>>;
/// Typedef for int256_t.
using int256_t = boost::multiprecision::number<boost::multiprecision::cpp_int_backend<256, 256, boost::multiprecision::signed_magnitude, boost::multiprecision::cpp_int_check_type::checked, void>>;

using SafeUint8_t = SafeUint_t<8>; ///< Typedef for SafeUint8_t.
using SafeUint16_t = SafeUint_t<16>; ///< Typedef for SafeUint16_t.
using SafeUint24_t = SafeUint_t<24>; ///< Typedef for SafeUint24_t.
using SafeUint32_t = SafeUint_t<32>; ///< Typedef for SafeUint32_t.
using SafeUint40_t = SafeUint_t<40>; ///< Typedef for SafeUint40_t.
using SafeUint48_t = SafeUint_t<48>; ///< Typedef for SafeUint48_t.
using SafeUint56_t = SafeUint_t<56>; ///< Typedef for SafeUint56_t.
using SafeUint64_t = SafeUint_t<64>; ///< Typedef for SafeUint64_t.
using SafeUint72_t = SafeUint_t<72>; ///< Typedef for SafeUint72_t.
using SafeUint80_t = SafeUint_t<80>; ///< Typedef for SafeUint80_t.
using SafeUint88_t = SafeUint_t<88>; ///< Typedef for SafeUint88_t.
using SafeUint96_t = SafeUint_t<96>; ///< Typedef for SafeUint96_t.
using SafeUint104_t = SafeUint_t<104>; ///< Typedef for SafeUint104_t.
using SafeUint112_t = SafeUint_t<112>; ///< Typedef for SafeUint112_t.
using SafeUint120_t = SafeUint_t<120>; ///< Typedef for SafeUint120_t.
using SafeUint128_t = SafeUint_t<128>; ///< Typedef for SafeUint128_t.
using SafeUint136_t = SafeUint_t<136>; ///< Typedef for SafeUint136_t.
using SafeUint144_t = SafeUint_t<144>; ///< Typedef for SafeUint144_t.
using SafeUint152_t = SafeUint_t<152>; ///< Typedef for SafeUint152_t.
using SafeUint160_t = SafeUint_t<160>; ///< Typedef for SafeUint160_t.
using SafeUint168_t = SafeUint_t<168>; ///< Typedef for SafeUint168_t.
using SafeUint176_t = SafeUint_t<176>; ///< Typedef for SafeUint176_t.
using SafeUint184_t = SafeUint_t<184>; ///< Typedef for SafeUint184_t.
using SafeUint192_t = SafeUint_t<192>; ///< Typedef for SafeUint192_t.
using SafeUint200_t = SafeUint_t<200>; ///< Typedef for SafeUint200_t.
using SafeUint208_t = SafeUint_t<208>; ///< Typedef for SafeUint208_t.
using SafeUint216_t = SafeUint_t<216>; ///< Typedef for SafeUint216_t.
using SafeUint224_t = SafeUint_t<224>; ///< Typedef for SafeUint224_t.
using SafeUint232_t = SafeUint_t<232>; ///< Typedef for SafeUint232_t.
using SafeUint240_t = SafeUint_t<240>; ///< Typedef for SafeUint240_t.
using SafeUint248_t = SafeUint_t<248>; ///< Typedef for SafeUint248_t.
using SafeUint256_t = SafeUint_t<256>; ///< Typedef for SafeUint256_t.

using SafeInt8_t = SafeInt_t<8>; ///< Typedef for SafeInt8_t.
using SafeInt16_t = SafeInt_t<16>; ///< Typedef for SafeInt16_t.
using SafeInt24_t = SafeInt_t<24>; ///< Typedef for SafeInt24_t.
using SafeInt32_t = SafeInt_t<32>; ///< Typedef for SafeInt32_t.
using SafeInt40_t = SafeInt_t<40>; ///< Typedef for SafeInt40_t.
using SafeInt48_t = SafeInt_t<48>; ///< Typedef for SafeInt48_t.
using SafeInt56_t = SafeInt_t<56>; ///< Typedef for SafeInt56_t.
using SafeInt64_t = SafeInt_t<64>; ///< Typedef for SafeInt64_t.
using SafeInt72_t = SafeInt_t<72>; ///< Typedef for SafeInt72_t.
using SafeInt80_t = SafeInt_t<80>; ///< Typedef for SafeInt80_t.
using SafeInt88_t = SafeInt_t<88>; ///< Typedef for SafeInt88_t.
using SafeInt96_t = SafeInt_t<96>; ///< Typedef for SafeInt96_t.
using SafeInt104_t = SafeInt_t<104>; ///< Typedef for SafeInt104_t.
using SafeInt112_t = SafeInt_t<112>; ///< Typedef for SafeInt112_t.
using SafeInt120_t = SafeInt_t<120>; ///< Typedef for SafeInt120_t.
using SafeInt128_t = SafeInt_t<128>; ///< Typedef for SafeInt128_t.
using SafeInt136_t = SafeInt_t<136>; ///< Typedef for SafeInt136_t.
using SafeInt144_t = SafeInt_t<144>; ///< Typedef for SafeInt144_t.
using SafeInt152_t = SafeInt_t<152>; ///< Typedef for SafeInt152_t.
using SafeInt160_t = SafeInt_t<160>; ///< Typedef for SafeInt160_t.
using SafeInt168_t = SafeInt_t<168>; ///< Typedef for SafeInt168_t.
using SafeInt176_t = SafeInt_t<176>; ///< Typedef for SafeInt176_t.
using SafeInt184_t = SafeInt_t<184>; ///< Typedef for SafeInt184_t.
using SafeInt192_t = SafeInt_t<192>; ///< Typedef for SafeInt192_t.
using SafeInt200_t = SafeInt_t<200>; ///< Typedef for SafeInt200_t.
using SafeInt208_t = SafeInt_t<208>; ///< Typedef for SafeInt208_t.
using SafeInt216_t = SafeInt_t<216>; ///< Typedef for SafeInt216_t.
using SafeInt224_t = SafeInt_t<224>; ///< Typedef for SafeInt224_t.
using SafeInt232_t = SafeInt_t<232>; ///< Typedef for SafeInt232_t.
using SafeInt240_t = SafeInt_t<240>; ///< Typedef for SafeInt240_t.
using SafeInt248_t = SafeInt_t<248>; ///< Typedef for SafeInt248_t.
using SafeInt256_t = SafeInt_t<256>; ///< Typedef for SafeInt256_t.

<<<<<<< HEAD
/**
* Struct for Bytes type that will be encoded in an function return.
*/
struct BytesEncodedStruct {
  Bytes data; ///< Bytes data.
};
using BytesEncoded = BytesEncodedStruct; ///< Typedef for BytesEncoded.
=======
>>>>>>> c9c6d366
template <std::size_t N> using BytesArr = std::array<Byte, N>; ///< Typedef for BytesArr.
using BytesArrView = std::span<const Byte, std::dynamic_extent>; ///< Typedef for BytesArrView.
using BytesArrMutableView = std::span<Byte, std::dynamic_extent>; ///< Typedef for BytesArrMutableView.

/**
<<<<<<< HEAD
* Typedef for all the possible types that can be used in a function.
* Based on Solidity types.
* @note: Fixed point types are not supported yet, because they are not supported fully in Solidity.
*/
using BaseTypes = std::variant<
  uint256_t, std::vector<uint256_t>, int256_t, std::vector<int256_t>,
  Address, std::vector<Address>, bool, std::vector<bool>,
  Bytes, BytesEncoded, std::vector<Bytes>, std::string, std::vector<std::string>
>;

/**
=======
>>>>>>> c9c6d366
 * ethCallInfo: tuple of (from, to, gasLimit, gasPrice, value, functor, data).
 * **ATTENTION**: Be aware that we are using BytesArrView, so you MUST
 * be sure that the data allocated in the BytesArrView is valid during
 * the whole life of the tuple.
 * If you need ethCallInfo to own the data, use ethCallInfoAllocated instead.
 */
using ethCallInfo = std::tuple<Address,Address,uint256_t, uint256_t, uint256_t, Functor, BytesArrView>;

/**
 * Same as ethCallInfo, but using Bytes instead of BytesArrView, truly
 * allocating and owning the data. Some places need it such as tests.
 */
using ethCallInfoAllocated = std::tuple<Address,Address,uint256_t, uint256_t, uint256_t, Functor, Bytes>;

/**
* Fail a function with a given message.
* @param cl The class name.
* @param func The function name.
* @param ec The error code.
* @param what The message to print.
*/
void fail(const std::string& cl, std::string&& func, boost::beast::error_code ec, const char* what);

/// Enum for network type.
enum Networks { Mainnet, Testnet, LocalTestnet };

/// Enum for FunctionType
enum FunctionTypes { View, NonPayable, Payable };

/**
 * Abstraction of balance and nonce for a single account.
 * Used with Address on State in an unordered_map to track native accounts.
 * See `nativeAccounts` on State for more info.
 */
struct Account {
  uint256_t balance = 0;  ///< Account balance.
  uint64_t nonce = 0;     ///< Account nonce.

  /// Default Constructor.
  Account() {}

  /// Copy Constructor.
  Account(const uint256_t& balance, const uint64_t& nonce) : balance(balance), nonce(nonce) {}

  /// Move Constructor.
  Account(uint256_t&& balance, uint64_t&& nonce) : balance(std::move(balance)), nonce(std::move(nonce)) {}
};

/// Namespace for utility functions.
namespace Utils {

  std::string getTestDumpPath(); ///< Get the path to the test dump folder.

  /**
   * Helper function for removeQualifiers
   * @tparam TTuple The tuple type to remove qualifiers from.
   * @tparam I The index sequence.
   */
  template <typename TTuple, std::size_t... I>
  auto removeQualifiersImpl(std::index_sequence<I...>) {
    return std::tuple<std::decay_t<std::tuple_element_t<I, TTuple>>...>{};
  }

  /**
   * Remove the qualifiers from a tuple type.
   * @tparam TTuple The tuple type to remove qualifiers from.
   * @return A tuple with the same types but qualifiers removed.
   */
  template <typename TTuple>
  auto removeQualifiers() {
    return removeQualifiersImpl<TTuple>(std::make_index_sequence<std::tuple_size_v<TTuple>>{});
  }

  /**
  * Template for identifying if a type is a uint between 8 and 256 bits.
  * @tparam T The type to check.
  * @tparam N The number of bits.
  */
  template<typename T, std::size_t N>
    struct isRangedUint {
        static const bool value = std::is_integral_v<T> && std::is_unsigned_v<T> && (sizeof(T) * 8 <= N); ///< Indicates whether the type is a uint between 8 and 256 bits.
    };

  /**
  * Template for identifying if a type is an int between 8 and 256 bits.
  * @tparam T The type to check.
  * @tparam N The number of bits.
  */
  template<typename T, std::size_t N>
  struct isRangedInt {
      static const bool value = std::is_integral_v<T> && std::is_signed_v<T> && (sizeof(T) * 8 <= N); ///< Indicates whether the type is an int between 8 and 256 bits.
  };

  /**
  * Template for identifying if a type is a tuple.
  * @tparam T The type to check.
  */
  template <typename T>
  struct is_tuple : std::false_type {};

  /**
  * Template explicit specialization for identifying if a type is a tuple.
  * @tparam Ts The types to check.
  */
  template <typename... Ts>
  struct is_tuple<std::tuple<Ts...>> : std::true_type {};

  extern std::atomic<bool> logToCout; ///< Indicates whether logging to stdout is allowed (for safePrint()).

  /**
   * %Log a string to a file called `log.txt`.
   * @param str The string to log.
   */
  void logToFile(std::string_view str);

  /**
   * Print a string to stdout.
   * @param str The string to print.
   */
  void safePrint(std::string_view str);

  /**
   * %Hash a given input using SHA3.
   * @param input The string to hash.
   * @return The SHA3-hashed string.
   */
  Hash sha3(const BytesArrView input);

  /**
   * Convert a 256-bit unsigned integer to a bytes string.
   * Use `Hex()` to properly print it.
   * @param i The integer to convert.
   * @return The converted 256-bit integer as a bytes string.
   */
  BytesArr<32> uint256ToBytes(const uint256_t& i);

  /**
   * Convert a 256-bit signed integer to a bytes string.
   * Use `Hex()` to properly print it.
   * @param i The integer to convert.
   * @return The converted 256-bit integer as a bytes string.
   */
  BytesArr<32> int256ToBytes(const int256_t& i);

  /**
  * Convert a 248-bit unsigned integer to a bytes string.
  * Use `Hex()` to properly print it.
  * @param i The integer to convert.
  * @return The converted 248-bit integer as a bytes string.
  */
  BytesArr<31> uint248ToBytes(const uint248_t& i);

  /**
  * Convert a 240-bit unsigned integer to a bytes string.
  * Use `Hex()` to properly print it.
  * @param i The integer to convert.
  * @return The converted 240-bit integer as a bytes string.
  */
  BytesArr<30> uint240ToBytes(const uint240_t& i);

  /**
  * Convert a 232-bit unsigned integer to a bytes string.
  * Use `Hex()` to properly print it.
  * @param i The integer to convert.
  * @return The converted 232-bit integer as a bytes string.
  */
  BytesArr<29> uint232ToBytes(const uint232_t& i);

  /**
  * Convert a 224-bit unsigned integer to a bytes string.
  * Use `Hex()` to properly print it.
  * @param i The integer to convert.
  * @return The converted 224-bit integer as a bytes string.
  */
  BytesArr<28> uint224ToBytes(const uint224_t& i);

  /**
  * Convert a 216-bit unsigned integer to a bytes string.
  * Use `Hex()` to properly print it.
  * @param i The integer to convert.
  * @return The converted 216-bit integer as a bytes string.
  */
  BytesArr<27> uint216ToBytes(const uint216_t& i);

  /**
  * Convert a 208-bit unsigned integer to a bytes string.
  * Use `Hex()` to properly print it.
  * @param i The integer to convert.
  * @return The converted 208-bit integer as a bytes string.
  */
  BytesArr<26> uint208ToBytes(const uint208_t& i);

  /**
  * Convert a 200-bit unsigned integer to a bytes string.
  * Use `Hex()` to properly print it.
  * @param i The integer to convert.
  * @return The converted 200-bit integer as a bytes string.
  */
  BytesArr<25> uint200ToBytes(const uint200_t& i);

  /**
  * Convert a 192-bit unsigned integer to a bytes string.
  * Use `Hex()` to properly print it.
  * @param i The integer to convert.
  * @return The converted 192-bit integer as a bytes string.
  */
  BytesArr<24> uint192ToBytes(const uint192_t& i);

  /**
  * Convert a 184-bit unsigned integer to a bytes string.
  * Use `Hex()` to properly print it.
  * @param i The integer to convert.
  * @return The converted 184-bit integer as a bytes string.
  */
  BytesArr<23> uint184ToBytes(const uint184_t& i);

  /**
  * Convert a 176-bit unsigned integer to a bytes string.
  * Use `Hex()` to properly print it.
  * @param i The integer to convert.
  * @return The converted 176-bit integer as a bytes string.
  */
  BytesArr<22> uint176ToBytes(const uint176_t& i);

  /**
  * Convert a 168-bit unsigned integer to a bytes string.
  * Use `Hex()` to properly print it.
  * @param i The integer to convert.
  * @return The converted 168-bit integer as a bytes string.
  */
  BytesArr<21> uint168ToBytes(const uint168_t& i);

   /**
   * Convert a 160-bit unsigned integer to a bytes string.
   * Use `Hex()` to properly print it.
   * @param i The integer to convert.
   * @return The converted 160-bit integer as a bytes string.
   */
  BytesArr<20> uint160ToBytes(const uint160_t& i);

  /**
  * Convert a 152-bit unsigned integer to a bytes string.
  * Use `Hex()` to properly print it.
  * @param i The integer to convert.
  * @return The converted 152-bit integer as a bytes string.
  */
  BytesArr<19> uint152ToBytes(const uint152_t& i);

  /**
  * Convert a 144-bit unsigned integer to a bytes string.
  * Use `Hex()` to properly print it.
  * @param i The integer to convert.
  * @return The converted 144-bit integer as a bytes string.
  */
  BytesArr<18> uint144ToBytes(const uint144_t& i);

  /**
  * Convert a 136-bit unsigned integer to a bytes string.
  * Use `Hex()` to properly print it.
  * @param i The integer to convert.
  * @return The converted 136-bit integer as a bytes string.
  */
  BytesArr<17> uint136ToBytes(const uint136_t& i);

  /**
   * Convert a 128-bit unsigned integer to a bytes string.
   * Use `Hex()` to properly print it.
   * @param i The integer to convert.
   * @return The converted 128-bit integer as a bytes string.
   */
  BytesArr<16> uint128ToBytes(const uint128_t& i);

  /**
  * Convert a 120-bit unsigned integer to a bytes string.
  * Use `Hex()` to properly print it.
  * @param i The integer to convert.
  * @return The converted 120-bit integer as a bytes string.
  */
  BytesArr<15> uint120ToBytes(const uint120_t& i);

  /**
   * Convert a 112-bit unsigned integer to a bytes string.
   * Use `Hex()` to properly print it.
   * @param i The integer to convert.
   * @return The converted 112-bit integer as a bytes string.
   */
  BytesArr<14> uint112ToBytes(const uint112_t& i);

  /**
   * Convert a 104-bit unsigned integer to a bytes string.
   * Use `Hex()` to properly print it.
   * @param i The integer to convert.
   * @return The converted 104-bit integer as a bytes string.
   */
  BytesArr<13> uint104ToBytes(const uint104_t& i);

  /**
   * Convert a 96-bit unsigned integer to a bytes string.
   * Use `Hex()` to properly print it.
   * @param i The integer to convert.
   * @return The converted 96-bit integer as a bytes string.
   */
  BytesArr<12> uint96ToBytes(const uint96_t& i);

  /**
   * Convert a 88-bit unsigned integer to a bytes string.
   * Use `Hex()` to properly print it.
   * @param i The integer to convert.
   * @return The converted 88-bit integer as a bytes string.
   */
  BytesArr<11> uint88ToBytes(const uint88_t& i);

  /**
   * Convert a 80-bit unsigned integer to a bytes string.
   * Use `Hex()` to properly print it.
   * @param i The integer to convert.
   * @return The converted 80-bit integer as a bytes string.
   */
  BytesArr<10> uint80ToBytes(const uint80_t& i);

  /**
   * Convert a 72-bit unsigned integer to a bytes string.
   * Use `Hex()` to properly print it.
   * @param i The integer to convert.
   * @return The converted 72-bit integer as a bytes string.
   */
  BytesArr<9> uint72ToBytes(const uint72_t& i);

  /**
   * Convert a 112-bit unsigned integer to a bytes string.
   * Use `Hex()` to properly print it.
   * @param i The integer to convert.
   * @return The converted 112-bit integer as a bytes string.
   */
  BytesArr<14> uint112ToBytes(const uint112_t& i);

  /**
   * Convert a 64-bit unsigned integer to a bytes string.
   * Use `Hex()` to properly print it.
   * @param i The integer to convert.
   * @return The converted 64-bit integer as a bytes string.
   */
  BytesArr<8> uint64ToBytes(const uint64_t& i);

  /**
   * Convert a 56-bit unsigned integer to a bytes string.
   * Use `Hex()` to properly print it.
   * @param i The integer to convert.
   * @return The converted 56-bit integer as a bytes string.
   */
  BytesArr<7> uint56ToBytes(const uint56_t& i);

  /**
   * Convert a 48-bit unsigned integer to a bytes string.
   * Use `Hex()` to properly print it.
   * @param i The integer to convert.
   * @return The converted 48-bit integer as a bytes string.
   */
  BytesArr<6> uint48ToBytes(const uint48_t& i);

  /**
   * Convert a 40-bit unsigned integer to a bytes string.
   * Use `Hex()` to properly print it.
   * @param i The integer to convert.
   * @return The converted 40-bit integer as a bytes string.
   */
  BytesArr<5> uint40ToBytes(const uint40_t& i);

  /**
   * Convert a 32-bit unsigned integer to a bytes string.
   * Use `Hex()` to properly print it.
   * @param i The integer to convert.
   * @return The converted 32-bit integer as a bytes string.
   */
  BytesArr<4> uint32ToBytes(const uint32_t& i);

  /**
   * Convert a 24-bit unsigned integer to a bytes string.
   * Use `Hex()` to properly print it.
   * @param i The integer to convert.
   * @return The converted 24-bit integer as a bytes string.
   */
  BytesArr<3> uint24ToBytes(const uint24_t& i);

  /**
   * Convert a 16-bit unsigned integer to a bytes string.
   * Use `Hex()` to properly print it.
   * @param i The integer to convert.
   * @return The converted 16-bit integer as a bytes string.
   */
  BytesArr<2> uint16ToBytes(const uint16_t& i);

  /**
   * Convert a 8-bit unsigned integer to a bytes string.
   * Use `Hex()` to properly print it.
   * @param i The integer to convert.
   * @return The converted 8-bit integer as a bytes string.
   */
  BytesArr<1> uint8ToBytes(const uint8_t& i);

  /**
   * Generate a random bytes string of a given size.
   * @param size The size of the string.
   * @return The generated bytes string.
   */
  Bytes randBytes(const int& size);

  /**
   * Convert a bytes string to a 256-bit unsigned integer.
   * @param b The bytes string to convert.
   * @return The converted 256-bit integer.
   * @throw std::runtime_error if string size is invalid.
   */
  uint256_t bytesToUint256(const BytesArrView b);

  /**
  * Convert a bytes string to a 248-bit unsigned integer.
  * @param b The bytes string to convert.
  * @return The converted 248-bit integer.
  * @throw std::runtime_error if string size is invalid.
  */
  uint248_t bytesToUint248(const BytesArrView b);

  /**
  * Convert a bytes string to a 240-bit unsigned integer.
  * @param b The bytes string to convert.
  * @return The converted 240-bit integer.
  * @throw std::runtime_error if string size is invalid.
  */
  uint240_t bytesToUint240(const BytesArrView b);

  /**
  * Convert a bytes string to a 232-bit unsigned integer.
  * @param b The bytes string to convert.
  * @return The converted 232-bit integer.
  * @throw std::runtime_error if string size is invalid.
  */
  uint232_t bytesToUint232(const BytesArrView b);

  /**
  * Convert a bytes string to a 224-bit unsigned integer.
  * @param b The bytes string to convert.
  * @return The converted 224-bit integer.
  * @throw std::runtime_error if string size is invalid.
  */

  uint224_t bytesToUint224(const BytesArrView b);
  /**
  * Convert a bytes string to a 216-bit unsigned integer.
  * @param b The bytes string to convert.
  * @return The converted 216-bit integer.
  * @throw std::runtime_error if string size is invalid.
  */

  uint216_t bytesToUint216(const BytesArrView b);
  /**
  * Convert a bytes string to a 208-bit unsigned integer.
  * @param b The bytes string to convert.
  * @return The converted 208-bit integer.
  * @throw std::runtime_error if string size is invalid.
  */
  uint208_t bytesToUint208(const BytesArrView b);

  /**
  * Convert a bytes string to a 200-bit unsigned integer.
  * @param b The bytes string to convert.
  * @return The converted 200-bit integer.
  * @throw std::runtime_error if string size is invalid.
  */
  uint200_t bytesToUint200(const BytesArrView b);

  /**
  * Convert a bytes string to a 192-bit unsigned integer.
  * @param b The bytes string to convert.
  * @return The converted 192-bit integer.
  * @throw std::runtime_error if string size is invalid.
  */
  uint192_t bytesToUint192(const BytesArrView b);

  /**
  * Convert a bytes string to a 184-bit unsigned integer.
  * @param b The bytes string to convert.
  * @return The converted 184-bit integer.
  * @throw std::runtime_error if string size is invalid.
  */
  uint184_t bytesToUint184(const BytesArrView b);

  /**
  * Convert a bytes string to a 176-bit unsigned integer.
  * @param b The bytes string to convert.
  * @return The converted 176-bit integer.
  * @throw std::runtime_error if string size is invalid.
  */
  uint176_t bytesToUint176(const BytesArrView b);

  /**
  * Convert a bytes string to a 168-bit unsigned integer.
  * @param b The bytes string to convert.
  * @return The converted 168-bit integer.
  * @throw std::runtime_error if string size is invalid.
  */
  uint168_t bytesToUint168(const BytesArrView b);

  /**
    * Convert a bytes string to a 160-bit unsigned integer.
    * @param b The bytes string to convert.
    * @return The converted 160-bit integer.
    * @throw std::runtime_error if string size is invalid.
    */
  uint160_t bytesToUint160(const BytesArrView b);

  /**
  * Convert a bytes string to a 152-bit unsigned integer.
  * @param b The bytes string to convert.
  * @return The converted 152-bit integer.
  * @throw std::runtime_error if string size is invalid.
  */
  uint152_t bytesToUint152(const BytesArrView b);

  /**
  * Convert a bytes string to a 144-bit unsigned integer.
  * @param b The bytes string to convert.
  * @return The converted 144-bit integer.
  * @throw std::runtime_error if string size is invalid.
  */
  uint144_t bytesToUint144(const BytesArrView b);

  /**
  * Convert a bytes string to a 136-bit unsigned integer.
  * @param b The bytes string to convert.
  * @return The converted 136-bit integer.
  * @throw std::runtime_error if string size is invalid.
  */
  uint136_t bytesToUint136(const BytesArrView b);

  /**
   * Convert a bytes string to a 128-bit unsigned integer.
   * @param b The bytes string to convert.
   * @return The converted 128-bit integer.
   * @throw std::runtime_error if string size is invalid.
   */
  uint128_t bytesToUint128(const BytesArrView b);

  /**
  * Convert a bytes string to a 120-bit unsigned integer.
  * @param b The bytes string to convert.
  * @return The converted 120-bit integer.
  * @throw std::runtime_error if string size is invalid.
  */
  uint120_t bytesToUint120(const BytesArrView b);

  /**
   * Convert a bytes string to a 112-bit unsigned integer.
   * @param b The bytes string to convert.
   * @return The converted 112-bit integer.
   * @throw std::runtime_error if string size is invalid.
   */
  uint112_t bytesToUint112(const BytesArrView b);

  /**
   * Convert a bytes string to a 104-bit unsigned integer.
   * @param b The bytes string to convert.
   * @return The converted 104-bit integer.
   * @throw std::runtime_error if string size is invalid.
   */
  uint104_t bytesToUint104(const BytesArrView b);

  /**
   * Convert a bytes string to a 96-bit unsigned integer.
   * @param b The bytes string to convert.
   * @return The converted 96-bit integer.
   * @throw std::runtime_error if string size is invalid.
   */
  uint96_t bytesToUint96(const BytesArrView b);

  /**
   * Convert a bytes string to a 88-bit unsigned integer.
   * @param b The bytes string to convert.
   * @return The converted 88-bit integer.
   * @throw std::runtime_error if string size is invalid.
   */
  uint88_t bytesToUint88(const BytesArrView b);

  /**
   * Convert a bytes string to a 80-bit unsigned integer.
   * @param b The bytes string to convert.
   * @return The converted 80-bit integer.
   * @throw std::runtime_error if string size is invalid.
   */
  uint80_t bytesToUint80(const BytesArrView b);

  /**
   * Convert a bytes string to a 72-bit unsigned integer.
   * @param b The bytes string to convert.
   * @return The converted 72-bit integer.
   * @throw std::runtime_error if string size is invalid.
   */
  uint72_t bytesToUint72(const BytesArrView b);

  /**
   * Convert a bytes string to a 112-bit unsigned integer.
   * @param b The bytes string to convert.
   * @return The converted 112-bit integer.
   * @throw std::runtime_error if string size is invalid.
   */
  uint112_t bytesToUint112(const BytesArrView b);

  /**
   * Convert a bytes string to a 64-bit unsigned integer.
   * @param b The bytes string to convert.
   * @return The converted 64-bit integer.
   * @throw std::runtime_error if string size is invalid.
   */
  uint64_t bytesToUint64(const BytesArrView b);

  /**
   * Convert a bytes string to a 56-bit unsigned integer.
   * @param b The bytes string to convert.
   * @return The converted 56-bit integer.
   * @throw std::runtime_error if string size is invalid.
   */
  uint56_t bytesToUint56(const BytesArrView b);

  /**
   * Convert a bytes string to a 48-bit unsigned integer.
   * @param b The bytes string to convert.
   * @return The converted 48-bit integer.
   * @throw std::runtime_error if string size is invalid.
   */
  uint48_t bytesToUint48(const BytesArrView b);


  /**
   * Convert a bytes string to a 40-bit unsigned integer.
   * @param b The bytes string to convert.
   * @return The converted 40-bit integer.
   * @throw std::runtime_error if string size is invalid.
   */
  uint40_t bytesToUint40(const BytesArrView b);

  /**
   * Convert a bytes string to a 32-bit unsigned integer.
   * @param b The bytes string to convert.
   * @return The converted 32-bit integer.
   * @throw std::runtime_error if string size is invalid.
   */
  uint32_t bytesToUint32(const BytesArrView b);

  /**
   * Convert a bytes string to a 24-bit unsigned integer.
   * @param b The bytes string to convert.
   * @return The converted 24-bit integer.
   * @throw std::runtime_error if string size is invalid.
   */
  uint24_t bytesToUint24(const BytesArrView b);

  /**
   * Convert a bytes string to a 16-bit unsigned integer.
   * @param b The bytes string to convert.
   * @return The converted 16-bit integer.
   * @throw std::runtime_error if string size is invalid.
   */
  uint16_t bytesToUint16(const BytesArrView b);

  /**
   * Convert a bytes string to a 8-bit unsigned integer.
   * @param b The bytes string to convert.
   * @return The converted 8-bit integer.
   * @throw std::runtime_error if string size is invalid.
   */
   uint8_t bytesToUint8(const BytesArrView b);

   /**
    * Convert a bytes string to a 256-bit signed integer.
    * @param b The bytes string to convert.
    * @return The converted 256-bit integer.
    * @throw std::runtime_error if string size is invalid.
    */
  int256_t bytesToInt256(const BytesArrView b);

  /**
   * Add padding to the left of a byte vector.
   * @param bytes The vector to pad.
   * @param charAmount The total amount of characters the resulting string should have.
   *                   If this is less than the string's original size,
   *                   the string will remain untouched.
   *                   e.g. `padLeftBytes("aaa", 5)` = "00aaa", `padLeftBytes("aaa", 2)` = "aaa"
   * @param sign (optional) The character to use as padding. Defaults to '0'.
   * @return The padded vector.
   */
  Bytes padLeftBytes(const BytesArrView bytes, unsigned int charAmount, uint8_t sign = 0x00);

  /**
   * Add padding to the right of a byte vector.
   * @param bytes The vector to pad.
   * @param charAmount The total amount of characters the resulting string should have.
   *                   If this is less than the string's original size,
   *                   the string will remain untouched.
   *                   e.g. `padLeftBytes("aaa", 5)` = "aaa00", `padLeftBytes("aaa", 2)` = "aaa"
   * @param sign (optional) The character to use as padding. Defaults to '0'.
   * @return The padded vector.
   */
  Bytes padRightBytes(const BytesArrView bytes, unsigned int charAmount, uint8_t sign = 0x00);

  /// Overload of padLeftBytes() that works with normal strings.
  std::string padLeft(std::string str, unsigned int charAmount, char sign = '\x00');

  /// Overload of padRightBytes() that works with normal strings.
  std::string padRight(std::string str, unsigned int charAmount, char sign = '\x00');

  /**
   * Convert a big-endian byte-stream represented on a templated collection to a templated integer value.
   * `In` will typically be either std::string or bytes.
   * `T` will typically be unsigned, u160, u256 or bigint.
   * @param bytes The byte stream to convert.
   * @return The converted integer type.
   */
  template <class T, class In> T fromBigEndian(const In& bytes) {
    T ret = (T)0;
    for (auto i: bytes) {
      ret = (T)((ret << 8) | (uint8_t)(typename std::make_unsigned<decltype(i)>::type)i);
    }
    return ret;
  }

  /**
   * Convert a string to all-lowercase. Conversion is done in-place.
   * @param str The string to convert.
   */
  inline void toLower(std::string& str) {
    std::transform(str.begin(), str.end(), str.begin(), ::tolower);
  }

  /**
   * Convert a string to all-uppercase. Conversion is done in-place.
   * @param str The string to convert.
   */
  inline void toUpper(std::string& str) {
    std::transform(str.begin(), str.end(), str.begin(), ::toupper);
  }

  /**
   * Load HTTP port settings from a config file. Creates the file if it doesn't exist.
   * @return A JSON object with the settings.
   */
  // TODO: Organize every "ruleset read-only" as a "Settings" defined class to avoid variable redefinition
  json readConfigFile();

  /**
   * Tells how many bytes are required to store a given integer.
   * @param i The integer to check.
   * @return The number of bytes required to store the integer.
   */
  template <class T> inline unsigned bytesRequired(T i) {
    // bigint does not carry sign bit on shift
    static_assert(std::is_same<bigint, T>::value || !std::numeric_limits<T>::is_signed, "only unsigned types or bigint supported");
    unsigned ic = 0;
    for (; i != 0; ++ic, i >>= 8) {}
    return ic;
  }

  /**
   * Convert an unsigned integer to bytes.
   * Takes uint as little endian, differently than the uintToBytes functions, there is no padding.
   * @param i The integer to convert.
   * @return The converted bytes string.
   */
  template <class T> Bytes uintToBytes(T i) {
    Bytes ret(bytesRequired(i));
    uint8_t *b = reinterpret_cast<uint8_t *>(&ret.back());
    for (; i; i >>= 8) *(b--) = (uint8_t)(i & 0xff);
    return ret;
  }

  /**
  * Get the real type name of a type.
  * For example, `getRealTypeName<std::string>()` will return "std::basic_string<char, std::char_traits<char>, std::allocator<char> >"
  * @tparam T The type to get the name of.
  * @return The real type name.
  */
  template <typename T>
  std::string getRealTypeName() {
    int status;
    char* demangledName = nullptr;

    std::string mangledName = typeid(T).name();
    demangledName = abi::__cxa_demangle(mangledName.c_str(), 0, 0, &status);

    if(status == 0 && demangledName != nullptr) {
        std::string realName(demangledName);
        free(demangledName);
        return realName;
    } else {
        return mangledName;
    }
  }

  /**
   * Convert a vector to span.
   * @param vec The vector to convert.
   * @return The converted span.
   */
  inline BytesArrMutableView create_span(Bytes& vec) {
    return BytesArrMutableView(vec.data(), vec.size());
  }

  /**
  * Convert a "subvector" to span.
  * @param vec The vector to convert.
  * @param start The start index of the subvector.
  * @param size The size of the subvector.
  * @return The converted span.
  */
  inline BytesArrMutableView create_span(Bytes& vec, size_t start, size_t size) {
    if (start + size > vec.size()) {
      throw std::runtime_error("Invalid range for span");
    }

    return BytesArrMutableView(vec.data() + start, size);
  }

  /**
   * Convert a vector to const span.
   * @param vec The vector to convert.
   * @return The converted span.
   */
  inline BytesArrView create_view_span(const Bytes& vec) {
    return BytesArrView(vec.data(), vec.size());
  }

  /**
   * Convert a "subvector" to const span.
   * @param vec The vector to convert.
   * @param start The start index of the subvector.
   * @param size The size of the subvector.
   * @return The converted span.
   */
   inline BytesArrView create_view_span(const Bytes& vec, size_t start, size_t size) {
     if (start + size > vec.size()) {
       throw std::runtime_error("Invalid range for span");
     }

     return BytesArrView(vec.data() + start, size);
   }

  /**
  * Template for converting a fixed-size array to span.
  * @param arr The array to convert.
  * @return The converted span.
  */
  template<std::size_t N>
  inline BytesArrMutableView create_span(BytesArr<N>& arr) {
    return BytesArrMutableView(arr.data(), arr.size());
  }

  /**
  * Convert a "subarray" to span.
  * @param arr The array to convert.
  * @param start The start index of the subarray.
  * @param size The size of the subarray.
  * @return The converted span.
  */
  template<std::size_t N>
  inline BytesArrMutableView create_span(BytesArr<N>& arr, size_t start, size_t size) {
    if (start + size > arr.size()) {
      throw std::runtime_error("Invalid range for span");
    }

    return BytesArrMutableView(arr.data() + start, size);
  }

  /**
  * Convert an array to const span.
  * @param arr The array to convert.
  * @return The converted span.
  */
  template<std::size_t N>
  inline BytesArrView create_view_span(const BytesArr<N>& arr) {
    return BytesArrView(arr.data(), arr.size());
  }

  /**
   * Convert a "subarray" to const span.
   * @param arr The array to convert.
   * @param start The start index of the subarray.
   * @param size The size of the subarray.
   * @return The converted span.
   */
  template<std::size_t N>
  inline BytesArrView create_view_span(const BytesArr<N>& arr, size_t start, size_t size) {
    if (start + size > arr.size()) {
      throw std::runtime_error("Invalid range for span");
    }

    return BytesArrView(arr.data() + start, size);
  }

  /**
   * Convert a string to const span.
   * @param str
   * @return The converted span.
   */
  inline BytesArrView create_view_span(const std::string_view str) {
    return BytesArrView(reinterpret_cast<const uint8_t*>(str.data()), str.size());
  }

  /**
   * Convert a substring to span.
   * @param str The string to convert.
   * @param start The start index of the substring.
   * @param size The size of the substring.
   * @return The converted span.
   */
  inline BytesArrView create_view_span(const std::string_view str, size_t start, size_t size) {
    if (start + size > str.size()) {
      throw std::runtime_error("Invalid range for span");
    }
    return BytesArrView(reinterpret_cast<const uint8_t*>(str.data()) + start, size);
  }

  /**
   * Append a vector to another.
   * This function is a workaround for calling insert() on a vector with a function
   * as a parameter, since that is not possible as we need to call begin() and end()
   * from the returned value, and we are argumenting two different function calls.
   * Inline is used for best performance.
   * @tparam T Can be either std::vector, std::string, std::span, or std::array.
   * @param vec The vector to append to.
   * @param bytes The vector to be appended.
   */
  template<typename T>
  inline void appendBytes(Bytes& vec, const T& bytes) {
    vec.insert(vec.end(), bytes.cbegin(), bytes.cend());
  }

  /**
   * Convert a given bytes vector/array to a string.
   * Each byte is properly converted to its respective ASCII char value.
   * @tparam T Can be either std::vector, std::span, or std::array.
   * @return The converted bytes as a string.
   */
  template<typename T>
  inline std::string bytesToString(const T& bytes) {
    return std::string(bytes.cbegin(), bytes.cend());
  }

  /**
   * Convert a given string to a bytes vector.
   * Each ASCII char is properly converted to its respective byte value.
   * @param str The string to convert.
   * @return The converted string as a bytes vector.
   */
  inline Bytes stringToBytes(const std::string& str) {
    return Bytes(str.cbegin(), str.cend());
  }

  /**
   * Templated function for calculating 10^exponent
   */
  template <typename T>
  T exp10(const T& exponent) {
    T base = 10;  // Base 10 for decimal exponentiation
    if (exponent == 0) {
      return T(1);
    }
    return std::pow(base, exponent);
  }
};

#endif  // UTILS_H<|MERGE_RESOLUTION|>--- conflicted
+++ resolved
@@ -229,35 +229,11 @@
 using SafeInt248_t = SafeInt_t<248>; ///< Typedef for SafeInt248_t.
 using SafeInt256_t = SafeInt_t<256>; ///< Typedef for SafeInt256_t.
 
-<<<<<<< HEAD
-/**
-* Struct for Bytes type that will be encoded in an function return.
-*/
-struct BytesEncodedStruct {
-  Bytes data; ///< Bytes data.
-};
-using BytesEncoded = BytesEncodedStruct; ///< Typedef for BytesEncoded.
-=======
->>>>>>> c9c6d366
 template <std::size_t N> using BytesArr = std::array<Byte, N>; ///< Typedef for BytesArr.
 using BytesArrView = std::span<const Byte, std::dynamic_extent>; ///< Typedef for BytesArrView.
 using BytesArrMutableView = std::span<Byte, std::dynamic_extent>; ///< Typedef for BytesArrMutableView.
 
 /**
-<<<<<<< HEAD
-* Typedef for all the possible types that can be used in a function.
-* Based on Solidity types.
-* @note: Fixed point types are not supported yet, because they are not supported fully in Solidity.
-*/
-using BaseTypes = std::variant<
-  uint256_t, std::vector<uint256_t>, int256_t, std::vector<int256_t>,
-  Address, std::vector<Address>, bool, std::vector<bool>,
-  Bytes, BytesEncoded, std::vector<Bytes>, std::string, std::vector<std::string>
->;
-
-/**
-=======
->>>>>>> c9c6d366
  * ethCallInfo: tuple of (from, to, gasLimit, gasPrice, value, functor, data).
  * **ATTENTION**: Be aware that we are using BytesArrView, so you MUST
  * be sure that the data allocated in the BytesArrView is valid during
@@ -337,9 +313,9 @@
   * @tparam N The number of bits.
   */
   template<typename T, std::size_t N>
-    struct isRangedUint {
-        static const bool value = std::is_integral_v<T> && std::is_unsigned_v<T> && (sizeof(T) * 8 <= N); ///< Indicates whether the type is a uint between 8 and 256 bits.
-    };
+  struct isRangedUint {
+    static const bool value = std::is_integral_v<T> && std::is_unsigned_v<T> && (sizeof(T) * 8 <= N); ///< Indicates whether the type is a uint between 8 and 256 bits.
+  };
 
   /**
   * Template for identifying if a type is an int between 8 and 256 bits.
@@ -348,7 +324,7 @@
   */
   template<typename T, std::size_t N>
   struct isRangedInt {
-      static const bool value = std::is_integral_v<T> && std::is_signed_v<T> && (sizeof(T) * 8 <= N); ///< Indicates whether the type is an int between 8 and 256 bits.
+    static const bool value = std::is_integral_v<T> && std::is_signed_v<T> && (sizeof(T) * 8 <= N); ///< Indicates whether the type is an int between 8 and 256 bits.
   };
 
   /**
@@ -490,12 +466,12 @@
   */
   BytesArr<21> uint168ToBytes(const uint168_t& i);
 
-   /**
-   * Convert a 160-bit unsigned integer to a bytes string.
-   * Use `Hex()` to properly print it.
-   * @param i The integer to convert.
-   * @return The converted 160-bit integer as a bytes string.
-   */
+  /**
+  * Convert a 160-bit unsigned integer to a bytes string.
+  * Use `Hex()` to properly print it.
+  * @param i The integer to convert.
+  * @return The converted 160-bit integer as a bytes string.
+  */
   BytesArr<20> uint160ToBytes(const uint160_t& i);
 
   /**
@@ -928,14 +904,14 @@
    * @return The converted 8-bit integer.
    * @throw std::runtime_error if string size is invalid.
    */
-   uint8_t bytesToUint8(const BytesArrView b);
-
-   /**
-    * Convert a bytes string to a 256-bit signed integer.
-    * @param b The bytes string to convert.
-    * @return The converted 256-bit integer.
-    * @throw std::runtime_error if string size is invalid.
-    */
+  uint8_t bytesToUint8(const BytesArrView b);
+
+  /**
+   * Convert a bytes string to a 256-bit signed integer.
+   * @param b The bytes string to convert.
+   * @return The converted 256-bit integer.
+   * @throw std::runtime_error if string size is invalid.
+   */
   int256_t bytesToInt256(const BytesArrView b);
 
   /**
@@ -1047,11 +1023,11 @@
     demangledName = abi::__cxa_demangle(mangledName.c_str(), 0, 0, &status);
 
     if(status == 0 && demangledName != nullptr) {
-        std::string realName(demangledName);
-        free(demangledName);
-        return realName;
+      std::string realName(demangledName);
+      free(demangledName);
+      return realName;
     } else {
-        return mangledName;
+      return mangledName;
     }
   }
 
@@ -1095,13 +1071,13 @@
    * @param size The size of the subvector.
    * @return The converted span.
    */
-   inline BytesArrView create_view_span(const Bytes& vec, size_t start, size_t size) {
-     if (start + size > vec.size()) {
-       throw std::runtime_error("Invalid range for span");
-     }
-
-     return BytesArrView(vec.data() + start, size);
-   }
+  inline BytesArrView create_view_span(const Bytes& vec, size_t start, size_t size) {
+    if (start + size > vec.size()) {
+      throw std::runtime_error("Invalid range for span");
+    }
+
+    return BytesArrView(vec.data() + start, size);
+  }
 
   /**
   * Template for converting a fixed-size array to span.
@@ -1213,18 +1189,6 @@
   inline Bytes stringToBytes(const std::string& str) {
     return Bytes(str.cbegin(), str.cend());
   }
-
-  /**
-   * Templated function for calculating 10^exponent
-   */
-  template <typename T>
-  T exp10(const T& exponent) {
-    T base = 10;  // Base 10 for decimal exponentiation
-    if (exponent == 0) {
-      return T(1);
-    }
-    return std::pow(base, exponent);
-  }
 };
 
 #endif  // UTILS_H