--- conflicted
+++ resolved
@@ -86,8 +86,7 @@
       const std::vector<std::pair<boost::asio::ip::address, uint64_t>>& discoveryNodes,
       const PrivKey& privKey
     );
-
-<<<<<<< HEAD
+    
     /// Copy constructor.
     Options(const Options& other) :
       rootPath(other.rootPath),
@@ -103,13 +102,6 @@
       isValidator(other.isValidator),
       discoveryNodes(other.discoveryNodes)
     {}
-=======
-    /// Tries to load options.json from rootPath
-    /// Defaults to Options(rootPath, "OrbiterSDK/cpp/linux_x86-64/0.0.3", 2, 8080, 8080, 8081) if not found.
-    /// @params rootPath: Path to data root folder
-    /// @returns Options: Options object
-    static Options fromFile(const std::string& rootPath);
->>>>>>> caf3842c
 
     /// Getter for `rootPath`.
     const std::string& getRootPath() const { return this->rootPath; }
