/*
Copyright (c) [2023-2024] [AppLayer Developers]

This software is distributed under the MIT License.
See the LICENSE.txt file in the project root for more information.
*/

#ifndef OPTIONS_H
#define OPTIONS_H

#include <boost/asio.hpp>
#include "finalizedblock.h" // merkle.h -> tx.h -> ecdsa.h -> utils.h -> filesystem, boost/asio/ip/address.hpp
<<<<<<< HEAD
#include "strings.h"
#include "ecdsa.h"
#include "../libs/json.hpp"
using json = nlohmann::ordered_json;
=======

/**
 * Example options.json file:
 * {
 *   "rootPath": "blockchain",
 *   "web3clientVersion": "BDK/cpp/linux_x86-64/0.2.0",
 *   "version": 1,
 *   "chainID": 808080,
 *   "chainOwner": "0x00dead00665771855a34155f5e7405489df2c3c6",
 *   "p2pIp" : "127.0.0.1",
 *   "p2pPort": 8086,
 *   "httpPort": 8095,
 *   "minDiscoveryConns": 11,
 *   "minNormalConns": 11,
 *   "maxDiscoveryConns": 200,
 *   "maxNormalConns": 50,
 *   "eventBlockCap": 2000,
 *   "eventLogCap": 10000,
 *   "stateDumpTrigger" : 1000,
 *   "minValidators": 4,
 *   "genesis" : {
 *      "validators": [
 *        "0x7588b0f553d1910266089c58822e1120db47e572",
 *        "0xcabf34a268847a610287709d841e5cd590cc5c00",
 *        "0x5fb516dc2cfc1288e689ed377a9eebe2216cf1e3",
 *        "0x795083c42583842774febc21abb6df09e784fce5",
 *        "0xbec7b74f70c151707a0bfb20fe3767c6e65499e0"
 *      ],
 *     "timestamp" : 1656356646000000,
 *     "signer" : "0x4d48bdf34d65ef2bed2e4ee9020a7d3162b494ac31d3088153425f286f3d3c8c",
 *      "balances": [
 *        { "address": "0x00dead00665771855a34155f5e7405489df2c3c6", "balance": "1000000000000000000000" }
 *      ]
 *   },
 *   "discoveryNodes": [
 *     {
 *       "address" : "127.0.0.1",
 *       "port" : 8080
 *     }
 *   ]
 * }
 */
>>>>>>> 0c8a2cbd

/// Helper class for setting the node's indexing mode.
class IndexingMode {
  private:
    int value_; ///< The value of the setting.

    /**
     * Constructor.
     * @param value The value of the setting.
     */
    constexpr explicit IndexingMode(int value) : value_(value) {}

  public:
    static const IndexingMode DISABLED; ///< Indexing is disabled.
    static const IndexingMode RPC;  ///< Indexing is enabled (no tracing).
    static const IndexingMode RPC_TRACE; ///< Indexing is enabled (with tracing).

    /**
     * Constructor.
     * @param mode The value of the setting, in string form.
     * @throw DynamicException if the name doesn't match one of the names above.
     */
    explicit IndexingMode(std::string_view mode);

    /// Convert the internal value back to its string form.
    constexpr std::string_view toString() const {
      if (*this == DISABLED) return "DISABLED";
      if (*this == RPC) return "RPC";
      if (*this == RPC_TRACE) return "RPC_TRACE";
      std::unreachable();
    }

    /// Equality operator (default, as the internal value is just an int).
    constexpr bool operator==(const IndexingMode&) const = default;
};

constexpr const IndexingMode IndexingMode::DISABLED{0};
constexpr const IndexingMode IndexingMode::RPC{1};
constexpr const IndexingMode IndexingMode::RPC_TRACE{2};

/// Singleton class for global node data.
class Options {
  private:
    const std::string rootPath_; ///< Path to data root folder.
    const uint64_t majorSDKVersion_ = @CMAKE_PROJECT_VERSION_MAJOR@;  ///< Major version of BDK.
    const uint64_t minorSDKVersion_ = @CMAKE_PROJECT_VERSION_MINOR@;  ///< Minor version of BDK.
    const uint64_t patchSDKVersion_ = @CMAKE_PROJECT_VERSION_PATCH@;  ///< Patch version of BDK.
    const std::string web3clientVersion_; ///< String for displaying the client version (for Web3).
    const uint64_t version_;  ///< Blockchain version.
    const uint64_t chainID_;  ///< Blockchain chain ID.
    const uint16_t httpPort_; ///< HTTP server port.
    const uint64_t eventBlockCap_;  ///< Maximum block range for querying contract events.
    const uint64_t eventLogCap_;  ///< Maximum number of contract events that can be queried at once.
    const uint64_t stateDumpTrigger_;  ///< Block number at which to dump the state. (Every X blocks dump the state)
    const Address chainOwner_;  ///< Chain owner address (used by ContractManager for deploying contracts).
    const IndexingMode indexingMode_; ///< The node's indexing mode.
    const json cometBFT_; ///< All options needed by Comet as a json object (the root key names are from the BDK)

  public:
    /**
     * Constructor. Creates option.json file within rootPath.
     * @param rootPath Path to data root folder.
     * @param web3clientVersion Version of the client.
     * @param version Version of the chain.
     * @param chainID Chain ID of the chain.
     * @param chainOwner Chain owner address.
     * @param httpPort HTTP server port.
     * @param eventBlockCap Block range limit for querying events.
     * @param eventLogCap Maximum number of events that can be queried.
     * @param stateDumpTrigger Block number at which to dump the state.
     * @param indexingMode The node's indexing mode.
     */
    Options(
      const std::string& rootPath,
      const std::string& web3clientVersion,
      const uint64_t& version,
      const uint64_t& chainID,
      const Address& chainOwner,
      const uint16_t& httpPort,
      const uint64_t& eventBlockCap,
      const uint64_t& eventLogCap,
      const uint64_t& stateDumpTrigger,
      IndexingMode indexingMode,
      const json& cometBFT_
    );

    /// Copy constructor.
    Options(const Options& other) :
      rootPath_(other.rootPath_),
      majorSDKVersion_(other.majorSDKVersion_),
      minorSDKVersion_(other.minorSDKVersion_),
      patchSDKVersion_(other.patchSDKVersion_),
      web3clientVersion_(other.web3clientVersion_),
      version_(other.version_),
      chainID_(other.chainID_),
      chainOwner_(other.chainOwner_),
      httpPort_(other.httpPort_),
      eventBlockCap_(other.eventBlockCap_),
      eventLogCap_(other.eventLogCap_),
      stateDumpTrigger_(other.stateDumpTrigger_),
      indexingMode_(other.indexingMode_),
      cometBFT_(other.cometBFT_)
    {}

    ///@{
    /** Getter. */
    const std::string& getRootPath() const { return this->rootPath_; }
    const uint64_t& getMajorSDKVersion() const { return this->majorSDKVersion_; }
    const uint64_t& getMinorSDKVersion() const { return this->minorSDKVersion_; }
    const uint64_t& getPatchSDKVersion() const { return this->patchSDKVersion_; }
    const std::string& getWeb3ClientVersion() const { return this->web3clientVersion_; }
    const uint64_t& getVersion() const { return this->version_; }
    const Address& getChainOwner() const { return this->chainOwner_; }
    const uint64_t& getChainID() const { return this->chainID_; }
    const uint16_t& getHttpPort() const { return this->httpPort_; }
    const uint64_t& getEventBlockCap() const { return this->eventBlockCap_; }
    const uint64_t& getEventLogCap() const { return this->eventLogCap_; }
    const uint64_t& getStateDumpTrigger() const { return this->stateDumpTrigger_; }
    IndexingMode getIndexingMode() const { return indexingMode_; }
    const json& getCometBFT() const { return cometBFT_; }
    ///@}

    /// Get the full SDK version as a SemVer string ("x.y.z").
    std::string getSDKVersion() const {
      return std::to_string(this->majorSDKVersion_)
        + "." + std::to_string(this->minorSDKVersion_)
        + "." + std::to_string(this->patchSDKVersion_);
    }

    /**
     * Load an options.json file from a given path and construct the singleton object.
     * Defaults to this->binaryDefaultOptions() if no file is found.
     * @param rootPath Path to data root folder.
     * @return The constructed options object.
     * @throw DynamicException on failure.
     */
    static Options fromFile(const std::string& rootPath);

    /**
     * Load the default options defined within the optionsdefaults.cpp file
     * Used by fromFile to generate a default options.json file if not found.
     * Defaults to Options(rootPath, "BDK/cpp/linux_x86-64/<project-version>", 2, 8080, 8080, 8081)
     * @return The constructed options object.
     */
    static Options binaryDefaultOptions(const std::string& rootPath);
};

#endif // OPTIONS_H<|MERGE_RESOLUTION|>--- conflicted
+++ resolved
@@ -10,55 +10,10 @@
 
 #include <boost/asio.hpp>
 #include "finalizedblock.h" // merkle.h -> tx.h -> ecdsa.h -> utils.h -> filesystem, boost/asio/ip/address.hpp
-<<<<<<< HEAD
 #include "strings.h"
 #include "ecdsa.h"
 #include "../libs/json.hpp"
 using json = nlohmann::ordered_json;
-=======
-
-/**
- * Example options.json file:
- * {
- *   "rootPath": "blockchain",
- *   "web3clientVersion": "BDK/cpp/linux_x86-64/0.2.0",
- *   "version": 1,
- *   "chainID": 808080,
- *   "chainOwner": "0x00dead00665771855a34155f5e7405489df2c3c6",
- *   "p2pIp" : "127.0.0.1",
- *   "p2pPort": 8086,
- *   "httpPort": 8095,
- *   "minDiscoveryConns": 11,
- *   "minNormalConns": 11,
- *   "maxDiscoveryConns": 200,
- *   "maxNormalConns": 50,
- *   "eventBlockCap": 2000,
- *   "eventLogCap": 10000,
- *   "stateDumpTrigger" : 1000,
- *   "minValidators": 4,
- *   "genesis" : {
- *      "validators": [
- *        "0x7588b0f553d1910266089c58822e1120db47e572",
- *        "0xcabf34a268847a610287709d841e5cd590cc5c00",
- *        "0x5fb516dc2cfc1288e689ed377a9eebe2216cf1e3",
- *        "0x795083c42583842774febc21abb6df09e784fce5",
- *        "0xbec7b74f70c151707a0bfb20fe3767c6e65499e0"
- *      ],
- *     "timestamp" : 1656356646000000,
- *     "signer" : "0x4d48bdf34d65ef2bed2e4ee9020a7d3162b494ac31d3088153425f286f3d3c8c",
- *      "balances": [
- *        { "address": "0x00dead00665771855a34155f5e7405489df2c3c6", "balance": "1000000000000000000000" }
- *      ]
- *   },
- *   "discoveryNodes": [
- *     {
- *       "address" : "127.0.0.1",
- *       "port" : 8080
- *     }
- *   ]
- * }
- */
->>>>>>> 0c8a2cbd
 
 /// Helper class for setting the node's indexing mode.
 class IndexingMode {
