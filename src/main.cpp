--- conflicted
+++ resolved
@@ -9,8 +9,6 @@
 
 // Let that good boi run
 int main() {
-<<<<<<< HEAD
-
   std::vector<Hash> hashList {
     Utils::hexToBytes("0x3e23e8160039594a33894f6564e1b1348bbd7a0088d42c4acb73eeaed59c009d"),
     Utils::hexToBytes("0x3e23e8160039594a33894f6564e1b1348bbd7a0088d42c4acb73eeaed59c009d"),
@@ -33,11 +31,8 @@
   }
 
   return 0;
-  std::vector<std::string> v = {"a", "b", "c", "d", "e", "f", "g", "h"};
-=======
   std::vector<std::string> v = {"a", "b", "c", "d", "e"};
   std::vector<std::string> v2 = {"a", "b", "c", "d", "e"};
->>>>>>> 0e0319c1
   MPT mpt(v);
   MPT mpt2(v2);
   std::cout << mpt.verify("a") << std::endl;
