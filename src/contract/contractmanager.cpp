--- conflicted
+++ resolved
@@ -5,26 +5,6 @@
 #include "erc20wrapper.h"
 #include "nativewrapper.h"
 
-<<<<<<< HEAD
-ContractManager::ContractManager(State *state, const std::unique_ptr<DB> &db,
-                                 const std::unique_ptr<rdPoS> &rdpos,
-                                 const std::unique_ptr<Options> &options)
-    : state(state),
-      BaseContract(
-          "ContractManager", ProtocolContractAddresses.at("ContractManager"),
-          Address(Hex::toBytes("0x00dead00665771855a34155f5e7405489df2c3c6"),
-                  true),
-          0, db),
-      rdpos(rdpos), options(options), interface(*this) {
-  /// Load Contracts from DB.
-  auto contracts = this->db->getBatch(DBPrefix::contractManager);
-  for (const auto &contract : contracts) {
-    if (contract.value == "ERC20") {
-      Address contractAddress(contract.key, true);
-      this->contracts.insert(std::make_pair(
-          contractAddress,
-          std::make_unique<ERC20>(this->interface, contractAddress, this->db)));
-=======
 ContractManager::ContractManager(
   State* state, const std::unique_ptr<DB>& db,
   const std::unique_ptr<rdPoS>& rdpos, const std::unique_ptr<Options>& options
@@ -39,36 +19,20 @@
     if (contract.value == "ERC20") {
       Address contractAddress(contract.key, true);
       this->contracts.insert(std::make_pair(contractAddress, std::make_unique<ERC20>(this->interface, contractAddress, this->db)));
->>>>>>> 12394675
       continue;
     }
     if (contract.value == "ERC20Wrapper") {
       Address contractAddress(contract.key, true);
-<<<<<<< HEAD
-      this->contracts.insert(std::make_pair(
-          contractAddress, std::make_unique<ERC20Wrapper>(
-                               this->interface, contractAddress, this->db)));
-=======
       this->contracts.insert(
       std::make_pair(contractAddress, std::make_unique<ERC20Wrapper>(this->interface, contractAddress, this->db)));
->>>>>>> 12394675
       continue;
     }
     if (contract.value == "NativeWrapper") {
       Address contractAddress(contract.key, true);
-<<<<<<< HEAD
-      this->contracts.insert(std::make_pair(
-          contractAddress, std::make_unique<NativeWrapper>(
-                               this->interface, contractAddress, this->db)));
-      continue;
-    }
-
-=======
       this->contracts.insert(
       std::make_pair(contractAddress, std::make_unique<NativeWrapper>(this->interface, contractAddress, this->db)));
       continue;
     }
->>>>>>> 12394675
     throw std::runtime_error("Unknown contract: " + contract.value);
   }
 }
@@ -82,41 +46,16 @@
   this->db->putBatch(contractsBatch, DBPrefix::contractManager);
 }
 
-<<<<<<< HEAD
-Address
-ContractManager::deriveContractAddress(const ethCallInfo &callInfo) const {
-  /// Contract address = sha3(rlp(tx.from() + tx.nonce()).substr(12);
-  uint8_t rlpSize = 0xc0;
-  rlpSize += this->getCaller().size();
-  /// As we don't have actually access to the nonce, we will use the number of
-  /// contracts existing in the chain
-  rlpSize += (this->contracts.size() < 0x80)
-                 ? 1
-                 : 1 + Utils::bytesRequired(this->contracts.size());
-=======
 Address ContractManager::deriveContractAddress(const ethCallInfo& callInfo) const {
   // Contract address = sha3(rlp(tx.from() + tx.nonce()).substr(12);
   uint8_t rlpSize = 0xc0;
   rlpSize += this->getCaller().size();
   // As we don't have actually access to the nonce, we will use the number of contracts existing in the chain
   rlpSize += (this->contracts.size() < 0x80) ? 1 : 1 + Utils::bytesRequired(this->contracts.size());
->>>>>>> 12394675
   std::string rlp;
   rlp += rlpSize;
   rlp += this->getCaller().get();
   rlp += (this->contracts.size() < 0x80)
-<<<<<<< HEAD
-             ? (char)this->contracts.size()
-             : (char)0x80 + Utils::bytesRequired(this->contracts.size());
-  return Address(Utils::sha3(rlp).get().substr(12), true);
-}
-
-void ContractManager::createNewERC20Contract(const ethCallInfo &callInfo) {
-  if (this->caller != this->getContractCreator()) {
-    throw std::runtime_error("Only contract creator can create new contracts");
-  }
-  /// Check if desired contract address already exists
-=======
     ? (char)this->contracts.size()
     : (char)0x80 + Utils::bytesRequired(this->contracts.size());
   return Address(Utils::sha3(rlp).get().substr(12), true);
@@ -127,49 +66,12 @@
     "Only contract creator can create new contracts"
   );
   // Check if desired contract address already exists
->>>>>>> 12394675
   const auto derivedContractAddress = this->deriveContractAddress(callInfo);
   if (this->contracts.contains(derivedContractAddress)) throw std::runtime_error(
     "Contract already exists"
   );
 
   std::unique_lock lock(this->contractsMutex);
-<<<<<<< HEAD
-  for (const auto &[protocolContractName, protocolContractAddress] :
-       ProtocolContractAddresses) {
-    if (protocolContractAddress == derivedContractAddress) {
-      throw std::runtime_error("Contract already exists");
-    }
-  }
-
-  /// Parse the constructor ABI
-  std::vector<ABI::Types> types = {ABI::Types::string, ABI::Types::string,
-                                   ABI::Types::uint256, ABI::Types::uint256};
-  ABI::Decoder decoder(types, std::get<5>(callInfo).substr(4));
-
-  /// Check if decimals are within range
-  if (decoder.getData<uint256_t>(2) > 255) {
-    throw std::runtime_error("Decimals must be between 0 and 255");
-  }
-
-  /// Create the contract
-  this->contracts.insert(std::make_pair(derivedContractAddress, std::make_unique<ERC20>(decoder.getData<std::string>(0),
-                                                                                        decoder.getData<std::string>(1),
-                                                                                        uint8_t(decoder.getData<uint256_t>(2)),
-                                                                                        decoder.getData<uint256_t>(3),
-                                                                                        this->interface, derivedContractAddress,
-                                                                                        this->getCaller(), this->options->getChainID(),
-                                                                                        this->db)));
-  return;
-}
-
-void ContractManager::validateCreateNewERC20Contract(
-    const ethCallInfo &callInfo) const {
-  if (this->caller != this->getContractCreator()) {
-    throw std::runtime_error("Only contract creator can create new contracts");
-  }
-  /// Check if desired contract address already exists
-=======
   for (const auto& [protocolContractName, protocolContractAddress] : ProtocolContractAddresses) {
     if (protocolContractAddress == derivedContractAddress) throw std::runtime_error(
       "Contract already exists"
@@ -189,9 +91,10 @@
 
   // Create the contract
   this->contracts.insert(std::make_pair(derivedContractAddress, std::make_unique<ERC20>(
-    this->interface, decoder.getData<std::string>(0), decoder.getData<std::string>(1),
+    decoder.getData<std::string>(0), decoder.getData<std::string>(1),
     uint8_t(decoder.getData<uint256_t>(2)), decoder.getData<uint256_t>(3),
-    derivedContractAddress, this->getCaller(), this->options->getChainID(), this->db
+    this->interface, derivedContractAddress, this->getCaller(),
+    this->options->getChainID(), this->db
   )));
 }
 
@@ -201,7 +104,6 @@
   );
 
   // Check if desired contract address already exists
->>>>>>> 12394675
   const auto derivedContractAddress = this->deriveContractAddress(callInfo);
   {
     std::shared_lock lock(this->contractsMutex);
@@ -210,18 +112,6 @@
     );
   }
 
-<<<<<<< HEAD
-  for (const auto &[protocolContractName, protocolContractAddress] :
-       ProtocolContractAddresses) {
-    if (protocolContractAddress == derivedContractAddress) {
-      throw std::runtime_error("Contract already exists");
-    }
-  }
-
-  /// Parse the constructor ABI
-  std::vector<ABI::Types> types = {ABI::Types::string, ABI::Types::string,
-                                   ABI::Types::uint256, ABI::Types::uint256};
-=======
   for (const auto& [protocolContractName, protocolContractAddress] : ProtocolContractAddresses) {
     if (protocolContractAddress == derivedContractAddress) throw std::runtime_error(
       "Contract already exists"
@@ -232,7 +122,6 @@
   std::vector<ABI::Types> types = {
     ABI::Types::string, ABI::Types::string, ABI::Types::uint256, ABI::Types::uint256
   };
->>>>>>> 12394675
   ABI::Decoder decoder(types, std::get<5>(callInfo).substr(4));
 
   /// Check if decimals are within range
@@ -241,49 +130,18 @@
   );
 }
 
-<<<<<<< HEAD
-void ContractManager::createNewERC20WrapperContract(
-    const ethCallInfo &callInfo) {
-  if (this->caller != this->getContractCreator()) {
-    throw std::runtime_error("Only contract creator can create new contracts");
-  }
-  /// Check if desired contract address already exists
-=======
 void ContractManager::createNewERC20WrapperContract(const ethCallInfo& callInfo) {
   if (this->caller != this->getContractCreator()) throw std::runtime_error(
     "Only contract creator can create new contracts"
   );
 
   // Check if desired contract address already exists
->>>>>>> 12394675
   const auto derivedContractAddress = this->deriveContractAddress(callInfo);
   if (this->contracts.contains(derivedContractAddress)) throw std::runtime_error(
     "Contract already exists"
   );
 
   std::unique_lock lock(this->contractsMutex);
-<<<<<<< HEAD
-  for (const auto &[protocolContractName, protocolContractAddress] :
-       ProtocolContractAddresses) {
-    if (protocolContractAddress == derivedContractAddress) {
-      throw std::runtime_error("Contract already exists");
-    }
-  }
-
-  this->contracts.insert(std::make_pair(
-      derivedContractAddress,
-      std::make_unique<ERC20Wrapper>(this->interface, derivedContractAddress,
-                                     this->getCaller(),
-                                     this->options->getChainID(), this->db)));
-}
-
-void ContractManager::validateCreateNewERC20WrapperContract(
-    const ethCallInfo &callInfo) const {
-  if (this->caller != this->getContractCreator()) {
-    throw std::runtime_error("Only contract creator can create new contracts");
-  }
-  /// Check if desired contract address already exists
-=======
   for (const auto& [protocolContractName, protocolContractAddress] : ProtocolContractAddresses) {
     if (protocolContractAddress == derivedContractAddress) throw std::runtime_error(
       "Contract already exists"
@@ -302,29 +160,12 @@
   );
 
   // Check if desired contract address already exists
->>>>>>> 12394675
   const auto derivedContractAddress = this->deriveContractAddress(callInfo);
   if (this->contracts.contains(derivedContractAddress)) throw std::runtime_error(
     "Contract already exists"
   );
 
   std::unique_lock lock(this->contractsMutex);
-<<<<<<< HEAD
-  for (const auto &[protocolContractName, protocolContractAddress] :
-       ProtocolContractAddresses) {
-    if (protocolContractAddress == derivedContractAddress) {
-      throw std::runtime_error("Contract already exists");
-    }
-  }
-}
-
-void ContractManager::createNewERC20NativeWrapperContract(
-    const ethCallInfo &callInfo) {
-  if (this->caller != this->getContractCreator()) {
-    throw std::runtime_error("Only contract creator can create new contracts");
-  }
-  /// Check if desired contract address already exists
-=======
   for (const auto& [protocolContractName, protocolContractAddress] : ProtocolContractAddresses) {
     if (protocolContractAddress == derivedContractAddress) throw std::runtime_error(
       "Contract already exists"
@@ -338,46 +179,12 @@
   );
 
   // Check if desired contract address already exists
->>>>>>> 12394675
   const auto derivedContractAddress = this->deriveContractAddress(callInfo);
   if (this->contracts.contains(derivedContractAddress)) throw std::runtime_error(
     "Contract already exists"
   );
 
   std::unique_lock lock(this->contractsMutex);
-<<<<<<< HEAD
-  for (const auto &[protocolContractName, protocolContractAddress] :
-       ProtocolContractAddresses) {
-    if (protocolContractAddress == derivedContractAddress) {
-      throw std::runtime_error("Contract already exists");
-    }
-  }
-
-  /// Parse the constructor ABI
-  std::vector<ABI::Types> types = {ABI::Types::string, ABI::Types::string,
-                                   ABI::Types::uint256};
-  ABI::Decoder decoder(types, std::get<5>(callInfo).substr(4));
-
-  /// Check if decimals are within range
-  if (decoder.getData<uint256_t>(2) > 255) {
-    throw std::runtime_error("Decimals must be between 0 and 255");
-  }
-
-  /// Create the contract
-  this->contracts.insert(std::make_pair(derivedContractAddress, std::make_unique<NativeWrapper>(decoder.getData<std::string>(0),
-                                                                                        decoder.getData<std::string>(1), uint8_t(decoder.getData<uint256_t>(2)),
-                                                                                        this->interface, derivedContractAddress,
-                                                                                        this->getCaller(), this->options->getChainID(),
-                                                                                        this->db)));
-}
-
-void ContractManager::validateCreateNewERC20NativeWrapperContract(
-    const ethCallInfo &callInfo) const {
-  if (this->caller != this->getContractCreator()) {
-    throw std::runtime_error("Only contract creator can create new contracts");
-  }
-  /// Check if desired contract address already exists
-=======
   for (const auto& [protocolContractName, protocolContractAddress] : ProtocolContractAddresses) {
     if (protocolContractAddress == derivedContractAddress) throw std::runtime_error(
       "Contract already exists"
@@ -397,8 +204,9 @@
 
   // Create the contract
   this->contracts.insert(std::make_pair(derivedContractAddress, std::make_unique<NativeWrapper>(
-    this->interface, decoder.getData<std::string>(0), decoder.getData<std::string>(1),
-    uint8_t(decoder.getData<uint256_t>(2)), derivedContractAddress, this->getCaller(),
+    decoder.getData<std::string>(0), decoder.getData<std::string>(1),
+    uint8_t(decoder.getData<uint256_t>(2)),
+    this->interface, derivedContractAddress, this->getCaller(),
     this->options->getChainID(), this->db
   )));
 }
@@ -409,25 +217,12 @@
   );
 
   // Check if desired contract address already exists
->>>>>>> 12394675
   const auto derivedContractAddress = this->deriveContractAddress(callInfo);
   if (this->contracts.contains(derivedContractAddress)) throw std::runtime_error(
     "Contract already exists"
   );
 
   std::unique_lock lock(this->contractsMutex);
-<<<<<<< HEAD
-  for (const auto &[protocolContractName, protocolContractAddress] :
-       ProtocolContractAddresses) {
-    if (protocolContractAddress == derivedContractAddress) {
-      throw std::runtime_error("Contract already exists");
-    }
-  }
-
-  /// Parse the constructor ABI
-  std::vector<ABI::Types> types = {ABI::Types::string, ABI::Types::string,
-                                   ABI::Types::uint256};
-=======
   for (const auto& [protocolContractName, protocolContractAddress] : ProtocolContractAddresses) {
     if (protocolContractAddress == derivedContractAddress) throw std::runtime_error(
       "Contract already exists"
@@ -438,7 +233,6 @@
   std::vector<ABI::Types> types = {
     ABI::Types::string, ABI::Types::string, ABI::Types::uint256
   };
->>>>>>> 12394675
   ABI::Decoder decoder(types, std::get<5>(callInfo).substr(4));
 
   // Check if decimals are within range
@@ -498,22 +292,11 @@
   return ABI::Encoder(vars).getRaw();
 }
 
-<<<<<<< HEAD
-const std::string ContractManager::ethCallView(const ethCallInfo &data) const {
-  std::string functor = std::get<5>(data).substr(0, 4);
-
-  /// function getDeployedContracts() public view returns (string[] memory,
-  /// address[] memory) {}
-  if (functor == Hex::toBytes("0xaa9a068f")) {
-    return this->getDeployedContracts();
-  }
-=======
 const std::string ContractManager::ethCallView(const ethCallInfo& data) const {
   std::string func = std::get<5>(data).substr(0, 4);
 
   // function getDeployedContracts() public view returns (string[] memory, address[] memory) {}
   if (func == Hex::toBytes("0xaa9a068f")) return this->getDeployedContracts();
->>>>>>> 12394675
 
   throw std::runtime_error("Invalid function call");
 }
@@ -635,44 +418,19 @@
   return true;
 }
 
-<<<<<<< HEAD
-const std::string
-ContractManager::callContract(const ethCallInfo &callInfo) const {
-  const auto &[from, to, gasLimit, gasPrice, value, data] = callInfo;
-  if (to == this->getContractAddress()) {
-    return this->ethCallView(callInfo);
-  }
-
-  if (to == ProtocolContractAddresses.at("rdPoS")) {
-    return rdpos->ethCallView(callInfo);
-  }
-
-=======
 const std::string ContractManager::callContract(const ethCallInfo& callInfo) const {
   const auto& [from, to, gasLimit, gasPrice, value, data] = callInfo;
   if (to == this->getContractAddress()) return this->ethCallView(callInfo);
   if (to == ProtocolContractAddresses.at("rdPoS")) return rdpos->ethCallView(callInfo);
->>>>>>> 12394675
   std::shared_lock lock(this->contractsMutex);
   if (!this->contracts.contains(to)) throw std::runtime_error("Contract does not exist");
   return this->contracts.at(to)->ethCallView(callInfo);
 }
 
 bool ContractManager::isContractCall(const TxBlock &tx) const {
-<<<<<<< HEAD
-  if (tx.getTo() == this->getContractAddress()) {
-    return true;
-  }
-  for (const auto &[protocolContractName, protocolContractAddress] :
-       ProtocolContractAddresses) {
-    if (tx.getTo() == protocolContractAddress) {
-      return true;
-    }
-=======
   if (tx.getTo() == this->getContractAddress()) return true;
   for (const auto& [protocolContractName, protocolContractAddress] : ProtocolContractAddresses) {
     if (tx.getTo() == protocolContractAddress) return true;
->>>>>>> 12394675
   }
   std::shared_lock lock(this->contractsMutex);
   return this->contracts.contains(tx.getTo());
@@ -680,44 +438,15 @@
 
 bool ContractManager::isContractAddress(const Address &address) const {
   std::shared_lock(this->contractsMutex);
-<<<<<<< HEAD
-  for (const auto &[protocolContractName, protocolContractAddress] :
-       ProtocolContractAddresses) {
-    if (address == protocolContractAddress) {
-      return true;
-    }
-=======
   for (const auto& [protocolContractName, protocolContractAddress] : ProtocolContractAddresses) {
     if (address == protocolContractAddress) return true;
->>>>>>> 12394675
   }
   return this->contracts.contains(address);
 }
 
-std::vector<std::pair<std::string, Address>>
-ContractManager::getContracts() const {
+std::vector<std::pair<std::string, Address>> ContractManager::getContracts() const {
   std::shared_lock lock(this->contractsMutex);
   std::vector<std::pair<std::string, Address>> contracts;
-<<<<<<< HEAD
-  for (const auto &[address, contract] : this->contracts) {
-    contracts.push_back({contract->getContractName(), address});
-  }
-  return contracts;
-}
-
-void ContractManager::ContractManagerInterface::callContract(
-    const ethCallInfo &callInfo) {
-  const auto &[from, to, gasLimit, gasPrice, value, data] = callInfo;
-  if (value) {
-    this->sendTokens(from, to, value);
-  }
-
-  if (!this->contractManager.contracts.contains(to)) {
-    throw std::runtime_error("Contract does not exist");
-  }
-
-  const auto &contract = this->contractManager.contracts.at(to);
-=======
   for (const auto& [address, contract] : this->contracts) contracts.push_back(
     {contract->getContractName(), address}
   );
@@ -731,7 +460,6 @@
     "Contract does not exist"
   );
   const auto& contract = this->contractManager.contracts.at(to);
->>>>>>> 12394675
   contract->caller = from;
   contract->value = value;
   contract->commit = this->contractManager.getCommit();
@@ -743,8 +471,7 @@
   }
 }
 
-void ContractManager::ContractManagerInterface::populateBalance(
-    const Address &address) const {
+void ContractManager::ContractManagerInterface::populateBalance(const Address &address) const {
   if (!this->contractManager.balances.contains(address)) {
     auto it = this->contractManager.state->accounts.find(address);
     if (it != this->contractManager.state->accounts.end()) {
@@ -755,14 +482,14 @@
   }
 }
 
-uint256_t ContractManager::ContractManagerInterface::getBalanceFromAddress(
-    const Address &address) const {
+uint256_t ContractManager::ContractManagerInterface::getBalanceFromAddress(const Address &address) const {
   this->populateBalance(address);
   return this->contractManager.balances[address];
 }
 
 void ContractManager::ContractManagerInterface::sendTokens(
-    const Address &from, const Address &to, const uint256_t &amount) {
+  const Address &from, const Address &to, const uint256_t &amount
+) {
   this->populateBalance(from);
   this->populateBalance(to);
   if (this->contractManager.balances[to] < amount) throw std::runtime_error("Not enough balance");
