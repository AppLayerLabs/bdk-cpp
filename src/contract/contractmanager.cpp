#include "contractmanager.h"
#include "../core/rdpos.h"
#include "../core/state.h"
#include "erc20.h"
#include "erc20wrapper.h"
#include "nativewrapper.h"

ContractManager::ContractManager(State *state, const std::unique_ptr<DB> &db,
                                 const std::unique_ptr<rdPoS> &rdpos,
                                 const std::unique_ptr<Options> &options)
    : state(state),
      BaseContract(
          "ContractManager", ProtocolContractAddresses.at("ContractManager"),
          Address(Hex::toBytes("0x00dead00665771855a34155f5e7405489df2c3c6"),
                  true),
          0, db),
      rdpos(rdpos), options(options), interface(*this) {
  /// Load Contracts from DB.
  auto contracts = this->db->getBatch(DBPrefix::contractManager);
  for (const auto &contract : contracts) {
    if (contract.value == "ERC20") {
      Address contractAddress(contract.key, true);
      this->contracts.insert(std::make_pair(
          contractAddress,
          std::make_unique<ERC20>(this->interface, contractAddress, this->db)));
      continue;
    }
    if (contract.value == "ERC20Wrapper") {
      Address contractAddress(contract.key, true);
      this->contracts.insert(std::make_pair(
          contractAddress, std::make_unique<ERC20Wrapper>(
                               this->interface, contractAddress, this->db)));
      continue;
    }
    if (contract.value == "NativeWrapper") {
      Address contractAddress(contract.key, true);
      this->contracts.insert(std::make_pair(
          contractAddress, std::make_unique<NativeWrapper>(
                               this->interface, contractAddress, this->db)));
      continue;
    }

    throw std::runtime_error("Unknown contract: " + contract.value);
  }
}

ContractManager::~ContractManager() {
  DBBatch contractsBatch;
  for (const auto &[contractAddress, contract] : this->contracts) {
    contractsBatch.puts.push_back(
        DBEntry(contractAddress.get(), contract->getContractName()));
  }
  this->db->putBatch(contractsBatch, DBPrefix::contractManager);
}

Address
ContractManager::deriveContractAddress(const ethCallInfo &callInfo) const {
  /// Contract address = sha3(rlp(tx.from() + tx.nonce()).substr(12);
  uint8_t rlpSize = 0xc0;
  rlpSize += this->getCaller().size();
  /// As we don't have actually access to the nonce, we will use the number of
  /// contracts existing in the chain
  rlpSize += (this->contracts.size() < 0x80)
                 ? 1
                 : 1 + Utils::bytesRequired(this->contracts.size());
  std::string rlp;
  rlp += rlpSize;
  rlp += this->getCaller().get();
  rlp += (this->contracts.size() < 0x80)
             ? (char)this->contracts.size()
             : (char)0x80 + Utils::bytesRequired(this->contracts.size());
  return Address(Utils::sha3(rlp).get().substr(12), true);
}

void ContractManager::createNewERC20Contract(const ethCallInfo &callInfo) {
  if (this->caller != this->getContractCreator()) {
    throw std::runtime_error("Only contract creator can create new contracts");
  }
  /// Check if desired contract address already exists
  const auto derivedContractAddress = this->deriveContractAddress(callInfo);
  if (this->contracts.contains(derivedContractAddress)) {
    throw std::runtime_error("Contract already exists");
  }

  std::unique_lock lock(this->contractsMutex);
  for (const auto &[protocolContractName, protocolContractAddress] :
       ProtocolContractAddresses) {
    if (protocolContractAddress == derivedContractAddress) {
      throw std::runtime_error("Contract already exists");
    }
  }

  /// Parse the constructor ABI
  std::vector<ABI::Types> types = {ABI::Types::string, ABI::Types::string,
                                   ABI::Types::uint256, ABI::Types::uint256};
  ABI::Decoder decoder(types, std::get<5>(callInfo).substr(4));

  /// Check if decimals are within range
  if (decoder.getData<uint256_t>(2) > 255) {
    throw std::runtime_error("Decimals must be between 0 and 255");
  }

  /// Create the contract
<<<<<<< HEAD
  this->contracts.insert(std::make_pair(derivedContractAddress, std::make_unique<ERC20>(decoder.getData<std::string>(0),
                                                                                        decoder.getData<std::string>(1),
                                                                                        uint8_t(decoder.getData<uint256_t>(2)),
                                                                                        decoder.getData<uint256_t>(3),
                                                                                        this->interface, derivedContractAddress,
                                                                                        this->getCaller(), this->options->getChainID(),
                                                                                        this->db)));
=======
  this->contracts.insert(std::make_pair(
      derivedContractAddress,
      std::make_unique<ERC20>(
          decoder.getData<std::string>(0), decoder.getData<std::string>(1),
          uint8_t(decoder.getData<uint256_t>(2)), decoder.getData<uint256_t>(3),
          this->interface, derivedContractAddress, this->getCaller(),
          this->options->getChainID(), this->db)));
>>>>>>> 1ca8d6ca
  return;
}

void ContractManager::validateCreateNewERC20Contract(
    const ethCallInfo &callInfo) const {
  if (this->caller != this->getContractCreator()) {
    throw std::runtime_error("Only contract creator can create new contracts");
  }
  /// Check if desired contract address already exists
  const auto derivedContractAddress = this->deriveContractAddress(callInfo);
  {
    std::shared_lock lock(this->contractsMutex);
    if (this->contracts.contains(derivedContractAddress)) {
      throw std::runtime_error("Contract already exists");
    }
  }

  for (const auto &[protocolContractName, protocolContractAddress] :
       ProtocolContractAddresses) {
    if (protocolContractAddress == derivedContractAddress) {
      throw std::runtime_error("Contract already exists");
    }
  }

  /// Parse the constructor ABI
  std::vector<ABI::Types> types = {ABI::Types::string, ABI::Types::string,
                                   ABI::Types::uint256, ABI::Types::uint256};
  ABI::Decoder decoder(types, std::get<5>(callInfo).substr(4));

  /// Check if decimals are within range
  if (decoder.getData<uint256_t>(2) > 255) {
    throw std::runtime_error("Decimals must be between 0 and 255");
  }

  return;
}

void ContractManager::createNewERC20WrapperContract(
    const ethCallInfo &callInfo) {
  if (this->caller != this->getContractCreator()) {
    throw std::runtime_error("Only contract creator can create new contracts");
  }
  /// Check if desired contract address already exists
  const auto derivedContractAddress = this->deriveContractAddress(callInfo);
  if (this->contracts.contains(derivedContractAddress)) {
    throw std::runtime_error("Contract already exists");
  }

  std::unique_lock lock(this->contractsMutex);
  for (const auto &[protocolContractName, protocolContractAddress] :
       ProtocolContractAddresses) {
    if (protocolContractAddress == derivedContractAddress) {
      throw std::runtime_error("Contract already exists");
    }
  }

  this->contracts.insert(std::make_pair(
      derivedContractAddress,
      std::make_unique<ERC20Wrapper>(this->interface, derivedContractAddress,
                                     this->getCaller(),
                                     this->options->getChainID(), this->db)));
}

void ContractManager::validateCreateNewERC20WrapperContract(
    const ethCallInfo &callInfo) const {
  if (this->caller != this->getContractCreator()) {
    throw std::runtime_error("Only contract creator can create new contracts");
  }
  /// Check if desired contract address already exists
  const auto derivedContractAddress = this->deriveContractAddress(callInfo);
  if (this->contracts.contains(derivedContractAddress)) {
    throw std::runtime_error("Contract already exists");
  }

  std::unique_lock lock(this->contractsMutex);
  for (const auto &[protocolContractName, protocolContractAddress] :
       ProtocolContractAddresses) {
    if (protocolContractAddress == derivedContractAddress) {
      throw std::runtime_error("Contract already exists");
    }
  }
}

void ContractManager::createNewERC20NativeWrapperContract(
    const ethCallInfo &callInfo) {
  if (this->caller != this->getContractCreator()) {
    throw std::runtime_error("Only contract creator can create new contracts");
  }
  /// Check if desired contract address already exists
  const auto derivedContractAddress = this->deriveContractAddress(callInfo);
  if (this->contracts.contains(derivedContractAddress)) {
    throw std::runtime_error("Contract already exists");
  }

  std::unique_lock lock(this->contractsMutex);
  for (const auto &[protocolContractName, protocolContractAddress] :
       ProtocolContractAddresses) {
    if (protocolContractAddress == derivedContractAddress) {
      throw std::runtime_error("Contract already exists");
    }
  }

  /// Parse the constructor ABI
  std::vector<ABI::Types> types = {ABI::Types::string, ABI::Types::string,
                                   ABI::Types::uint256};
  ABI::Decoder decoder(types, std::get<5>(callInfo).substr(4));

  /// Check if decimals are within range
  if (decoder.getData<uint256_t>(2) > 255) {
    throw std::runtime_error("Decimals must be between 0 and 255");
  }

  /// Create the contract
<<<<<<< HEAD
  this->contracts.insert(std::make_pair(derivedContractAddress, std::make_unique<NativeWrapper>(decoder.getData<std::string>(0),
                                                                                        decoder.getData<std::string>(1), uint8_t(decoder.getData<uint256_t>(2)),
                                                                                        this->interface, derivedContractAddress,
                                                                                        this->getCaller(), this->options->getChainID(),
                                                                                        this->db)));
=======
  this->contracts.insert(std::make_pair(
      derivedContractAddress,
      std::make_unique<NativeWrapper>(
          decoder.getData<std::string>(0), decoder.getData<std::string>(1),
          uint8_t(decoder.getData<uint256_t>(2)), this->interface,
          derivedContractAddress, this->getCaller(),
          this->options->getChainID(), this->db)));
>>>>>>> 1ca8d6ca
}

void ContractManager::validateCreateNewERC20NativeWrapperContract(
    const ethCallInfo &callInfo) const {
  if (this->caller != this->getContractCreator()) {
    throw std::runtime_error("Only contract creator can create new contracts");
  }
  /// Check if desired contract address already exists
  const auto derivedContractAddress = this->deriveContractAddress(callInfo);
  if (this->contracts.contains(derivedContractAddress)) {
    throw std::runtime_error("Contract already exists");
  }

  std::unique_lock lock(this->contractsMutex);
  for (const auto &[protocolContractName, protocolContractAddress] :
       ProtocolContractAddresses) {
    if (protocolContractAddress == derivedContractAddress) {
      throw std::runtime_error("Contract already exists");
    }
  }

  /// Parse the constructor ABI
  std::vector<ABI::Types> types = {ABI::Types::string, ABI::Types::string,
                                   ABI::Types::uint256};
  ABI::Decoder decoder(types, std::get<5>(callInfo).substr(4));

  /// Check if decimals are within range
  if (decoder.getData<uint256_t>(2) > 255) {
    throw std::runtime_error("Decimals must be between 0 and 255");
  }
}

void ContractManager::ethCall(const ethCallInfo &callInfo) {
  std::string functor = std::get<5>(callInfo).substr(0, 4);
  if (this->getCommit()) {
    /// function createNewERC20Contract(string memory name, string memory
    /// symbol, uint8 decimals, uint256 supply) public {}
    if (functor == Hex::toBytes("0xb74e5ed5")) {
      this->createNewERC20Contract(callInfo);
      return;
    }
    /// function createNewERC20WrapperContract() public {}
    if (functor == Hex::toBytes("0x97aa51a3")) {
      this->createNewERC20WrapperContract(callInfo);
      return;
    }
    /// function createNewERC20NativeWrapperContract(string memory name,
    /// string memory symbol, uint8 decimals) public {}
    if (functor == Hex::toBytes("0x9f90f4c7")) {
      this->createNewERC20NativeWrapperContract(callInfo);
      return;
    }
  } else {
    if (functor == Hex::toBytes("0xb74e5ed5")) {
      this->validateCreateNewERC20Contract(callInfo);
      return;
    }
    if (functor == Hex::toBytes("0x97aa51a3")) {
      this->validateCreateNewERC20WrapperContract(callInfo);
      return;
    }
    if (functor == Hex::toBytes("0x9f90f4c7")) {
      this->validateCreateNewERC20NativeWrapperContract(callInfo);
      return;
    }
  }
  throw std::runtime_error("Invalid function call");
}

std::string ContractManager::getDeployedContracts() const {
  std::unique_lock lock(this->contractsMutex);
  std::vector<std::string> names;
  std::vector<Address> addresses;
  for (const auto &[address, contract] : this->contracts) {
    names.push_back(contract->getContractName());
    addresses.push_back(address);
  }
  ABI::Encoder::EncVar vars;
  vars.push_back(names);
  vars.push_back(addresses);
  return ABI::Encoder(vars).getRaw();
}

const std::string ContractManager::ethCallView(const ethCallInfo &data) const {
  std::string functor = std::get<5>(data).substr(0, 4);

  /// function getDeployedContracts() public view returns (string[] memory,
  /// address[] memory) {}
  if (functor == Hex::toBytes("0xaa9a068f")) {
    return this->getDeployedContracts();
  }

  throw std::runtime_error("Invalid function call");
}

void ContractManager::callContract(const TxBlock &tx) {
  this->commit = true;
  if (tx.getTo() == this->getContractAddress()) {
    this->caller = tx.getFrom();
    this->origin = tx.getFrom();
    this->value = tx.getValue();
    try {
      this->ethCall(tx.txToCallInfo());
    } catch (std::exception &e) {
      this->commit = false;
      balances.clear();
      throw std::runtime_error(e.what());
    }
    this->commit = false;
    balances.clear();
    return;
  }

  if (tx.getTo() == ProtocolContractAddresses.at("rdPoS")) {
    rdpos->caller = tx.getFrom();
    rdpos->origin = tx.getFrom();
    rdpos->value = tx.getValue();
    rdpos->commit = this->commit;
    try {
      rdpos->ethCall(tx.txToCallInfo());
    } catch (std::exception &e) {
      rdpos->commit = false;
      balances.clear();
      throw std::runtime_error(e.what());
    }
    rdpos->commit = false;
    balances.clear();
    return;
  }

  std::unique_lock lock(this->contractsMutex);
  if (!this->contracts.contains(tx.getTo())) {
    balances.clear();
    throw std::runtime_error("Contract does not exist");
  }

  const auto &contract = contracts.at(tx.getTo());
  contract->caller = tx.getFrom();
  contract->origin = tx.getFrom();
  contract->value = tx.getValue();
  contract->commit = true;
  try {
    contract->ethCall(tx.txToCallInfo());
  } catch (std::exception &e) {
    contract->commit = false;
    balances.clear();
    throw std::runtime_error(e.what());
  }

  if (contract->isPayableFunction(tx.getData().substr(0, 4))) {
    this->state->processContractPayable(this->balances);
  }

  balances.clear();
  contract->commit = false;
}

bool ContractManager::isPayable(const ethCallInfo &callInfo) const {
  const auto &address = std::get<1>(callInfo);
  std::string functor = std::get<5>(callInfo).substr(0, 4);

  std::shared_lock lock(this->contractsMutex);

  auto it = this->contracts.find(address);
  if (it == this->contracts.end()) {
    return false;
  }

  return it->second->isPayableFunction(functor);
}

bool ContractManager::validateCallContractWithTx(const ethCallInfo &callInfo) {
  const auto &[from, to, gasLimit, gasPrice, value, data] = callInfo;
  try {
    if (this->getValue()) {
      /// Payable, we need to "add" the balance to the contract
      this->interface.populateBalance(to);
      this->balances[to] += value;
    }
    if (to == this->getContractAddress()) {
      this->caller = from;
      this->origin = from;
      this->value = value;
      this->ethCall(callInfo);
      balances.clear();
      return true;
    }

    if (to == ProtocolContractAddresses.at("rdPoS")) {
      rdpos->caller = from;
      rdpos->origin = from;
      rdpos->value = value;
      rdpos->commit = false;
      rdpos->ethCall(callInfo);
      balances.clear();
      return true;
    }

    std::shared_lock lock(this->contractsMutex);
    if (!this->contracts.contains(to)) {
      balances.clear();
      return false;
    }
    const auto &contract = contracts.at(to);
    contract->caller = from;
    contract->origin = from;
    contract->value = value;
    contract->commit = false;
    contract->ethCall(callInfo);
  } catch (std::exception &e) {
    balances.clear();
    throw std::runtime_error(e.what());
  }
  return true;
}

const std::string
ContractManager::callContract(const ethCallInfo &callInfo) const {
  const auto &[from, to, gasLimit, gasPrice, value, data] = callInfo;
  if (to == this->getContractAddress()) {
    return this->ethCallView(callInfo);
  }

  if (to == ProtocolContractAddresses.at("rdPoS")) {
    return rdpos->ethCallView(callInfo);
  }

  std::shared_lock lock(this->contractsMutex);
  if (!this->contracts.contains(to)) {
    throw std::runtime_error("Contract does not exist");
  }
  return this->contracts.at(to)->ethCallView(callInfo);
}

bool ContractManager::isContractCall(const TxBlock &tx) const {
  if (tx.getTo() == this->getContractAddress()) {
    return true;
  }
  for (const auto &[protocolContractName, protocolContractAddress] :
       ProtocolContractAddresses) {
    if (tx.getTo() == protocolContractAddress) {
      return true;
    }
  }

  std::shared_lock lock(this->contractsMutex);
  return this->contracts.contains(tx.getTo());
}

bool ContractManager::isContractAddress(const Address &address) const {
  std::shared_lock(this->contractsMutex);
  for (const auto &[protocolContractName, protocolContractAddress] :
       ProtocolContractAddresses) {
    if (address == protocolContractAddress) {
      return true;
    }
  }
  return this->contracts.contains(address);
}

std::vector<std::pair<std::string, Address>>
ContractManager::getContracts() const {
  std::shared_lock lock(this->contractsMutex);
  std::vector<std::pair<std::string, Address>> contracts;
  for (const auto &[address, contract] : this->contracts) {
    contracts.push_back({contract->getContractName(), address});
  }
  return contracts;
}

void ContractManager::ContractManagerInterface::callContract(
    const ethCallInfo &callInfo) {
  const auto &[from, to, gasLimit, gasPrice, value, data] = callInfo;
  if (value) {
    this->sendTokens(from, to, value);
  }

  if (!this->contractManager.contracts.contains(to)) {
    throw std::runtime_error("Contract does not exist");
  }

  const auto &contract = this->contractManager.contracts.at(to);
  contract->caller = from;
  contract->value = value;
  contract->commit = this->contractManager.getCommit();
  try {
    contract->ethCall(callInfo);
  } catch (std::exception &e) {
    contract->commit = false;
    throw std::runtime_error(e.what());
  }
}

void ContractManager::ContractManagerInterface::populateBalance(
    const Address &address) const {
  if (!this->contractManager.balances.contains(address)) {
    auto it = this->contractManager.state->accounts.find(address);
    if (it != this->contractManager.state->accounts.end()) {
      this->contractManager.balances[address] = it->second.balance;
    } else {
      this->contractManager.balances[address] = 0;
    }
  }
}

uint256_t ContractManager::ContractManagerInterface::getBalanceFromAddress(
    const Address &address) const {
  this->populateBalance(address);
  return this->contractManager.balances[address];
}

void ContractManager::ContractManagerInterface::sendTokens(
    const Address &from, const Address &to, const uint256_t &amount) {
  this->populateBalance(from);
  this->populateBalance(to);

  if (this->contractManager.balances[to] < amount) {
    throw std::runtime_error("Not enough balance");
  }

  this->contractManager.balances[from] -= amount;
  this->contractManager.balances[to] += amount;
}<|MERGE_RESOLUTION|>--- conflicted
+++ resolved
@@ -101,7 +101,6 @@
   }
 
   /// Create the contract
-<<<<<<< HEAD
   this->contracts.insert(std::make_pair(derivedContractAddress, std::make_unique<ERC20>(decoder.getData<std::string>(0),
                                                                                         decoder.getData<std::string>(1),
                                                                                         uint8_t(decoder.getData<uint256_t>(2)),
@@ -109,15 +108,6 @@
                                                                                         this->interface, derivedContractAddress,
                                                                                         this->getCaller(), this->options->getChainID(),
                                                                                         this->db)));
-=======
-  this->contracts.insert(std::make_pair(
-      derivedContractAddress,
-      std::make_unique<ERC20>(
-          decoder.getData<std::string>(0), decoder.getData<std::string>(1),
-          uint8_t(decoder.getData<uint256_t>(2)), decoder.getData<uint256_t>(3),
-          this->interface, derivedContractAddress, this->getCaller(),
-          this->options->getChainID(), this->db)));
->>>>>>> 1ca8d6ca
   return;
 }
 
@@ -231,21 +221,11 @@
   }
 
   /// Create the contract
-<<<<<<< HEAD
   this->contracts.insert(std::make_pair(derivedContractAddress, std::make_unique<NativeWrapper>(decoder.getData<std::string>(0),
                                                                                         decoder.getData<std::string>(1), uint8_t(decoder.getData<uint256_t>(2)),
                                                                                         this->interface, derivedContractAddress,
                                                                                         this->getCaller(), this->options->getChainID(),
                                                                                         this->db)));
-=======
-  this->contracts.insert(std::make_pair(
-      derivedContractAddress,
-      std::make_unique<NativeWrapper>(
-          decoder.getData<std::string>(0), decoder.getData<std::string>(1),
-          uint8_t(decoder.getData<uint256_t>(2)), this->interface,
-          derivedContractAddress, this->getCaller(),
-          this->options->getChainID(), this->db)));
->>>>>>> 1ca8d6ca
 }
 
 void ContractManager::validateCreateNewERC20NativeWrapperContract(
