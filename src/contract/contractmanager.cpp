--- conflicted
+++ resolved
@@ -76,16 +76,10 @@
     throw DynamicException("ContractManager: Invalid function call");
   }
   it->second(callInfo,
-<<<<<<< HEAD
             generateContractAddress(this->host_->context().getAccount(caller).getNonce(), caller),
              this->contracts_,
              this->getContractChainId(),
              this->host_);
-=======
-    ContractHost::deriveContractAddress(this->host_->getNonce(caller), caller),
-    this->contracts_, this->getContractChainId(), this->host_
-  );
->>>>>>> 030c9e86
 }
 
 Bytes ContractManager::evmEthCall(const evmc_message& callInfo, ContractHost* host) {
