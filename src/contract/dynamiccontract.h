#ifndef DYNAMICCONTRACT_H
#define DYNAMICCONTRACT_H

#include "contract.h"
#include "contractmanager.h"
#include "../utils/contractreflectioninterface.h"

/**
 * Template for a smart contract.
 * All contracts have to inherit this class.
 */
class DynamicContract : public BaseContract {
<<<<<<< HEAD
private:
  ContractManagerInterface
      &interface; ///< Reference to the contract manager interface.

  std::unordered_map<std::string,
                     std::function<void(const ethCallInfo &callInfo)>>
      functions; ///< Map of functions that can be called by the contract.
  std::unordered_map<std::string,
                     std::function<void(const ethCallInfo &callInfo)>>
      payableFunctions; ///< Map of payable functions that can be called by the
                        ///< contract.
  std::unordered_map<std::string,
                     std::function<std::string(const ethCallInfo &callInfo)>>
      viewFunctions; ///< Map of view/const functions that can be called by the
                     ///< contract.

  std::vector<std::reference_wrapper<SafeBase>>
      usedVariables; ///< Vector of variables that were used by the contract.

  /**
   * Register a variable that was used by the contract.
   * @param variable Reference to the variable.
   */
  void registerVariableUse(SafeBase &variable) {
    usedVariables.emplace_back(variable);
  }

protected:
  /// TODO: eth_call from another contract.

  /**
   * Register a callable function (a function that is called by a transaction),
   * adding it to the callable functions map.
   * @param functor Solidity function signature.
   * @param f Function to be called.
   */
  void registerFunction(const std::string &functor,
                        std::function<void(const ethCallInfo &tx)> f) {                    
    functions[functor] = f;
  }

  /**
   * Register a callable and payable function, adding it to the payable
   * functions map.
   * @param functor Solidity function signature.
   * @param f Function to be called.
   */
  void registerPayableFunction(const std::string &functor,
                               std::function<void(const ethCallInfo &tx)> f) {
    payableFunctions[functor] = f;
  }

  /**
   * Register a view/const function, adding it to the view functions map.
   * @param functor Name of the function.
   * @param f Function to be called.
   */
  void
  registerViewFunction(const std::string &functor,
                       std::function<std::string(const ethCallInfo &str)> f) {
    viewFunctions[functor] = f;
  }

  /**
   * Template function for calling the register functions (registerFunction,
   * registerPayableFunction, registerViewFunction). Should be called by the
   * derived class.
   *@throws std::runtime_error if the derived class does not override this
   */
  virtual void registerContractFunctions() {
    throw std::runtime_error("Derived Class from Contract does not override "
                             "registerContractFunctions()");
  }

  /**
   * Updates the variables that were used by the contract.
   * Called by ethCall functions and contract constructors.
   * Flag is set by ContractManager, except for when throwing.
   * @param commitToState Whether to commit the changes to the SafeVariables or
   * just simulate the transaction. ContractManager is responsible to set the
   * commit flag (simulate or truly commit variables to state).
   */
  void updateState(const bool commitToState) {
    if (commitToState) {
      for (auto &variable : usedVariables) {
        variable.get().commit();
      }
    } else {
      for (auto &variable : usedVariables) {
        variable.get().revert();
      }
    }
    usedVariables.clear();
  }
  
  /**
   * Template for registering a const member function with no arguments.
   * @param funcSignature Solidity function signature.
   * @param memFunc Pointer to the member function.
   * @param instance Pointer to the instance of the class.
   */
  template <typename R, typename T>
  void registerMemberFunction(const std::string& funcSignature, R(T::*memFunc)() const, T* instance) {
    bool hasArgs = ContractReflectionInterface::methodHasArguments<decltype(*instance)>(funcSignature);
    std::string methodMutability = ContractReflectionInterface::getMethodMutability<decltype(*instance)>(funcSignature);

    if (hasArgs) {
      throw std::runtime_error("Invalid function signature.");
=======
  private:
    /// Reference to the contract manager interface.
    ContractManager::ContractManagerInterface& interface;

    /// Map of functions that can be called by the contract.
    std::unordered_map<
      std::string, std::function<void(const ethCallInfo& callInfo)>
    > functions;

    /// Map of payable functions that can be called by the contract.
    std::unordered_map<
      std::string, std::function<void(const ethCallInfo& callInfo)>
    > payableFunctions;

    /// Map of view/const functions that can be called by the contract.
    std::unordered_map<
      std::string, std::function<std::string(const ethCallInfo& callInfo)>
    > viewFunctions;

    /// Vector of variables that were used by the contract.
    std::vector<std::reference_wrapper<SafeBase>> usedVariables;

    /**
     * Register a callable function (a function that is called by a transaction),
     * adding it to the callable functions map.
     * @param functor Solidity function signature (first 4 hex bytes of keccak).
     * @param f Function to be called.
     */
    void registerFunction(
      const std::string& functor, std::function<void(const ethCallInfo& tx)> f
    ) {
      functions[functor] = f;
>>>>>>> 9bcc3ab5
    }

    /**
     * Register a variable that was used by the contract.
     * @param variable Reference to the variable.
     */
    inline void registerVariableUse(SafeBase& variable) { usedVariables.emplace_back(variable); }

  protected:
    /**
     * Template for registering a const member function with no arguments.
     * @param funcSignature Solidity function signature.
     * @param memFunc Pointer to the member function.
     * @param instance Pointer to the instance of the class.
     */
    template <typename R, typename T> void registerMemberFunction(
      const std::string& funcSignature, R(T::*memFunc)() const, T* instance
    ) {
      bool hasArgs = ContractReflectionInterface::methodHasArguments<decltype(*instance)>(funcSignature);
      std::string methodMutability = ContractReflectionInterface::getMethodMutability<decltype(*instance)>(funcSignature);
      if (hasArgs) throw std::runtime_error("Invalid function signature.");

      const std::unordered_map<std::string, std::function<void()>> mutabilityActions = {
        {"view", [this, instance, memFunc, funcSignature]() {
          this->registerViewFunction(Utils::sha3(funcSignature + "()").get().substr(0, 4), [instance, memFunc](const ethCallInfo &callInfo) {
            return (instance->*memFunc)();
          });
        }},
        {"nonpayable", [this, instance, memFunc, funcSignature]() {
          this->registerFunction(Utils::sha3(funcSignature + "()").get().substr(0, 4), [instance, memFunc](const ethCallInfo &callInfo) {
            return (instance->*memFunc)();
          });
        }},
        {"payable", [this, instance, memFunc, funcSignature]() {
          this->registerPayableFunction(Utils::sha3(funcSignature + "()").get().substr(0, 4), [instance, memFunc](const ethCallInfo &callInfo) {
            return (instance->*memFunc)();
          });
        }}
      };

      auto actionIt = mutabilityActions.find(methodMutability);
      if (actionIt != mutabilityActions.end()) {
        actionIt->second();
      } else {
        throw std::runtime_error("Invalid function signature.");
      }
    }

    /**
     * Template for registering a non-const member function with no arguments.
     * @param funcSignature Solidity function signature.
     * @param memFunc Pointer to the member function.
     * @param instance Pointer to the instance of the class.
     */
    template <typename R, typename T> void registerMemberFunction(
      const std::string& funcSignature, R(T::*memFunc)(), T* instance
    ) {
      bool hasArgs = ContractReflectionInterface::methodHasArguments<decltype(*instance)>(funcSignature);
      std::string methodMutability = ContractReflectionInterface::getMethodMutability<decltype(*instance)>(funcSignature);
      if (hasArgs) throw std::runtime_error("Invalid function signature.");

      const std::unordered_map<std::string, std::function<void()>> mutabilityActions = {
        {"view", []() { throw std::runtime_error("View must be const because it does not modify the state."); }},
        {"nonpayable", [this, instance, memFunc, funcSignature]() {
          this->registerFunction(Utils::sha3(funcSignature + "()").get().substr(0, 4), [instance, memFunc](const ethCallInfo &callInfo) {
            return (instance->*memFunc)();
          });
        }},
        {"payable", [this, instance, memFunc, funcSignature]() {
          this->registerPayableFunction(Utils::sha3(funcSignature + "()").get().substr(0, 4), [instance, memFunc](const ethCallInfo &callInfo) {
            return (instance->*memFunc)();
          });
        }}
      };

      auto actionIt = mutabilityActions.find(methodMutability);
      if (actionIt != mutabilityActions.end()) {
        actionIt->second();
      } else {
        throw std::runtime_error("Invalid function signature.");
      }
    }

    /**
     * Template helper function for calling a non-const member function with no arguments.
      * @param instance Pointer to the instance of the class.
      * @param memFunc Pointer to the member function.
      * @param dataVec Vector of anys containing the arguments.
      * @param Is Index sequence for the arguments.
      * @return The return value of the function.
      */
    template <typename T, typename R, typename... Args, std::size_t... Is> auto tryCallFuncWithTuple(
      T* instance, R(T::*memFunc)(Args...), const std::vector<std::any>& dataVec, std::index_sequence<Is...>
    ) {
      if (sizeof...(Args) > dataVec.size()) throw std::runtime_error(
        "Not enough arguments provided for function. Expected: " +
        std::to_string(sizeof...(Args)) + ", Actual: " + std::to_string(dataVec.size())
      );

      try {
        return (instance->*memFunc)(std::any_cast<Args>(dataVec[Is])...);
      } catch (const std::bad_any_cast& ex) {
        std::string errorMessage = "Mismatched argument types. Attempted casting failed with: ";
        ((errorMessage += (
          "\nAttempted to cast to type: " + std::string(typeid(Args).name()) + ", Actual type: " +
          (dataVec[Is].has_value() ? std::string(dataVec[Is].type().name()) : "Empty any")
        )), ...);
        throw std::runtime_error(errorMessage);
      }
    }

    /**
     * Template helper function for calling a const member function with no arguments.
     * @param instance Pointer to the instance of the class.
     * @param memFunc Pointer to the member function.
     * @param dataVec Vector of anys containing the arguments.
     * @param Is Index sequence for the arguments.
     * @return The return value of the function.
     */
    template <typename T, typename R, typename... Args, std::size_t... Is> auto tryCallFuncWithTuple(
      T* instance, R(T::*memFunc)(Args...) const, const std::vector<std::any>& dataVec, std::index_sequence<Is...>
    ) {
        if (sizeof...(Args) != dataVec.size()) throw std::runtime_error(
          "Not enough arguments provided for function. Expected: " +
          std::to_string(sizeof...(Args)) + ", Actual: " + std::to_string(dataVec.size())
        );
        try {
          return (instance->*memFunc)(std::any_cast<Args>(dataVec[Is])...);
        } catch (const std::bad_any_cast& ex) {
          std::string errorMessage = "Mismatched argument types. Attempted casting failed with: ";
          ((errorMessage += (
            "\nAttempted to cast to type: " + std::string(typeid(Args).name()) + ", Actual type: " +
            (dataVec[Is].has_value() ? std::string(dataVec[Is].type().name()) : "Empty any")
          )), ...);
          throw std::runtime_error(errorMessage);
        }
    }

    /**
     * Template for registering a non-const member function with arguments.
     * @param funcSignature Solidity function signature.
     * @param memFunc Pointer to the member function.
     * @param instance Pointer to the instance of the class.
     */
    template <typename R, typename... Args, typename T> void registerMemberFunction(
      const std::string& funcSignature, R(T::*memFunc)(Args...), T* instance
    ) {
      std::vector<std::string> args = ContractReflectionInterface::getMethodArgumentsTypesString<decltype(*instance)>(funcSignature);
      std::string methodMutability = ContractReflectionInterface::getMethodMutability<decltype(*instance)>(funcSignature);
      std::ostringstream fullSignatureStream;
      fullSignatureStream << funcSignature << "(";
      if (!args.empty()) {
        std::copy(args.begin(), args.end() - 1, std::ostream_iterator<std::string>(fullSignatureStream, ","));
        fullSignatureStream << args.back();
      }
      fullSignatureStream << ")";

      std::string fullSignature = fullSignatureStream.str();

      auto registrationFunc = [this, instance, memFunc, funcSignature](const ethCallInfo &callInfo) {
        std::vector<ABI::Types> types = ContractReflectionInterface::getMethodArgumentsTypesABI<decltype(*instance)>(funcSignature);
        if (types.size() != sizeof...(Args)) throw std::runtime_error(
          "Mismatched argument types in function " + funcSignature + ". Expected: " +
          std::to_string(sizeof...(Args)) + ", Actual: " + std::to_string(types.size())
        );
        ABI::Decoder decoder(types, std::get<5>(callInfo).substr(4));
        std::vector<std::any> dataVector;
        for (size_t i = 0; i < types.size(); i++) dataVector.push_back(decoder.getDataDispatch(i, types[i]));
        return tryCallFuncWithTuple(instance, memFunc, dataVector, std::index_sequence_for<Args...>());
      };

      if (methodMutability == "view") {
        throw std::runtime_error("View must be const because it does not modify the state.");
      } else if (methodMutability == "nonpayable") {
        this->registerFunction(Utils::sha3(fullSignature).get().substr(0, 4), registrationFunc);
      } else if (methodMutability == "payable") {
        this->registerPayableFunction(Utils::sha3(fullSignature).get().substr(0, 4), registrationFunc);
      } else {
        throw std::runtime_error("Invalid function signature.");
      }
    }

    /**
     * Template for registering a const member function with arguments.
     * @param funcSignature Solidity function signature.
     * @param memFunc Pointer to the member function.
     * @param instance Pointer to the instance of the class.
     */
    template <typename R, typename... Args, typename T> void registerMemberFunction(
      const std::string& funcSignature, R(T::*memFunc)(Args...) const, T* instance
    ) {
      std::vector<std::string> args = ContractReflectionInterface::getMethodArgumentsTypesString<decltype(*instance)>(funcSignature);
      std::string methodMutability = ContractReflectionInterface::getMethodMutability<decltype(*instance)>(funcSignature);
      std::ostringstream fullSignatureStream;
      fullSignatureStream << funcSignature << "(";
      if (!args.empty()) {
        std::copy(args.begin(), args.end() - 1, std::ostream_iterator<std::string>(fullSignatureStream, ","));
        fullSignatureStream << args.back();
      }
      fullSignatureStream << ")";

      std::string fullSignature = fullSignatureStream.str();

      auto registrationFunc = [this, instance, memFunc, funcSignature](const ethCallInfo &callInfo) {
        std::vector<ABI::Types> types = ContractReflectionInterface::getMethodArgumentsTypesABI<decltype(*instance)>(funcSignature);
        ABI::Decoder decoder(types, std::get<5>(callInfo).substr(4));
        std::vector<std::any> dataVector;
        for (size_t i = 0; i < types.size(); i++) dataVector.push_back(decoder.getDataDispatch(i, types[i]));
        return tryCallFuncWithTuple(instance, memFunc, dataVector, std::index_sequence_for<Args...>());
      };

      if (methodMutability == "view") {
        this->registerViewFunction(Utils::sha3(fullSignature).get().substr(0, 4), registrationFunc);
      } else if (methodMutability == "nonpayable") {
        this->registerFunction(Utils::sha3(fullSignature).get().substr(0, 4), registrationFunc);
      } else if (methodMutability == "payable") {
        this->registerPayableFunction(Utils::sha3(fullSignature).get().substr(0, 4), registrationFunc);
      } else {
        throw std::runtime_error("Invalid function signature.");
      }
    }

    /**
     * Register a callable and payable function, adding it to the payable functions map.
     * @param functor Solidity function signature (first 4 hex bytes of keccak).
     * @param f Function to be called.
     */
    void registerPayableFunction(
      const std::string& functor, std::function<void(const ethCallInfo& tx)> f
    ) {
      payableFunctions[functor] = f;
    }

    /**
     * Register a view/const function, adding it to the view functions map.
     * @param functor Solidity function signature (first 4 hex bytes of keccak).
     * @param f Function to be called.
     */
    void registerViewFunction(
      const std::string& functor, std::function<std::string(const ethCallInfo& str)> f
    ) {
      viewFunctions[functor] = f;
    }

    /**
     * Template function for calling the register functions.
     * Should be called by the derived class.
     * @throw std::runtime_error if the derived class does not override this.
     */
    virtual void registerContractFunctions() {
      throw std::runtime_error(
        "Derived Class from Contract does not override registerContractFunctions()"
      );
    }

    /**
     * Update the variables that were used by the contract.
     * Called by ethCall functions and contract constructors.
     * Flag is set by ContractManager, except for when throwing.
     * @param commitToState If `true`, commits the changes made to SafeVariables to the state.
     *                      If `false`, just simulates the transaction.
     *                      ContractManager is responsible for setting this.
     */
    void updateState(const bool commitToState) {
      for (auto& var : usedVariables) {
        if (commitToState) var.get().commit(); else var.get().revert();
      }
      usedVariables.clear();
    }
<<<<<<< HEAD
  }

public:
  /**
   * Constructor.
   * @param interface Reference to the contract manager interface.
   * @param contractName The name of the contract.
   * @param address The address where the contract will be deployed.
   * @param creator The address of the creator of the contract.
   * @param chainId The chain where the contract wil be deployed.
   * @param db Reference to the database object.
   */
  DynamicContract(ContractManagerInterface &interface,
                  const std::string &contractName, const Address &address,
                  const Address &creator, const uint64_t &chainId,
                  const std::unique_ptr<DB> &db)
      : BaseContract(contractName, address, creator, chainId, db),
        interface(interface) {}

  /**
   * Constructor.
   * @param interface Reference to the contract manager interface.
   * @param address The address where the contract will be deployed.
   * @param db Reference to the database object.
   */
  DynamicContract(ContractManagerInterface &interface, const Address &address,
  const std::unique_ptr<DB> &db): BaseContract(address, db), interface(interface) {}

  /**
   * Invoke a contract function using a  tuple of (from, to, gasLimit, gasPrice,
   * value, data). Automatically differs
   * between payable and non-payable functions. Used by the %State class when
   * calling `processNewBlock()/validateNewBlock()`.
   * @param callInfo Tuple of (from, to, gasLimit, gasPrice, value, data).
   * @throws std::runtime_error if the functor is not found.
   * @throws std::runtime_error if the function throws an exception.
   */
  void ethCall(const ethCallInfo &callInfo) override {
    try {
      std::string funcName = std::get<5>(callInfo).substr(0, 4);
      if (this->isPayableFunction(funcName)) {
        auto func = this->payableFunctions.find(funcName);
        if (func == this->payableFunctions.end()) {
          throw std::runtime_error("Functor not found for payable function");
        }
        func->second(callInfo);
      } else {
        auto func = this->functions.find(funcName);
        if (func == this->functions.end()) {
          throw std::runtime_error("Functor not found for non-payable function");
=======

  public:
    /**
     * Constructor for creating the contract from scratch.
     * @param interface Reference to the contract manager interface.
     * @param contractName The name of the contract.
     * @param address The address where the contract will be deployed.
     * @param creator The address of the creator of the contract.
     * @param chainId The chain where the contract wil be deployed.
     * @param db Reference to the database object.
     */
    DynamicContract(
      ContractManager::ContractManagerInterface& interface,
      const std::string& contractName, const Address& address,
      const Address& creator, const uint64_t& chainId,
      const std::unique_ptr<DB>& db
    ) : BaseContract(contractName, address, creator, chainId, db), interface(interface) {}

    /**
     * Constructor for loading the contract from the database.
     * @param interface Reference to the contract manager interface.
     * @param address The address where the contract will be deployed.
     * @param db Reference to the database object.
     */
    DynamicContract(
      ContractManager::ContractManagerInterface& interface,
      const Address& address, const std::unique_ptr<DB>& db
    ) : BaseContract(address, db), interface(interface) {}

    /**
     * Invoke a contract function using a tuple of (from, to, gasLimit, gasPrice, value, data).
     * Automatically differs between payable and non-payable functions.
     * Used by State when calling `processNewBlock()/validateNewBlock()`.
     * @param callInfo Tuple of (from, to, gasLimit, gasPrice, value, data).
     * @throw std::runtime_error if the functor is not found or the function throws an exception.
     */
    void ethCall(const ethCallInfo& callInfo) override {
      try {
        std::string funcName = std::get<5>(callInfo).substr(0, 4);
        if (this->isPayableFunction(funcName)) {
          auto func = this->payableFunctions.find(funcName);
          if (func == this->payableFunctions.end()) throw std::runtime_error("Functor not found");
          func->second(callInfo);
        } else {
          auto func = this->functions.find(funcName);
          if (func == this->functions.end()) throw std::runtime_error("Functor not found");
          func->second(callInfo);
>>>>>>> 9bcc3ab5
        }
      } catch (const std::exception& e) {
        updateState(false);
        throw std::runtime_error(e.what());
      }
<<<<<<< HEAD
    } catch (const std::exception &e) {
      updateState(false);
      throw std::runtime_error(e.what());
    }
    updateState(this->getCommit());
  };

  /**
   * Do a contract call to a view function
   * @param data Tuple of (from, to, gasLimit, gasPrice, value, data).
   * @return The result of the view function. If the function is not found,
   * throws an exception.
   * @throws std::runtime_error if the functor is not found.
   * @throws std::runtime_error if the function throws an exception.
   */
  const std::string ethCallView(const ethCallInfo &data) const override {
    try {
      std::string funcName = std::get<5>(data).substr(0, 4);
      auto func = this->viewFunctions.find(funcName);
      if (func == this->viewFunctions.end()) {
        throw std::runtime_error("Functor not found for view function");
=======
      updateState(this->getCommit());
    };

    /**
     * Do a contract call to a view function.
     * @param data Tuple of (from, to, gasLimit, gasPrice, value, data).
     * @return The result of the view function.
     * @throw std::runtime_error if the functor is not found or the function throws an exception.
     */
    const std::string ethCallView(const ethCallInfo& data) const override {
      try {
        std::string funcName = std::get<5>(data).substr(0, 4);
        auto func = this->viewFunctions.find(funcName);
        if (func == this->viewFunctions.end()) throw std::runtime_error("Functor not found");
        return func->second(data);
      } catch (std::exception& e) {
        throw std::runtime_error(e.what());
>>>>>>> 9bcc3ab5
      }
    }

    /**
     * Check if a functor is registered as a payable function.
     * @param functor The functor to check.
     * @return `true` if the functor is registered as a payable function, `false` otherwise.
     */
    bool isPayableFunction(const std::string& functor) const {
      return this->payableFunctions.find(functor) != this->payableFunctions.end();
    }

    /**
     * Try to cast a contract to a specific type.
     * NOTE: Only const functions can be called on the casted contract.
     * @tparam T The type to cast to.
     * @param address The address of the contract to cast.
     * @return A pointer to the casted contract.
     */
    template <typename T> const T *getContract(const Address& address) const {
      return interface.getContract<T>(address);
    }

    /**
     * Call a contract based on the basic requirements of a contract call.
     * @param address The address of the contract to call.
     * @param encoder The ABI encoder.
     * @param callValue The value to send with the call.
     */
    void callContract(
      const Address& address, const ABI::Encoder& encoder, const uint256_t& callValue = 0
    ) {
      ethCallInfo callInfo;
      auto& [from, to, gas, gasPrice, value, data] = callInfo;
      from = this->getContractAddress();
      to = address;
      gas = 0;
      gasPrice = 0;
      value = callValue;
      data = encoder.getRaw();
      interface.callContract(callInfo);
    }

    /**
     * Get the balance of a contract.
     * @param address The address of the contract.
     * @return The balance of the contract.
     */
    uint256_t getBalance(const Address& address) const {
      return interface.getBalanceFromAddress(address);
    }

    /**
     * Send an amount of tokens from the contract to another address.
     * @param to The address to send the tokens to.
     * @param amount The amount of tokens to send.
     */
    void sendTokens(const Address& to, const uint256_t& amount) {
      interface.sendTokens(this->getContractAddress(), to, amount);
    }

    /**
     * Register a variable as used by the contract.
     * @param contract The contract that uses the variable.
     * @param variable The variable that is used.
     */
    friend void registerVariableUse(DynamicContract& contract, SafeBase& variable);
};

#endif // DYNAMICCONTRACT_H<|MERGE_RESOLUTION|>--- conflicted
+++ resolved
@@ -10,119 +10,9 @@
  * All contracts have to inherit this class.
  */
 class DynamicContract : public BaseContract {
-<<<<<<< HEAD
 private:
   ContractManagerInterface
       &interface; ///< Reference to the contract manager interface.
-
-  std::unordered_map<std::string,
-                     std::function<void(const ethCallInfo &callInfo)>>
-      functions; ///< Map of functions that can be called by the contract.
-  std::unordered_map<std::string,
-                     std::function<void(const ethCallInfo &callInfo)>>
-      payableFunctions; ///< Map of payable functions that can be called by the
-                        ///< contract.
-  std::unordered_map<std::string,
-                     std::function<std::string(const ethCallInfo &callInfo)>>
-      viewFunctions; ///< Map of view/const functions that can be called by the
-                     ///< contract.
-
-  std::vector<std::reference_wrapper<SafeBase>>
-      usedVariables; ///< Vector of variables that were used by the contract.
-
-  /**
-   * Register a variable that was used by the contract.
-   * @param variable Reference to the variable.
-   */
-  void registerVariableUse(SafeBase &variable) {
-    usedVariables.emplace_back(variable);
-  }
-
-protected:
-  /// TODO: eth_call from another contract.
-
-  /**
-   * Register a callable function (a function that is called by a transaction),
-   * adding it to the callable functions map.
-   * @param functor Solidity function signature.
-   * @param f Function to be called.
-   */
-  void registerFunction(const std::string &functor,
-                        std::function<void(const ethCallInfo &tx)> f) {                    
-    functions[functor] = f;
-  }
-
-  /**
-   * Register a callable and payable function, adding it to the payable
-   * functions map.
-   * @param functor Solidity function signature.
-   * @param f Function to be called.
-   */
-  void registerPayableFunction(const std::string &functor,
-                               std::function<void(const ethCallInfo &tx)> f) {
-    payableFunctions[functor] = f;
-  }
-
-  /**
-   * Register a view/const function, adding it to the view functions map.
-   * @param functor Name of the function.
-   * @param f Function to be called.
-   */
-  void
-  registerViewFunction(const std::string &functor,
-                       std::function<std::string(const ethCallInfo &str)> f) {
-    viewFunctions[functor] = f;
-  }
-
-  /**
-   * Template function for calling the register functions (registerFunction,
-   * registerPayableFunction, registerViewFunction). Should be called by the
-   * derived class.
-   *@throws std::runtime_error if the derived class does not override this
-   */
-  virtual void registerContractFunctions() {
-    throw std::runtime_error("Derived Class from Contract does not override "
-                             "registerContractFunctions()");
-  }
-
-  /**
-   * Updates the variables that were used by the contract.
-   * Called by ethCall functions and contract constructors.
-   * Flag is set by ContractManager, except for when throwing.
-   * @param commitToState Whether to commit the changes to the SafeVariables or
-   * just simulate the transaction. ContractManager is responsible to set the
-   * commit flag (simulate or truly commit variables to state).
-   */
-  void updateState(const bool commitToState) {
-    if (commitToState) {
-      for (auto &variable : usedVariables) {
-        variable.get().commit();
-      }
-    } else {
-      for (auto &variable : usedVariables) {
-        variable.get().revert();
-      }
-    }
-    usedVariables.clear();
-  }
-  
-  /**
-   * Template for registering a const member function with no arguments.
-   * @param funcSignature Solidity function signature.
-   * @param memFunc Pointer to the member function.
-   * @param instance Pointer to the instance of the class.
-   */
-  template <typename R, typename T>
-  void registerMemberFunction(const std::string& funcSignature, R(T::*memFunc)() const, T* instance) {
-    bool hasArgs = ContractReflectionInterface::methodHasArguments<decltype(*instance)>(funcSignature);
-    std::string methodMutability = ContractReflectionInterface::getMethodMutability<decltype(*instance)>(funcSignature);
-
-    if (hasArgs) {
-      throw std::runtime_error("Invalid function signature.");
-=======
-  private:
-    /// Reference to the contract manager interface.
-    ContractManager::ContractManagerInterface& interface;
 
     /// Map of functions that can be called by the contract.
     std::unordered_map<
@@ -152,7 +42,6 @@
       const std::string& functor, std::function<void(const ethCallInfo& tx)> f
     ) {
       functions[functor] = f;
->>>>>>> 9bcc3ab5
     }
 
     /**
@@ -193,236 +82,172 @@
         }}
       };
 
-      auto actionIt = mutabilityActions.find(methodMutability);
-      if (actionIt != mutabilityActions.end()) {
-        actionIt->second();
-      } else {
-        throw std::runtime_error("Invalid function signature.");
-      }
-    }
-
-    /**
-     * Template for registering a non-const member function with no arguments.
-     * @param funcSignature Solidity function signature.
-     * @param memFunc Pointer to the member function.
-     * @param instance Pointer to the instance of the class.
-     */
-    template <typename R, typename T> void registerMemberFunction(
-      const std::string& funcSignature, R(T::*memFunc)(), T* instance
-    ) {
-      bool hasArgs = ContractReflectionInterface::methodHasArguments<decltype(*instance)>(funcSignature);
-      std::string methodMutability = ContractReflectionInterface::getMethodMutability<decltype(*instance)>(funcSignature);
-      if (hasArgs) throw std::runtime_error("Invalid function signature.");
-
-      const std::unordered_map<std::string, std::function<void()>> mutabilityActions = {
-        {"view", []() { throw std::runtime_error("View must be const because it does not modify the state."); }},
-        {"nonpayable", [this, instance, memFunc, funcSignature]() {
-          this->registerFunction(Utils::sha3(funcSignature + "()").get().substr(0, 4), [instance, memFunc](const ethCallInfo &callInfo) {
-            return (instance->*memFunc)();
-          });
-        }},
-        {"payable", [this, instance, memFunc, funcSignature]() {
-          this->registerPayableFunction(Utils::sha3(funcSignature + "()").get().substr(0, 4), [instance, memFunc](const ethCallInfo &callInfo) {
-            return (instance->*memFunc)();
-          });
-        }}
-      };
-
-      auto actionIt = mutabilityActions.find(methodMutability);
-      if (actionIt != mutabilityActions.end()) {
-        actionIt->second();
-      } else {
-        throw std::runtime_error("Invalid function signature.");
-      }
-    }
-
-    /**
-     * Template helper function for calling a non-const member function with no arguments.
-      * @param instance Pointer to the instance of the class.
-      * @param memFunc Pointer to the member function.
-      * @param dataVec Vector of anys containing the arguments.
-      * @param Is Index sequence for the arguments.
-      * @return The return value of the function.
-      */
-    template <typename T, typename R, typename... Args, std::size_t... Is> auto tryCallFuncWithTuple(
-      T* instance, R(T::*memFunc)(Args...), const std::vector<std::any>& dataVec, std::index_sequence<Is...>
-    ) {
-      if (sizeof...(Args) > dataVec.size()) throw std::runtime_error(
-        "Not enough arguments provided for function. Expected: " +
-        std::to_string(sizeof...(Args)) + ", Actual: " + std::to_string(dataVec.size())
-      );
-
+    if (hasArgs) {
+      throw std::runtime_error("Invalid function signature.");
+    }
+
+    const std::unordered_map<std::string, std::function<void()>> mutabilityActions = {
+      {"view", []() { throw std::runtime_error("View must be const because it does not modify the state."); }},
+      {"nonpayable", [this, instance, memFunc, funcSignature]() {
+        this->registerFunction(Utils::sha3(funcSignature + "()").get().substr(0, 4), [instance, memFunc](const ethCallInfo &callInfo) {
+          return (instance->*memFunc)();
+        });
+      }},
+      {"payable", [this, instance, memFunc, funcSignature]() {
+        this->registerPayableFunction(Utils::sha3(funcSignature + "()").get().substr(0, 4), [instance, memFunc](const ethCallInfo &callInfo) {
+          return (instance->*memFunc)();
+        });
+      }}
+    };
+
+    auto actionIt = mutabilityActions.find(methodMutability);
+    if (actionIt != mutabilityActions.end()) {
+      actionIt->second();
+    } else {
+      throw std::runtime_error("Invalid function signature.");
+    }
+  }
+
+  /**
+   * Template helper function for calling a non-const member function with no arguments.
+    * @param instance Pointer to the instance of the class.
+    * @param memFunc Pointer to the member function.
+    * @param dataVec Vector of anys containing the arguments.
+    * @param Is Index sequence for the arguments.
+    * @return The return value of the function.
+    */
+  template <typename T, typename R, typename... Args, std::size_t... Is>
+  auto tryCallFuncWithTuple(T* instance, R(T::*memFunc)(Args...),
+                            const std::vector<std::any>& dataVec,
+                            std::index_sequence<Is...>) {
+    if (sizeof...(Args) > dataVec.size()) {
+      throw std::runtime_error("Not enough arguments provided for function. Expected: " +
+                              std::to_string(sizeof...(Args)) + ", Actual: " + std::to_string(dataVec.size()));
+    }
+
+    try {
+      return (instance->*memFunc)(std::any_cast<Args>(dataVec[Is])...);
+    } catch (const std::bad_any_cast& ex) {
+      std::string errorMessage = "Mismatched argument types. Attempted casting failed with: ";
+      ((errorMessage += ("\nAttempted to cast to type: " + std::string(typeid(Args).name()) +
+                        ", Actual type: " +
+                        (dataVec[Is].has_value() ? std::string(dataVec[Is].type().name()) : "Empty any"))), ...);
+      throw std::runtime_error(errorMessage);
+    }
+  }
+
+  /**
+   * Template helper function for calling a const member function with no arguments.
+   * @param instance Pointer to the instance of the class.
+   * @param memFunc Pointer to the member function.
+   * @param dataVec Vector of anys containing the arguments.
+   * @param Is Index sequence for the arguments.
+   * @return The return value of the function.
+   */
+  template <typename T, typename R, typename... Args, std::size_t... Is>
+  auto tryCallFuncWithTuple(T* instance, R(T::*memFunc)(Args...) const, 
+                            const std::vector<std::any>& dataVec,
+                            std::index_sequence<Is...>) {
+      if (sizeof...(Args) != dataVec.size()) {
+          throw std::runtime_error("Not enough arguments provided for function. Expected: " +
+                                  std::to_string(sizeof...(Args)) + ", Actual: " + std::to_string(dataVec.size()));
+      }
       try {
-        return (instance->*memFunc)(std::any_cast<Args>(dataVec[Is])...);
+          return (instance->*memFunc)(std::any_cast<Args>(dataVec[Is])...);
       } catch (const std::bad_any_cast& ex) {
-        std::string errorMessage = "Mismatched argument types. Attempted casting failed with: ";
-        ((errorMessage += (
-          "\nAttempted to cast to type: " + std::string(typeid(Args).name()) + ", Actual type: " +
-          (dataVec[Is].has_value() ? std::string(dataVec[Is].type().name()) : "Empty any")
-        )), ...);
-        throw std::runtime_error(errorMessage);
-      }
-    }
-
-    /**
-     * Template helper function for calling a const member function with no arguments.
-     * @param instance Pointer to the instance of the class.
-     * @param memFunc Pointer to the member function.
-     * @param dataVec Vector of anys containing the arguments.
-     * @param Is Index sequence for the arguments.
-     * @return The return value of the function.
-     */
-    template <typename T, typename R, typename... Args, std::size_t... Is> auto tryCallFuncWithTuple(
-      T* instance, R(T::*memFunc)(Args...) const, const std::vector<std::any>& dataVec, std::index_sequence<Is...>
-    ) {
-        if (sizeof...(Args) != dataVec.size()) throw std::runtime_error(
-          "Not enough arguments provided for function. Expected: " +
-          std::to_string(sizeof...(Args)) + ", Actual: " + std::to_string(dataVec.size())
-        );
-        try {
-          return (instance->*memFunc)(std::any_cast<Args>(dataVec[Is])...);
-        } catch (const std::bad_any_cast& ex) {
           std::string errorMessage = "Mismatched argument types. Attempted casting failed with: ";
-          ((errorMessage += (
-            "\nAttempted to cast to type: " + std::string(typeid(Args).name()) + ", Actual type: " +
-            (dataVec[Is].has_value() ? std::string(dataVec[Is].type().name()) : "Empty any")
-          )), ...);
+          ((errorMessage += ("\nAttempted to cast to type: " + std::string(typeid(Args).name()) +
+                            ", Actual type: " +
+                            (dataVec[Is].has_value() ? std::string(dataVec[Is].type().name()) : "Empty any"))), ...);
           throw std::runtime_error(errorMessage);
-        }
-    }
-
-    /**
-     * Template for registering a non-const member function with arguments.
-     * @param funcSignature Solidity function signature.
-     * @param memFunc Pointer to the member function.
-     * @param instance Pointer to the instance of the class.
-     */
-    template <typename R, typename... Args, typename T> void registerMemberFunction(
-      const std::string& funcSignature, R(T::*memFunc)(Args...), T* instance
-    ) {
-      std::vector<std::string> args = ContractReflectionInterface::getMethodArgumentsTypesString<decltype(*instance)>(funcSignature);
-      std::string methodMutability = ContractReflectionInterface::getMethodMutability<decltype(*instance)>(funcSignature);
-      std::ostringstream fullSignatureStream;
-      fullSignatureStream << funcSignature << "(";
-      if (!args.empty()) {
-        std::copy(args.begin(), args.end() - 1, std::ostream_iterator<std::string>(fullSignatureStream, ","));
-        fullSignatureStream << args.back();
-      }
-      fullSignatureStream << ")";
-
-      std::string fullSignature = fullSignatureStream.str();
-
-      auto registrationFunc = [this, instance, memFunc, funcSignature](const ethCallInfo &callInfo) {
-        std::vector<ABI::Types> types = ContractReflectionInterface::getMethodArgumentsTypesABI<decltype(*instance)>(funcSignature);
-        if (types.size() != sizeof...(Args)) throw std::runtime_error(
-          "Mismatched argument types in function " + funcSignature + ". Expected: " +
-          std::to_string(sizeof...(Args)) + ", Actual: " + std::to_string(types.size())
-        );
-        ABI::Decoder decoder(types, std::get<5>(callInfo).substr(4));
-        std::vector<std::any> dataVector;
-        for (size_t i = 0; i < types.size(); i++) dataVector.push_back(decoder.getDataDispatch(i, types[i]));
-        return tryCallFuncWithTuple(instance, memFunc, dataVector, std::index_sequence_for<Args...>());
-      };
-
-      if (methodMutability == "view") {
-        throw std::runtime_error("View must be const because it does not modify the state.");
-      } else if (methodMutability == "nonpayable") {
-        this->registerFunction(Utils::sha3(fullSignature).get().substr(0, 4), registrationFunc);
-      } else if (methodMutability == "payable") {
-        this->registerPayableFunction(Utils::sha3(fullSignature).get().substr(0, 4), registrationFunc);
-      } else {
-        throw std::runtime_error("Invalid function signature.");
-      }
-    }
-
-    /**
-     * Template for registering a const member function with arguments.
-     * @param funcSignature Solidity function signature.
-     * @param memFunc Pointer to the member function.
-     * @param instance Pointer to the instance of the class.
-     */
-    template <typename R, typename... Args, typename T> void registerMemberFunction(
-      const std::string& funcSignature, R(T::*memFunc)(Args...) const, T* instance
-    ) {
-      std::vector<std::string> args = ContractReflectionInterface::getMethodArgumentsTypesString<decltype(*instance)>(funcSignature);
-      std::string methodMutability = ContractReflectionInterface::getMethodMutability<decltype(*instance)>(funcSignature);
-      std::ostringstream fullSignatureStream;
-      fullSignatureStream << funcSignature << "(";
-      if (!args.empty()) {
-        std::copy(args.begin(), args.end() - 1, std::ostream_iterator<std::string>(fullSignatureStream, ","));
-        fullSignatureStream << args.back();
-      }
-      fullSignatureStream << ")";
-
-      std::string fullSignature = fullSignatureStream.str();
-
-      auto registrationFunc = [this, instance, memFunc, funcSignature](const ethCallInfo &callInfo) {
-        std::vector<ABI::Types> types = ContractReflectionInterface::getMethodArgumentsTypesABI<decltype(*instance)>(funcSignature);
-        ABI::Decoder decoder(types, std::get<5>(callInfo).substr(4));
-        std::vector<std::any> dataVector;
-        for (size_t i = 0; i < types.size(); i++) dataVector.push_back(decoder.getDataDispatch(i, types[i]));
-        return tryCallFuncWithTuple(instance, memFunc, dataVector, std::index_sequence_for<Args...>());
-      };
-
-      if (methodMutability == "view") {
-        this->registerViewFunction(Utils::sha3(fullSignature).get().substr(0, 4), registrationFunc);
-      } else if (methodMutability == "nonpayable") {
-        this->registerFunction(Utils::sha3(fullSignature).get().substr(0, 4), registrationFunc);
-      } else if (methodMutability == "payable") {
-        this->registerPayableFunction(Utils::sha3(fullSignature).get().substr(0, 4), registrationFunc);
-      } else {
-        throw std::runtime_error("Invalid function signature.");
-      }
-    }
-
-    /**
-     * Register a callable and payable function, adding it to the payable functions map.
-     * @param functor Solidity function signature (first 4 hex bytes of keccak).
-     * @param f Function to be called.
-     */
-    void registerPayableFunction(
-      const std::string& functor, std::function<void(const ethCallInfo& tx)> f
-    ) {
-      payableFunctions[functor] = f;
-    }
-
-    /**
-     * Register a view/const function, adding it to the view functions map.
-     * @param functor Solidity function signature (first 4 hex bytes of keccak).
-     * @param f Function to be called.
-     */
-    void registerViewFunction(
-      const std::string& functor, std::function<std::string(const ethCallInfo& str)> f
-    ) {
-      viewFunctions[functor] = f;
-    }
-
-    /**
-     * Template function for calling the register functions.
-     * Should be called by the derived class.
-     * @throw std::runtime_error if the derived class does not override this.
-     */
-    virtual void registerContractFunctions() {
-      throw std::runtime_error(
-        "Derived Class from Contract does not override registerContractFunctions()"
-      );
-    }
-
-    /**
-     * Update the variables that were used by the contract.
-     * Called by ethCall functions and contract constructors.
-     * Flag is set by ContractManager, except for when throwing.
-     * @param commitToState If `true`, commits the changes made to SafeVariables to the state.
-     *                      If `false`, just simulates the transaction.
-     *                      ContractManager is responsible for setting this.
-     */
-    void updateState(const bool commitToState) {
-      for (auto& var : usedVariables) {
-        if (commitToState) var.get().commit(); else var.get().revert();
-      }
-      usedVariables.clear();
-    }
-<<<<<<< HEAD
+      }
+  }
+
+
+  /**
+   * Template for registering a non-const member function with arguments.
+   * @param funcSignature Solidity function signature.
+   * @param memFunc Pointer to the member function.
+   * @param instance Pointer to the instance of the class.
+   */
+  template <typename R, typename... Args, typename T>
+  void registerMemberFunction(const std::string& funcSignature, R(T::*memFunc)(Args...), T* instance) {
+    std::vector<std::string> args = ContractReflectionInterface::getMethodArgumentsTypesString<decltype(*instance)>(funcSignature);
+    std::string methodMutability = ContractReflectionInterface::getMethodMutability<decltype(*instance)>(funcSignature);
+    std::ostringstream fullSignatureStream;
+    fullSignatureStream << funcSignature << "(";
+    if (!args.empty()) {
+      std::copy(args.begin(), args.end() - 1, std::ostream_iterator<std::string>(fullSignatureStream, ","));
+      fullSignatureStream << args.back();
+    }
+    fullSignatureStream << ")";
+
+    std::string fullSignature = fullSignatureStream.str();
+
+    auto registrationFunc = [this, instance, memFunc, funcSignature](const ethCallInfo &callInfo) {
+      std::vector<ABI::Types> types = ContractReflectionInterface::getMethodArgumentsTypesABI<decltype(*instance)>(funcSignature);
+      if (types.size() != sizeof...(Args)) {
+        throw std::runtime_error("Mismatched argument types in function " + funcSignature + ". Expected: " +
+                                 std::to_string(sizeof...(Args)) + ", Actual: " + std::to_string(types.size()));
+      }
+      ABI::Decoder decoder(types, std::get<5>(callInfo).substr(4));
+      std::vector<std::any> dataVector;
+      for (size_t i = 0; i < types.size(); i++) {
+        dataVector.push_back(decoder.getDataDispatch(i, types[i]));
+      }
+      return tryCallFuncWithTuple(instance, memFunc, dataVector, std::index_sequence_for<Args...>());
+    };
+
+    if (methodMutability == "view") {
+      throw std::runtime_error("View must be const because it does not modify the state.");
+    } else if (methodMutability == "nonpayable") {
+      this->registerFunction(Utils::sha3(fullSignature).get().substr(0, 4), registrationFunc);
+    } else if (methodMutability == "payable") {
+      this->registerPayableFunction(Utils::sha3(fullSignature).get().substr(0, 4), registrationFunc);
+    } else {
+      throw std::runtime_error("Invalid function signature.");
+    }
+  }
+
+  /**
+   * Template for registering a const member function with arguments.
+   * @param funcSignature Solidity function signature.
+   * @param memFunc Pointer to the member function.
+   * @param instance Pointer to the instance of the class.
+   */
+  template <typename R, typename... Args, typename T>
+  void registerMemberFunction(const std::string& funcSignature, R(T::*memFunc)(Args...) const, T* instance) {
+    std::vector<std::string> args = ContractReflectionInterface::getMethodArgumentsTypesString<decltype(*instance)>(funcSignature);
+    std::string methodMutability = ContractReflectionInterface::getMethodMutability<decltype(*instance)>(funcSignature);
+    std::ostringstream fullSignatureStream;
+    fullSignatureStream << funcSignature << "(";
+    if (!args.empty()) {
+      std::copy(args.begin(), args.end() - 1, std::ostream_iterator<std::string>(fullSignatureStream, ","));
+      fullSignatureStream << args.back();
+    }
+    fullSignatureStream << ")";
+
+    std::string fullSignature = fullSignatureStream.str();
+
+    auto registrationFunc = [this, instance, memFunc, funcSignature](const ethCallInfo &callInfo) {
+      std::vector<ABI::Types> types = ContractReflectionInterface::getMethodArgumentsTypesABI<decltype(*instance)>(funcSignature);
+      ABI::Decoder decoder(types, std::get<5>(callInfo).substr(4));
+      std::vector<std::any> dataVector;
+      for (size_t i = 0; i < types.size(); i++) {
+        dataVector.push_back(decoder.getDataDispatch(i, types[i]));
+      }
+      return tryCallFuncWithTuple(instance, memFunc, dataVector, std::index_sequence_for<Args...>());
+    };
+
+    if (methodMutability == "view") {
+      this->registerViewFunction(Utils::sha3(fullSignature).get().substr(0, 4), registrationFunc);
+    } else if (methodMutability == "nonpayable") {
+      this->registerFunction(Utils::sha3(fullSignature).get().substr(0, 4), registrationFunc);
+    } else if (methodMutability == "payable") {
+      this->registerPayableFunction(Utils::sha3(fullSignature).get().substr(0, 4), registrationFunc);
+    } else {
+      throw std::runtime_error("Invalid function signature.");
+    }
   }
 
 public:
@@ -473,7 +298,113 @@
         auto func = this->functions.find(funcName);
         if (func == this->functions.end()) {
           throw std::runtime_error("Functor not found for non-payable function");
-=======
+        }
+    }
+
+  /**
+   * Do a contract call to a view function
+   * @param data Tuple of (from, to, gasLimit, gasPrice, value, data).
+   * @return The result of the view function. If the function is not found,
+   * throws an exception.
+   * @throws std::runtime_error if the functor is not found.
+   * @throws std::runtime_error if the function throws an exception.
+   */
+  const std::string ethCallView(const ethCallInfo &data) const override {
+    try {
+      std::string funcName = std::get<5>(data).substr(0, 4);
+      auto func = this->viewFunctions.find(funcName);
+      if (func == this->viewFunctions.end()) {
+        throw std::runtime_error("Functor not found for view function");
+      }
+    }
+
+    /**
+     * Template for registering a const member function with arguments.
+     * @param funcSignature Solidity function signature.
+     * @param memFunc Pointer to the member function.
+     * @param instance Pointer to the instance of the class.
+     */
+    template <typename R, typename... Args, typename T> void registerMemberFunction(
+      const std::string& funcSignature, R(T::*memFunc)(Args...) const, T* instance
+    ) {
+      std::vector<std::string> args = ContractReflectionInterface::getMethodArgumentsTypesString<decltype(*instance)>(funcSignature);
+      std::string methodMutability = ContractReflectionInterface::getMethodMutability<decltype(*instance)>(funcSignature);
+      std::ostringstream fullSignatureStream;
+      fullSignatureStream << funcSignature << "(";
+      if (!args.empty()) {
+        std::copy(args.begin(), args.end() - 1, std::ostream_iterator<std::string>(fullSignatureStream, ","));
+        fullSignatureStream << args.back();
+      }
+      fullSignatureStream << ")";
+
+      std::string fullSignature = fullSignatureStream.str();
+
+      auto registrationFunc = [this, instance, memFunc, funcSignature](const ethCallInfo &callInfo) {
+        std::vector<ABI::Types> types = ContractReflectionInterface::getMethodArgumentsTypesABI<decltype(*instance)>(funcSignature);
+        ABI::Decoder decoder(types, std::get<5>(callInfo).substr(4));
+        std::vector<std::any> dataVector;
+        for (size_t i = 0; i < types.size(); i++) dataVector.push_back(decoder.getDataDispatch(i, types[i]));
+        return tryCallFuncWithTuple(instance, memFunc, dataVector, std::index_sequence_for<Args...>());
+      };
+
+      if (methodMutability == "view") {
+        this->registerViewFunction(Utils::sha3(fullSignature).get().substr(0, 4), registrationFunc);
+      } else if (methodMutability == "nonpayable") {
+        this->registerFunction(Utils::sha3(fullSignature).get().substr(0, 4), registrationFunc);
+      } else if (methodMutability == "payable") {
+        this->registerPayableFunction(Utils::sha3(fullSignature).get().substr(0, 4), registrationFunc);
+      } else {
+        throw std::runtime_error("Invalid function signature.");
+      }
+    }
+
+    /**
+     * Register a callable and payable function, adding it to the payable functions map.
+     * @param functor Solidity function signature (first 4 hex bytes of keccak).
+     * @param f Function to be called.
+     */
+    void registerPayableFunction(
+      const std::string& functor, std::function<void(const ethCallInfo& tx)> f
+    ) {
+      payableFunctions[functor] = f;
+    }
+
+    /**
+     * Register a view/const function, adding it to the view functions map.
+     * @param functor Solidity function signature (first 4 hex bytes of keccak).
+     * @param f Function to be called.
+     */
+    void registerViewFunction(
+      const std::string& functor, std::function<std::string(const ethCallInfo& str)> f
+    ) {
+      viewFunctions[functor] = f;
+    }
+
+    /**
+     * Template function for calling the register functions.
+     * Should be called by the derived class.
+     * @throw std::runtime_error if the derived class does not override this.
+     */
+    virtual void registerContractFunctions() {
+      throw std::runtime_error(
+        "Derived Class from Contract does not override registerContractFunctions()"
+      );
+    }
+
+    /**
+     * Update the variables that were used by the contract.
+     * Called by ethCall functions and contract constructors.
+     * Flag is set by ContractManager, except for when throwing.
+     * @param commitToState If `true`, commits the changes made to SafeVariables to the state.
+     *                      If `false`, just simulates the transaction.
+     *                      ContractManager is responsible for setting this.
+     */
+    void updateState(const bool commitToState) {
+      for (auto& var : usedVariables) {
+        if (commitToState) var.get().commit(); else var.get().revert();
+      }
+      usedVariables.clear();
+    }
 
   public:
     /**
@@ -521,35 +452,11 @@
           auto func = this->functions.find(funcName);
           if (func == this->functions.end()) throw std::runtime_error("Functor not found");
           func->second(callInfo);
->>>>>>> 9bcc3ab5
         }
       } catch (const std::exception& e) {
         updateState(false);
         throw std::runtime_error(e.what());
       }
-<<<<<<< HEAD
-    } catch (const std::exception &e) {
-      updateState(false);
-      throw std::runtime_error(e.what());
-    }
-    updateState(this->getCommit());
-  };
-
-  /**
-   * Do a contract call to a view function
-   * @param data Tuple of (from, to, gasLimit, gasPrice, value, data).
-   * @return The result of the view function. If the function is not found,
-   * throws an exception.
-   * @throws std::runtime_error if the functor is not found.
-   * @throws std::runtime_error if the function throws an exception.
-   */
-  const std::string ethCallView(const ethCallInfo &data) const override {
-    try {
-      std::string funcName = std::get<5>(data).substr(0, 4);
-      auto func = this->viewFunctions.find(funcName);
-      if (func == this->viewFunctions.end()) {
-        throw std::runtime_error("Functor not found for view function");
-=======
       updateState(this->getCommit());
     };
 
@@ -567,7 +474,6 @@
         return func->second(data);
       } catch (std::exception& e) {
         throw std::runtime_error(e.what());
->>>>>>> 9bcc3ab5
       }
     }
 
