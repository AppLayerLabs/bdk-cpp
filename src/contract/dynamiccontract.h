/*
Copyright (c) [2023] [Sparq Network]

This software is distributed under the MIT License.
See the LICENSE.txt file in the project root for more information.
*/

#ifndef DYNAMICCONTRACT_H
#define DYNAMICCONTRACT_H

#include "abi.h"
#include "contract.h"
#include "contractmanager.h"
#include "event.h"
#include "../utils/safehash.h"
#include "../utils/utils.h"

/**
 * Template for a smart contract.
 * All contracts have to inherit this class.
 */
class DynamicContract : public BaseContract {
  private:
   /**
    * Map of non-payable functions that can be called by the contract.
    * The key is the function signature (first 4 hex bytes of keccak).
    * The value is a function that takes a vector of bytes (the arguments) and returns a ReturnType.
    */
    std::unordered_map<
      Functor, std::function<void(const ethCallInfo& callInfo)>, SafeHash
    > publicFunctions_;

   /**
    * Map of payable functions that can be called by the contract.
    * The key is the function signature (first 4 hex bytes of keccak).
    * The value is a function that takes a vector of bytes (the arguments) and returns a ReturnType.
    */
    std::unordered_map<
      Functor, std::function<void(const ethCallInfo& callInfo)>, SafeHash
    > payableFunctions_;

   /**
    * Map of view functions that can be called by the contract.
    * The key is the function signature (first 4 hex bytes of keccak).
    * The value is a function that takes a vector of bytes (the arguments) and returns a ReturnType.
    * Function return type is the encoded return value as viewFunctions is only used by eth_call.
    */
    std::unordered_map<
      Functor, std::function<Bytes(const ethCallInfo& callInfo)>, SafeHash
    > viewFunctions_;

    /**
     * Register a callable function (a function that is called by a transaction),
     * adding it to the callable functions map.
     * @param functor Solidity function signature (first 4 hex bytes of keccak).
     * @param f Function to be called.
     */
    void registerFunction(
      const Functor& functor, std::function<void(const ethCallInfo& tx)> f
    ) {
      publicFunctions_[functor] = f;
    }

    /**
     * Register a variable that was used by the contract.
     * @param variable Reference to the variable.
     */
    inline void registerVariableUse(SafeBase& variable) { interface_.registerVariableUse(variable); }

  protected:
    /// Reference to the contract manager interface.
    ContractManagerInterface& interface_;

    /**
     * Template for registering a const member function with no arguments.
     * @param funcSignature Solidity function signature.
     * @param memFunc Pointer to the member function.
     * @param methodMutability The mutability of the function.
     * @param instance Pointer to the instance of the class.
     */
    template <typename R, typename T> void registerMemberFunction(
      const std::string& funcSignature, R(T::*memFunc)() const, const FunctionTypes& methodMutability, T* instance
    ) {
      std::string functStr = funcSignature + "()";
      switch (methodMutability) {
        case FunctionTypes::View: {
          this->registerViewFunction(Utils::sha3(Utils::create_view_span(functStr)).view_const(0, 4), [instance, memFunc](const ethCallInfo &callInfo) -> Bytes {
            using ReturnType = decltype((instance->*memFunc)());
            return ABI::Encoder::encodeData<ReturnType>((instance->*memFunc)());
          });
          break;
        }
        case FunctionTypes::NonPayable: {
          this->registerFunction(Utils::sha3(Utils::create_view_span(functStr)).view_const(0, 4), [instance, memFunc](const ethCallInfo &callInfo) -> void {
            (instance->*memFunc)();
            return;
          });
          break;
        }
        case FunctionTypes::Payable: {
          this->registerPayableFunction(Utils::sha3(Utils::create_view_span(functStr)).view_const(0, 4), [instance, memFunc](const ethCallInfo &callInfo) -> void {
            (instance->*memFunc)();
            return;
          });
          break;
        }
        default: {
          throw std::runtime_error("Invalid function signature.");
        }
      }
    }

    /**
     * Template for registering a non-const member function with no arguments.
     * @param funcSignature Solidity function signature.
     * @param memFunc Pointer to the member function.
     * @param methodMutability The mutability of the function.
     * @param instance Pointer to the instance of the class.
     */
    template <typename R, typename T> void registerMemberFunction(
      const std::string& funcSignature, R(T::*memFunc)(), const FunctionTypes& methodMutability, T* instance
    ) {
      std::string functStr = funcSignature + "()";
      switch (methodMutability) {
        case FunctionTypes::View: {
          throw std::runtime_error("View must be const because it does not modify the state.");
        }
        case FunctionTypes::NonPayable: {
          this->registerFunction(Utils::sha3(Utils::create_view_span(functStr)).view_const(0, 4), [instance, memFunc](const ethCallInfo &callInfo) -> void {
            (instance->*memFunc)();
            return;
          });
          break;
        }
        case FunctionTypes::Payable: {
          this->registerPayableFunction(Utils::sha3(Utils::create_view_span(functStr)).view_const(0, 4), [instance, memFunc](const ethCallInfo &callInfo) -> void {
            (instance->*memFunc)();
            return;
          });
          break;
        }
<<<<<<< HEAD
        default: {
          throw std::runtime_error("Invalid function signature.");
        }
=======
      } catch (const std::bad_any_cast& ex) {
        std::string errorMessage = "Mismatched argument types. Attempted casting failed with: ";
        ((errorMessage += (
          "\nAttempted to cast to type: " + std::string(typeid(Args).name()) + ", Actual type: " +
          (dataVec[Is].has_value() ? std::string(dataVec[Is].type().name()) : "Empty any")
        )), ...);
        throw std::runtime_error(errorMessage);
      }
    }

    /**
     * Template helper function for calling a const member function with no arguments.
     * @tparam T Type of the class.
     * @tparam R Return type of the function.
     * @tparam Args Argument types of the function.
     * @tparam Is Index sequence for the arguments.
     * @param instance Pointer to the instance of the class.
     * @param memFunc Pointer to the member function.
     * @param dataVec Vector of anys containing the arguments.
     * @return The return value of the function.
     */
    template <typename T, typename R, typename... Args, std::size_t... Is> auto tryCallFuncWithTuple(
      T* instance, R(T::*memFunc)(Args...) const, const std::vector<std::any>& dataVec, std::index_sequence<Is...>
    ) {
      if (sizeof...(Args) != dataVec.size()) throw std::runtime_error(
        "Not enough arguments provided for function. Expected: " +
        std::to_string(sizeof...(Args)) + ", Actual: " + std::to_string(dataVec.size())
      );
      try {
        return (instance->*memFunc)(std::any_cast<Args>(dataVec[Is])...);
      } catch (const std::bad_any_cast& ex) {
        std::string errorMessage = "Mismatched argument types. Attempted casting failed with: ";
        ((errorMessage += (
          "\nAttempted to cast to type: " + std::string(typeid(Args).name()) + ", Actual type: " +
          (dataVec[Is].has_value() ? std::string(dataVec[Is].type().name()) : "Empty any")
        )), ...);
        throw std::runtime_error(errorMessage);
>>>>>>> 96abda4f
      }
    }

    /**
     * Template for registering a non-const member function with arguments.
     * @param funcSignature Solidity function signature.
     * @param memFunc Pointer to the member function.
     * @param methodMutability The mutability of the function.
     * @param instance Pointer to the instance of the class.
     */
    template <typename R, typename... Args, typename T> void registerMemberFunction(
      const std::string& funcSignature, R(T::*memFunc)(Args...), const FunctionTypes& methodMutability, T* instance
    ) {
      Functor functor = ABI::FunctorEncoder::encode<Args...>(funcSignature);

      auto registrationFunc = [this, instance, memFunc, funcSignature](const ethCallInfo &callInfo) {
        using DecayedArgsTuple = std::tuple<std::decay_t<Args>...>;
        DecayedArgsTuple decodedData = ABI::Decoder::decodeData<std::decay_t<Args>...>(std::get<6>(callInfo));
        std::apply([instance, memFunc](auto&&... args) {
            (instance->*memFunc)(std::forward<decltype(args)>(args)...);
        }, decodedData);
      };


      switch (methodMutability) {
        case (FunctionTypes::View): {
          throw std::runtime_error("View must be const because it does not modify the state.");
        }
        case (FunctionTypes::NonPayable): {
          this->registerFunction(functor, registrationFunc);
          break;
        }
        case (FunctionTypes::Payable): {
          this->registerPayableFunction(functor, registrationFunc);
          break;
        }
        default: {
          throw std::runtime_error("Invalid function signature.");
        }
      }
    }

    /**
     * Template for registering a const member function with arguments.
     * @param funcSignature Solidity function signature.
     * @param memFunc Pointer to the member function.
     * @param methodMutability The mutability of the function.
     * @param instance Pointer to the instance of the class.
     */
    template <typename R, typename... Args, typename T> void registerMemberFunction(
      const std::string& funcSignature, R(T::*memFunc)(Args...) const, const FunctionTypes& methodMutability, T* instance
    ) {
      Functor functor = ABI::FunctorEncoder::encode<Args...>(funcSignature);

      auto registrationFunc = [this, instance, memFunc, funcSignature](const ethCallInfo &callInfo) -> Bytes {
        using ReturnType = decltype((instance->*memFunc)(std::declval<Args>()...));
        using DecayedArgsTuple = std::tuple<std::decay_t<Args>...>;
        DecayedArgsTuple decodedData = ABI::Decoder::decodeData<std::decay_t<Args>...>(std::get<6>(callInfo));
        // Use std::apply to call the member function and encode its return value
        return std::apply([instance, memFunc](Args... args) -> Bytes {
            // Call the member function and return its encoded result
            return ABI::Encoder::encodeData((instance->*memFunc)(std::forward<decltype(args)>(args)...));
        }, decodedData);
      };

      switch (methodMutability) {
        case (FunctionTypes::View): {
          this->registerViewFunction(functor, registrationFunc);
          break;
        }
        case (FunctionTypes::NonPayable): {
          this->registerFunction(functor, registrationFunc);
        }
        case (FunctionTypes::Payable): {
          this->registerPayableFunction(functor, registrationFunc);
          break;
        }
      }
    }

    /**
     * Register a callable and payable function, adding it to the payable functions map.
     * @param functor Solidity function signature (first 4 hex bytes of keccak).
     * @param f Function to be called.
     */
    void registerPayableFunction(
<<<<<<< HEAD
    const Functor& functor,
          std::function<void(const ethCallInfo& tx)> f) {
    payableFunctions_[functor] = f;
  }
=======
      const Functor& functor, std::function<BaseTypes(const ethCallInfo& tx)> f
    ) {
      payableFunctions_[functor] = f;
    }
>>>>>>> 96abda4f

    /**
     * Register a view/const function, adding it to the view functions map.
     * @param functor Solidity function signature (first 4 hex bytes of keccak).
     * @param f Function to be called.
     */
    void registerViewFunction(
      const Functor& functor, std::function<Bytes(const ethCallInfo& str)> f
    ) {
      viewFunctions_[functor] = f;
    }

    /**
     * Template function for calling the register functions.
     * Should be called by the derived class.
     * @throw std::runtime_error if the derived class does not override this.
     */
    virtual void registerContractFunctions() {
      throw std::runtime_error(
        "Derived Class from Contract does not override registerContractFunctions()"
      );
    }

  public:
    /**
     * Constructor for creating the contract from scratch.
     * @param interface Reference to the contract manager interface.
     * @param contractName The name of the contract.
     * @param address The address where the contract will be deployed.
     * @param creator The address of the creator of the contract.
     * @param chainId The chain where the contract wil be deployed.
     * @param db Reference to the database object.
     */
    DynamicContract(
      ContractManagerInterface& interface,
      const std::string& contractName, const Address& address,
      const Address& creator, const uint64_t& chainId,
      const std::unique_ptr<DB>& db
    ) : BaseContract(contractName, address, creator, chainId, db), interface_(interface) {}

    /**
     * Constructor for loading the contract from the database.
     * @param interface Reference to the contract manager interface.
     * @param address The address where the contract will be deployed.
     * @param db Reference to the database object.
     */
    DynamicContract(
      ContractManagerInterface& interface,
      const Address& address, const std::unique_ptr<DB>& db
    ) : BaseContract(address, db), interface_(interface) {}

    /**
     * Invoke a contract function using a tuple of (from, to, gasLimit, gasPrice, value, data).
     * Automatically differs between payable and non-payable functions.
     * Used by State when calling `processNewBlock()/validateNewBlock()`.
     * @param callInfo Tuple of (from, to, gasLimit, gasPrice, value, data).
     * @throw std::runtime_error if the functor is not found or the function throws an exception.
     */
    void ethCall(const ethCallInfo& callInfo) override {
      try {
        Functor funcName = std::get<5>(callInfo);
        if (this->isPayableFunction(funcName)) {
          auto func = this->payableFunctions_.find(funcName);
          if (func == this->payableFunctions_.end()) throw std::runtime_error("Functor not found for payable function");
          func->second(callInfo);
        } else {
          auto func = this->publicFunctions_.find(funcName);
          if (func == this->publicFunctions_.end()) throw std::runtime_error("Functor not found for non-payable function");
          func->second(callInfo);
        }
      } catch (const std::exception& e) {
        throw std::runtime_error(e.what());
      }
    };

    /**
     * Do a contract call to a view function.
     * @param data Tuple of (from, to, gasLimit, gasPrice, value, data).
     * @return The result of the view function.
     * @throw std::runtime_error if the functor is not found or the function throws an exception.
     */
    const Bytes ethCallView(const ethCallInfo& data) const override {
      try {
        Functor funcName = std::get<5>(data);
        auto func = this->viewFunctions_.find(funcName);
        if (func == this->viewFunctions_.end()) throw std::runtime_error("Functor not found");
        return func->second(data);
      } catch (std::exception& e) {
        throw std::runtime_error(e.what());
      }
    }

    /**
     * Emit an event.
     * @param name The event's name.
     * @param args The event's arguments. Defaults to an empty list.
     * @param anonymous Whether the event is anonymous or not. Defaults to false.
     */
    void emitEvent(
      std::string name, std::vector<std::pair<BaseTypes, bool>> args = {}, bool anonymous = false
    ) {
      // Remember this is an "empty" event, it lacks state info.
      // This will only be gathered when commitEvents() is called
      // TODO: members do not have "0x" at the start - should they? Maybe this should be handled by eth_getFilterChanges/eth_getLogs instead?
      Event e(name, this->getContractAddress(), args, anonymous);
      this->interface_.emitContractEvent(e);
    }

    /**
     * Check if a functor is registered as a payable function.
     * @param functor The functor to check.
     * @return `true` if the functor is registered as a payable function, `false` otherwise.
     */
    bool isPayableFunction(const Functor& functor) const {
      return this->payableFunctions_.find(functor) != this->payableFunctions_.end();
    }

    /**
     * Try to cast a contract to a specific type.
     * NOTE: Only const functions can be called on the casted contract.
     * @tparam T The type to cast to.
     * @param address The address of the contract to cast.
     * @return A pointer to the casted contract.
     */
    template <typename T> const T *getContract(const Address& address) const {
      return interface_.getContract<T>(address);
    }

    /**
    * Try to cast a contract to a specific type (non-const).
    * @tparam T The type to cast to.
    * @param address The address of the contract to cast.
    * @return A pointer to the casted contract.
    */
    template <typename T> T* getContract(const Address& address) {
      return interface_.getContract<T>(address);
    }

    /**
    * Call a contract view function based on the basic requirements of a contract call.
    * @tparam R The return type of the view function.
    * @tparam C The contract type.
    * @tparam Args The argument types of the view function.
    * @param address The address of the contract to call.
    * @param func The view function to call.
    * @param args The arguments to pass to the view function.
    * @return The result of the view function.
    */
    template <typename R, typename C, typename... Args>
    R callContractViewFunction(const Address& address, R(C::*func)(const Args&...) const, const Args&... args) const {
        const C* contract = this->getContract<C>(address);
        return (contract->*func)(std::forward<const Args&>(args)...);
    }

    /**
    * Call a contract view function based on the basic requirements of a contract call.
    * @tparam R The return type of the view function.
    * @tparam C The contract type.
    * @param address The address of the contract to call.
    * @param func The view function to call.
    * @return The result of the view function.
    */
    template <typename R, typename C>
    R callContractViewFunction(const Address& address, R(C::*func)() const) const {
        const C* contract = this->getContract<C>(address);
        return (contract->*func)();
    }

    /**
    * Call a contract function (non-view) based on the basic requirements of a contract call.
    * @tparam R The return type of the function.
    * @tparam C The contract type.
    * @tparam Args The argument types of the function.
    * @param targetAddr The address of the contract to call.
    * @param func The function to call.
    * @param args The arguments to pass to the function.
    * @return The result of the function.
    */
    template <typename R, typename C, typename... Args>
    R callContractFunction(const Address& targetAddr, R(C::*func)(const Args&...), const Args&... args) {
        return this->interface_.callContractFunction(this->getOrigin(),
                                                    this->getContractAddress(),
                                                    targetAddr,
                                                    0,
                                                    func,
                                                    std::forward<const Args&>(args)...);
    }

    /**
    * Call a contract function (non-view) based on the basic requirements of a contract call with the value flag
    * @tparam R The return type of the function.
    * @tparam C The contract type.
    * @tparam Args The argument types of the function.
    * @param value Flag to send value with the call.
    * @param address The address of the contract to call.
    * @param func The function to call.
    * @param args The arguments to pass to the function.
    * @return The result of the function.
    */
    template <typename R, typename C, typename... Args>
    R callContractFunction(const uint256_t& value, const Address& address, R(C::*func)(const Args&...), const Args&... args) {
        return this->interface_.callContractFunction(this->getOrigin(),
                                                    this->getContractAddress(),
                                                    address,
                                                    value,
                                                    func,
                                                    std::forward<const Args&>(args)...);
    }

    /**
    * Call a contract function (non-view) based on the basic requirements of a contract call with no arguments
    * @tparam R The return type of the function.
    * @tparam C The contract type.
    * @param targetAddr The address of the contract to call.
    * @param func The function to call.
    * @return The result of the function.
    */
    template <typename R, typename C>
    R callContractFunction(const Address& targetAddr, R(C::*func)()) {
        return this->interface_.callContractFunction(this->getOrigin(),
                                                    this->getContractAddress(),
                                                    targetAddr,
                                                    0,
                                                    func);
    }

    /**
    * Call a contract function (non-view) based on the basic requirements of a contract call with the value flag and no arguments
    * @tparam R The return type of the function.
    * @tparam C The contract type.
    * @param value Flag to send value with the call.
    * @param address The address of the contract to call.
    * @param func The function to call.
    * @return The result of the function.
    */
    template <typename R, typename C>
    R callContractFunction(const uint256_t& value, const Address& address, R(C::*func)()) {
        return this->interface_.callContractFunction(this->getOrigin(),
                                                    this->getContractAddress(),
                                                    address,
                                                    value,
                                                    func);
    }

    /**
    * Wrapper for calling a contract function (non-view) based on the basic requirements of a contract call.
    * @tparam R The return type of the function.
    * @tparam C The contract type.
    * @tparam Args The argument types of the function.
    * @param func The function to call.
    * @param args The arguments to pass to the function.
    * @return The result of the function.
    */
    template <typename R, typename C, typename... Args>
    R callContractFunction(R (C::*func)(const Args&...), const Args&... args) {
      try {
        return (static_cast<C*>(this)->*func)(std::forward<const Args&>(args)...);
      } catch (const std::exception& e) {
        throw std::runtime_error(e.what());
      }
    }

    /**
    * Wrapper for calling a contract function (non-view) based on the basic requirements of a contract call with no arguments
    * @tparam R The return type of the function.
    * @tparam C The contract type.
    * @tparam Args The argument types of the function.
    * @param func The function to call.
    * @return The result of the function.
    */
    template <typename R, typename C>
    R callContractFunction(R (C::*func)()) {
      try {
        return (static_cast<C*>(this)->*func)();
      } catch (const std::exception& e) {
        throw std::runtime_error(e.what());
      }
    }

    /**
    * Call the create function of a contract.
    * @tparam TContract The contract type.
    * @tparam Args The arguments of the contract constructor.
    * @param gas The gas limit.
    * @param gasPrice The gas price.
    * @param value The caller value.
    * @param args The arguments to pass to the constructor.
    * @return The address of the created contract.
    */
    template<typename TContract, typename... Args>
    Address callCreateContract(const uint256_t &gas, const uint256_t &gasPrice, const uint256_t &value, Args&&... args) {
        Utils::safePrint("CallCreateContract being called...");
        Bytes encoder;
        if constexpr (sizeof...(Args) > 0) {
          encoder = ABI::Encoder::encodeData(std::forward<Args>(args)...);
        }
        else {
          encoder = Bytes(32, 0);
        }
        return this->interface_.callCreateContract<TContract>(this->getOrigin(), this->getContractAddress(), gas, gasPrice, value, std::move(encoder));
    }

    /**
     * Get the balance of a contract.
     * @param address The address of the contract.
     * @return The balance of the contract.
     */
    uint256_t getBalance(const Address& address) const {
      return interface_.getBalanceFromAddress(address);
    }

    /**
     * Send an amount of tokens from the contract to another address.
     * @param to The address to send the tokens to.
     * @param amount The amount of tokens to send.
     */
    void sendTokens(const Address& to, const uint256_t& amount) {
      interface_.sendTokens(this->getContractAddress(), to, amount);
    }

    /**
     * Register a variable as used by the contract.
     * @param contract The contract that uses the variable.
     * @param variable The variable that is used.
     */
    friend void registerVariableUse(DynamicContract& contract, SafeBase& variable);
};

#endif // DYNAMICCONTRACT_H<|MERGE_RESOLUTION|>--- conflicted
+++ resolved
@@ -11,7 +11,6 @@
 #include "abi.h"
 #include "contract.h"
 #include "contractmanager.h"
-#include "event.h"
 #include "../utils/safehash.h"
 #include "../utils/utils.h"
 
@@ -139,49 +138,9 @@
           });
           break;
         }
-<<<<<<< HEAD
         default: {
           throw std::runtime_error("Invalid function signature.");
         }
-=======
-      } catch (const std::bad_any_cast& ex) {
-        std::string errorMessage = "Mismatched argument types. Attempted casting failed with: ";
-        ((errorMessage += (
-          "\nAttempted to cast to type: " + std::string(typeid(Args).name()) + ", Actual type: " +
-          (dataVec[Is].has_value() ? std::string(dataVec[Is].type().name()) : "Empty any")
-        )), ...);
-        throw std::runtime_error(errorMessage);
-      }
-    }
-
-    /**
-     * Template helper function for calling a const member function with no arguments.
-     * @tparam T Type of the class.
-     * @tparam R Return type of the function.
-     * @tparam Args Argument types of the function.
-     * @tparam Is Index sequence for the arguments.
-     * @param instance Pointer to the instance of the class.
-     * @param memFunc Pointer to the member function.
-     * @param dataVec Vector of anys containing the arguments.
-     * @return The return value of the function.
-     */
-    template <typename T, typename R, typename... Args, std::size_t... Is> auto tryCallFuncWithTuple(
-      T* instance, R(T::*memFunc)(Args...) const, const std::vector<std::any>& dataVec, std::index_sequence<Is...>
-    ) {
-      if (sizeof...(Args) != dataVec.size()) throw std::runtime_error(
-        "Not enough arguments provided for function. Expected: " +
-        std::to_string(sizeof...(Args)) + ", Actual: " + std::to_string(dataVec.size())
-      );
-      try {
-        return (instance->*memFunc)(std::any_cast<Args>(dataVec[Is])...);
-      } catch (const std::bad_any_cast& ex) {
-        std::string errorMessage = "Mismatched argument types. Attempted casting failed with: ";
-        ((errorMessage += (
-          "\nAttempted to cast to type: " + std::string(typeid(Args).name()) + ", Actual type: " +
-          (dataVec[Is].has_value() ? std::string(dataVec[Is].type().name()) : "Empty any")
-        )), ...);
-        throw std::runtime_error(errorMessage);
->>>>>>> 96abda4f
       }
     }
 
@@ -267,18 +226,9 @@
      * @param functor Solidity function signature (first 4 hex bytes of keccak).
      * @param f Function to be called.
      */
-    void registerPayableFunction(
-<<<<<<< HEAD
-    const Functor& functor,
-          std::function<void(const ethCallInfo& tx)> f) {
-    payableFunctions_[functor] = f;
-  }
-=======
-      const Functor& functor, std::function<BaseTypes(const ethCallInfo& tx)> f
-    ) {
+    void registerPayableFunction(const Functor& functor, std::function<void(const ethCallInfo& tx)> f) {
       payableFunctions_[functor] = f;
     }
->>>>>>> 96abda4f
 
     /**
      * Register a view/const function, adding it to the view functions map.
@@ -372,22 +322,6 @@
     }
 
     /**
-     * Emit an event.
-     * @param name The event's name.
-     * @param args The event's arguments. Defaults to an empty list.
-     * @param anonymous Whether the event is anonymous or not. Defaults to false.
-     */
-    void emitEvent(
-      std::string name, std::vector<std::pair<BaseTypes, bool>> args = {}, bool anonymous = false
-    ) {
-      // Remember this is an "empty" event, it lacks state info.
-      // This will only be gathered when commitEvents() is called
-      // TODO: members do not have "0x" at the start - should they? Maybe this should be handled by eth_getFilterChanges/eth_getLogs instead?
-      Event e(name, this->getContractAddress(), args, anonymous);
-      this->interface_.emitContractEvent(e);
-    }
-
-    /**
      * Check if a functor is registered as a payable function.
      * @param functor The functor to check.
      * @return `true` if the functor is registered as a payable function, `false` otherwise.
