--- conflicted
+++ resolved
@@ -11,7 +11,6 @@
 #include "abi.h"
 #include "contract.h"
 #include "contractmanager.h"
-#include "event.h"
 #include "../utils/safehash.h"
 #include "../utils/utils.h"
 
@@ -20,591 +19,528 @@
  * All contracts have to inherit this class.
  */
 class DynamicContract : public BaseContract {
-  private:
-   /**
-    * Map of non-payable functions that can be called by the contract.
-    * The key is the function signature (first 4 hex bytes of keccak).
-    * The value is a function that takes a vector of bytes (the arguments) and returns a ReturnType.
-    */
-    std::unordered_map<
-      Functor, std::function<void(const ethCallInfo& callInfo)>, SafeHash
-    > publicFunctions_;
-
-   /**
-    * Map of payable functions that can be called by the contract.
-    * The key is the function signature (first 4 hex bytes of keccak).
-    * The value is a function that takes a vector of bytes (the arguments) and returns a ReturnType.
-    */
-    std::unordered_map<
-      Functor, std::function<void(const ethCallInfo& callInfo)>, SafeHash
-    > payableFunctions_;
-
-   /**
-    * Map of view functions that can be called by the contract.
-    * The key is the function signature (first 4 hex bytes of keccak).
-    * The value is a function that takes a vector of bytes (the arguments) and returns a ReturnType.
-    * Function return type is the encoded return value as viewFunctions is only used by eth_call.
-    */
-    std::unordered_map<
-      Functor, std::function<Bytes(const ethCallInfo& callInfo)>, SafeHash
-    > viewFunctions_;
-
-    /**
-     * Register a callable function (a function that is called by a transaction),
-     * adding it to the callable functions map.
-     * @param functor Solidity function signature (first 4 hex bytes of keccak).
-     * @param f Function to be called.
-     */
-    void registerFunction(
-      const Functor& functor, std::function<void(const ethCallInfo& tx)> f
-    ) {
-      publicFunctions_[functor] = f;
-    }
-
-    /**
-     * Register a variable that was used by the contract.
-     * @param variable Reference to the variable.
-     */
-    inline void registerVariableUse(SafeBase& variable) { interface_.registerVariableUse(variable); }
-
-  protected:
-    /// Reference to the contract manager interface.
-    ContractManagerInterface& interface_;
-
-    /**
-     * Template for registering a const member function with no arguments.
-     * @param funcSignature Solidity function signature.
-     * @param memFunc Pointer to the member function.
-     * @param methodMutability The mutability of the function.
-     * @param instance Pointer to the instance of the class.
-     */
-    template <typename R, typename T> void registerMemberFunction(
-      const std::string& funcSignature, R(T::*memFunc)() const, const FunctionTypes& methodMutability, T* instance
-    ) {
-      std::string functStr = funcSignature + "()";
-      switch (methodMutability) {
-        case FunctionTypes::View: {
-          this->registerViewFunction(Utils::sha3(Utils::create_view_span(functStr)).view_const(0, 4), [instance, memFunc](const ethCallInfo &callInfo) -> Bytes {
-            using ReturnType = decltype((instance->*memFunc)());
-            return ABI::Encoder::encodeData<ReturnType>((instance->*memFunc)());
-          });
-          break;
-        }
-        case FunctionTypes::NonPayable: {
-          this->registerFunction(Utils::sha3(Utils::create_view_span(functStr)).view_const(0, 4), [instance, memFunc](const ethCallInfo &callInfo) -> void {
-            (instance->*memFunc)();
-            return;
-          });
-          break;
-        }
-        case FunctionTypes::Payable: {
-          this->registerPayableFunction(Utils::sha3(Utils::create_view_span(functStr)).view_const(0, 4), [instance, memFunc](const ethCallInfo &callInfo) -> void {
-            (instance->*memFunc)();
-            return;
-          });
-          break;
-        }
-        default: {
-          throw std::runtime_error("Invalid function signature.");
-        }
-      }
-    }
-
-    /**
-     * Template for registering a non-const member function with no arguments.
-     * @param funcSignature Solidity function signature.
-     * @param memFunc Pointer to the member function.
-     * @param methodMutability The mutability of the function.
-     * @param instance Pointer to the instance of the class.
-     */
-    template <typename R, typename T> void registerMemberFunction(
-      const std::string& funcSignature, R(T::*memFunc)(), const FunctionTypes& methodMutability, T* instance
-    ) {
-      std::string functStr = funcSignature + "()";
-      switch (methodMutability) {
-        case FunctionTypes::View: {
-          throw std::runtime_error("View must be const because it does not modify the state.");
-        }
-        case FunctionTypes::NonPayable: {
-          this->registerFunction(Utils::sha3(Utils::create_view_span(functStr)).view_const(0, 4), [instance, memFunc](const ethCallInfo &callInfo) -> void {
-            (instance->*memFunc)();
-            return;
-          });
-          break;
-        }
-        case FunctionTypes::Payable: {
-          this->registerPayableFunction(Utils::sha3(Utils::create_view_span(functStr)).view_const(0, 4), [instance, memFunc](const ethCallInfo &callInfo) -> void {
-            (instance->*memFunc)();
-            return;
-          });
-          break;
-        }
-<<<<<<< HEAD
-      } catch (const std::bad_any_cast& ex) {
-        std::string errorMessage = "Mismatched argument types. Attempted casting failed with: ";
-        ((errorMessage += (
-          "\nAttempted to cast to type: " + std::string(typeid(Args).name()) + ", Actual type: " +
-          (dataVec[Is].has_value() ? std::string(dataVec[Is].type().name()) : "Empty any")
-        )), ...);
-        throw std::runtime_error(errorMessage);
-      }
-    }
-
-    /**
-     * Template helper function for calling a const member function with no arguments.
-     * @tparam T Type of the class.
-     * @tparam R Return type of the function.
-     * @tparam Args Argument types of the function.
-     * @tparam Is Index sequence for the arguments.
-     * @param instance Pointer to the instance of the class.
-     * @param memFunc Pointer to the member function.
-     * @param dataVec Vector of anys containing the arguments.
-     * @return The return value of the function.
-     */
-    template <typename T, typename R, typename... Args, std::size_t... Is> auto tryCallFuncWithTuple(
-      T* instance, R(T::*memFunc)(Args...) const, const std::vector<std::any>& dataVec, std::index_sequence<Is...>
-    ) {
-      if (sizeof...(Args) != dataVec.size()) throw std::runtime_error(
-        "Not enough arguments provided for function. Expected: " +
-        std::to_string(sizeof...(Args)) + ", Actual: " + std::to_string(dataVec.size())
-      );
-      try {
-        return (instance->*memFunc)(std::any_cast<Args>(dataVec[Is])...);
-      } catch (const std::bad_any_cast& ex) {
-        std::string errorMessage = "Mismatched argument types. Attempted casting failed with: ";
-        ((errorMessage += (
-          "\nAttempted to cast to type: " + std::string(typeid(Args).name()) + ", Actual type: " +
-          (dataVec[Is].has_value() ? std::string(dataVec[Is].type().name()) : "Empty any")
-        )), ...);
-        throw std::runtime_error(errorMessage);
-=======
-        default: {
-          throw std::runtime_error("Invalid function signature.");
-        }
->>>>>>> c9c6d366
-      }
-    }
-
-    /**
-     * Template for registering a non-const member function with arguments.
-     * @param funcSignature Solidity function signature.
-     * @param memFunc Pointer to the member function.
-     * @param methodMutability The mutability of the function.
-     * @param instance Pointer to the instance of the class.
-     */
-    template <typename R, typename... Args, typename T> void registerMemberFunction(
-      const std::string& funcSignature, R(T::*memFunc)(Args...), const FunctionTypes& methodMutability, T* instance
-    ) {
-      Functor functor = ABI::FunctorEncoder::encode<Args...>(funcSignature);
-
-      auto registrationFunc = [this, instance, memFunc, funcSignature](const ethCallInfo &callInfo) {
-        using DecayedArgsTuple = std::tuple<std::decay_t<Args>...>;
-        DecayedArgsTuple decodedData = ABI::Decoder::decodeData<std::decay_t<Args>...>(std::get<6>(callInfo));
-        std::apply([instance, memFunc](auto&&... args) {
-            (instance->*memFunc)(std::forward<decltype(args)>(args)...);
-        }, decodedData);
-      };
-
-
-      switch (methodMutability) {
-        case (FunctionTypes::View): {
-          throw std::runtime_error("View must be const because it does not modify the state.");
-        }
-        case (FunctionTypes::NonPayable): {
-          this->registerFunction(functor, registrationFunc);
-          break;
-        }
-        case (FunctionTypes::Payable): {
-          this->registerPayableFunction(functor, registrationFunc);
-          break;
-        }
-        default: {
-          throw std::runtime_error("Invalid function signature.");
-        }
-      }
-    }
-
-    /**
-     * Template for registering a const member function with arguments.
-     * @param funcSignature Solidity function signature.
-     * @param memFunc Pointer to the member function.
-     * @param methodMutability The mutability of the function.
-     * @param instance Pointer to the instance of the class.
-     */
-    template <typename R, typename... Args, typename T> void registerMemberFunction(
-      const std::string& funcSignature, R(T::*memFunc)(Args...) const, const FunctionTypes& methodMutability, T* instance
-    ) {
-      Functor functor = ABI::FunctorEncoder::encode<Args...>(funcSignature);
-
-      auto registrationFunc = [this, instance, memFunc, funcSignature](const ethCallInfo &callInfo) -> Bytes {
-        using ReturnType = decltype((instance->*memFunc)(std::declval<Args>()...));
-        using DecayedArgsTuple = std::tuple<std::decay_t<Args>...>;
-        DecayedArgsTuple decodedData = ABI::Decoder::decodeData<std::decay_t<Args>...>(std::get<6>(callInfo));
-        // Use std::apply to call the member function and encode its return value
-        return std::apply([instance, memFunc](Args... args) -> Bytes {
-            // Call the member function and return its encoded result
-            return ABI::Encoder::encodeData((instance->*memFunc)(std::forward<decltype(args)>(args)...));
-        }, decodedData);
-      };
-
-      switch (methodMutability) {
-        case (FunctionTypes::View): {
-          this->registerViewFunction(functor, registrationFunc);
-          break;
-        }
-        case (FunctionTypes::NonPayable): {
-          this->registerFunction(functor, registrationFunc);
-        }
-        case (FunctionTypes::Payable): {
-          this->registerPayableFunction(functor, registrationFunc);
-          break;
-        }
-      }
-    }
-
-    /**
-     * Register a callable and payable function, adding it to the payable functions map.
-     * @param functor Solidity function signature (first 4 hex bytes of keccak).
-     * @param f Function to be called.
-     */
-    void registerPayableFunction(
-<<<<<<< HEAD
-      const Functor& functor, std::function<BaseTypes(const ethCallInfo& tx)> f
-    ) {
-      payableFunctions_[functor] = f;
-    }
-=======
+private:
+  /**
+   * Map of non-payable functions that can be called by the contract.
+   * The key is the function signature (first 4 hex bytes of keccak).
+   * The value is a function that takes a vector of bytes (the arguments) and returns a ReturnType.
+   */
+  std::unordered_map<
+    Functor, std::function<void(const ethCallInfo& callInfo)>, SafeHash
+  > publicFunctions_;
+
+  /**
+   * Map of payable functions that can be called by the contract.
+   * The key is the function signature (first 4 hex bytes of keccak).
+   * The value is a function that takes a vector of bytes (the arguments) and returns a ReturnType.
+   */
+  std::unordered_map<
+    Functor, std::function<void(const ethCallInfo& callInfo)>, SafeHash
+  > payableFunctions_;
+
+  /**
+   * Map of view functions that can be called by the contract.
+   * The key is the function signature (first 4 hex bytes of keccak).
+   * The value is a function that takes a vector of bytes (the arguments) and returns a ReturnType.
+   * Function return type is the encoded return value as viewFunctions is only used by eth_call.
+   */
+  std::unordered_map<
+    Functor, std::function<Bytes(const ethCallInfo& callInfo)>, SafeHash
+  > viewFunctions_;
+
+  /**
+   * Register a callable function (a function that is called by a transaction),
+   * adding it to the callable functions map.
+   * @param functor Solidity function signature (first 4 hex bytes of keccak).
+   * @param f Function to be called.
+   */
+  void registerFunction(
+    const Functor& functor, std::function<void(const ethCallInfo& tx)> f
+  ) {
+    publicFunctions_[functor] = f;
+  }
+
+  /**
+   * Register a variable that was used by the contract.
+   * @param variable Reference to the variable.
+   */
+  inline void registerVariableUse(SafeBase& variable) { interface_.registerVariableUse(variable); }
+
+protected:
+  /// Reference to the contract manager interface.
+  ContractManagerInterface& interface_;
+
+  /**
+   * Template for registering a const member function with no arguments.
+   * @param funcSignature Solidity function signature.
+   * @param memFunc Pointer to the member function.
+   * @param methodMutability The mutability of the function.
+   * @param instance Pointer to the instance of the class.
+   */
+  template <typename R, typename T> void registerMemberFunction(
+    const std::string& funcSignature, R(T::*memFunc)() const, const FunctionTypes& methodMutability, T* instance
+  ) {
+    std::string functStr = funcSignature + "()";
+    switch (methodMutability) {
+      case FunctionTypes::View: {
+        this->registerViewFunction(Utils::sha3(Utils::create_view_span(functStr)).view_const(0, 4), [instance, memFunc](const ethCallInfo &callInfo) -> Bytes {
+          using ReturnType = decltype((instance->*memFunc)());
+          return ABI::Encoder::encodeData<ReturnType>((instance->*memFunc)());
+        });
+        break;
+      }
+      case FunctionTypes::NonPayable: {
+        this->registerFunction(Utils::sha3(Utils::create_view_span(functStr)).view_const(0, 4), [instance, memFunc](const ethCallInfo &callInfo) -> void {
+          (instance->*memFunc)();
+          return;
+        });
+        break;
+      }
+      case FunctionTypes::Payable: {
+        this->registerPayableFunction(Utils::sha3(Utils::create_view_span(functStr)).view_const(0, 4), [instance, memFunc](const ethCallInfo &callInfo) -> void {
+          (instance->*memFunc)();
+          return;
+        });
+        break;
+      }
+      default: {
+        throw std::runtime_error("Invalid function signature.");
+      }
+    }
+  }
+
+  /**
+   * Template for registering a non-const member function with no arguments.
+   * @param funcSignature Solidity function signature.
+   * @param memFunc Pointer to the member function.
+   * @param methodMutability The mutability of the function.
+   * @param instance Pointer to the instance of the class.
+   */
+  template <typename R, typename T> void registerMemberFunction(
+    const std::string& funcSignature, R(T::*memFunc)(), const FunctionTypes& methodMutability, T* instance
+  ) {
+    std::string functStr = funcSignature + "()";
+    switch (methodMutability) {
+      case FunctionTypes::View: {
+        throw std::runtime_error("View must be const because it does not modify the state.");
+      }
+      case FunctionTypes::NonPayable: {
+        this->registerFunction(Utils::sha3(Utils::create_view_span(functStr)).view_const(0, 4), [instance, memFunc](const ethCallInfo &callInfo) -> void {
+          (instance->*memFunc)();
+          return;
+        });
+        break;
+      }
+      case FunctionTypes::Payable: {
+        this->registerPayableFunction(Utils::sha3(Utils::create_view_span(functStr)).view_const(0, 4), [instance, memFunc](const ethCallInfo &callInfo) -> void {
+          (instance->*memFunc)();
+          return;
+        });
+        break;
+      }
+      default: {
+        throw std::runtime_error("Invalid function signature.");
+      }
+    }
+  }
+
+  /**
+   * Template for registering a non-const member function with arguments.
+   * @param funcSignature Solidity function signature.
+   * @param memFunc Pointer to the member function.
+   * @param methodMutability The mutability of the function.
+   * @param instance Pointer to the instance of the class.
+   */
+  template <typename R, typename... Args, typename T> void registerMemberFunction(
+    const std::string& funcSignature, R(T::*memFunc)(Args...), const FunctionTypes& methodMutability, T* instance
+  ) {
+    Functor functor = ABI::FunctorEncoder::encode<Args...>(funcSignature);
+
+    auto registrationFunc = [this, instance, memFunc, funcSignature](const ethCallInfo &callInfo) {
+      using DecayedArgsTuple = std::tuple<std::decay_t<Args>...>;
+      DecayedArgsTuple decodedData = ABI::Decoder::decodeData<std::decay_t<Args>...>(std::get<6>(callInfo));
+      std::apply([instance, memFunc](auto&&... args) {
+        (instance->*memFunc)(std::forward<decltype(args)>(args)...);
+      }, decodedData);
+    };
+
+
+    switch (methodMutability) {
+      case (FunctionTypes::View): {
+        throw std::runtime_error("View must be const because it does not modify the state.");
+      }
+      case (FunctionTypes::NonPayable): {
+        this->registerFunction(functor, registrationFunc);
+        break;
+      }
+      case (FunctionTypes::Payable): {
+        this->registerPayableFunction(functor, registrationFunc);
+        break;
+      }
+      default: {
+        throw std::runtime_error("Invalid function signature.");
+      }
+    }
+  }
+
+  /**
+   * Template for registering a const member function with arguments.
+   * @param funcSignature Solidity function signature.
+   * @param memFunc Pointer to the member function.
+   * @param methodMutability The mutability of the function.
+   * @param instance Pointer to the instance of the class.
+   */
+  template <typename R, typename... Args, typename T> void registerMemberFunction(
+    const std::string& funcSignature, R(T::*memFunc)(Args...) const, const FunctionTypes& methodMutability, T* instance
+  ) {
+    Functor functor = ABI::FunctorEncoder::encode<Args...>(funcSignature);
+
+    auto registrationFunc = [this, instance, memFunc, funcSignature](const ethCallInfo &callInfo) -> Bytes {
+      using ReturnType = decltype((instance->*memFunc)(std::declval<Args>()...));
+      using DecayedArgsTuple = std::tuple<std::decay_t<Args>...>;
+      DecayedArgsTuple decodedData = ABI::Decoder::decodeData<std::decay_t<Args>...>(std::get<6>(callInfo));
+      // Use std::apply to call the member function and encode its return value
+      return std::apply([instance, memFunc](Args... args) -> Bytes {
+        // Call the member function and return its encoded result
+        return ABI::Encoder::encodeData((instance->*memFunc)(std::forward<decltype(args)>(args)...));
+      }, decodedData);
+    };
+
+    switch (methodMutability) {
+      case (FunctionTypes::View): {
+        this->registerViewFunction(functor, registrationFunc);
+        break;
+      }
+      case (FunctionTypes::NonPayable): {
+        this->registerFunction(functor, registrationFunc);
+      }
+      case (FunctionTypes::Payable): {
+        this->registerPayableFunction(functor, registrationFunc);
+        break;
+      }
+    }
+  }
+
+  /**
+   * Register a callable and payable function, adding it to the payable functions map.
+   * @param functor Solidity function signature (first 4 hex bytes of keccak).
+   * @param f Function to be called.
+   */
+  void registerPayableFunction(
     const Functor& functor,
-          std::function<void(const ethCallInfo& tx)> f) {
+    std::function<void(const ethCallInfo& tx)> f) {
     payableFunctions_[functor] = f;
   }
->>>>>>> c9c6d366
-
-    /**
-     * Register a view/const function, adding it to the view functions map.
-     * @param functor Solidity function signature (first 4 hex bytes of keccak).
-     * @param f Function to be called.
-     */
-    void registerViewFunction(
-      const Functor& functor, std::function<Bytes(const ethCallInfo& str)> f
-    ) {
-      viewFunctions_[functor] = f;
-    }
-
-    /**
-     * Template function for calling the register functions.
-     * Should be called by the derived class.
-     * @throw std::runtime_error if the derived class does not override this.
-     */
-    virtual void registerContractFunctions() {
-      throw std::runtime_error(
-        "Derived Class from Contract does not override registerContractFunctions()"
-      );
-    }
-
-  public:
-    /**
-     * Constructor for creating the contract from scratch.
-     * @param interface Reference to the contract manager interface.
-     * @param contractName The name of the contract.
-     * @param address The address where the contract will be deployed.
-     * @param creator The address of the creator of the contract.
-     * @param chainId The chain where the contract wil be deployed.
-     * @param db Reference to the database object.
-     */
-    DynamicContract(
-      ContractManagerInterface& interface,
-      const std::string& contractName, const Address& address,
-      const Address& creator, const uint64_t& chainId,
-      const std::unique_ptr<DB>& db
-    ) : BaseContract(contractName, address, creator, chainId, db), interface_(interface) {}
-
-    /**
-     * Constructor for loading the contract from the database.
-     * @param interface Reference to the contract manager interface.
-     * @param address The address where the contract will be deployed.
-     * @param db Reference to the database object.
-     */
-    DynamicContract(
-      ContractManagerInterface& interface,
-      const Address& address, const std::unique_ptr<DB>& db
-    ) : BaseContract(address, db), interface_(interface) {}
-
-    /**
-     * Invoke a contract function using a tuple of (from, to, gasLimit, gasPrice, value, data).
-     * Automatically differs between payable and non-payable functions.
-     * Used by State when calling `processNewBlock()/validateNewBlock()`.
-     * @param callInfo Tuple of (from, to, gasLimit, gasPrice, value, data).
-     * @throw std::runtime_error if the functor is not found or the function throws an exception.
-     */
-    void ethCall(const ethCallInfo& callInfo) override {
-      try {
-        Functor funcName = std::get<5>(callInfo);
-        if (this->isPayableFunction(funcName)) {
-          auto func = this->payableFunctions_.find(funcName);
-          if (func == this->payableFunctions_.end()) throw std::runtime_error("Functor not found for payable function");
-          func->second(callInfo);
-        } else {
-          auto func = this->publicFunctions_.find(funcName);
-          if (func == this->publicFunctions_.end()) throw std::runtime_error("Functor not found for non-payable function");
-          func->second(callInfo);
-        }
-      } catch (const std::exception& e) {
-        throw std::runtime_error(e.what());
-      }
-    };
-
-    /**
-     * Do a contract call to a view function.
-     * @param data Tuple of (from, to, gasLimit, gasPrice, value, data).
-     * @return The result of the view function.
-     * @throw std::runtime_error if the functor is not found or the function throws an exception.
-     */
-    const Bytes ethCallView(const ethCallInfo& data) const override {
-      try {
-        Functor funcName = std::get<5>(data);
-        auto func = this->viewFunctions_.find(funcName);
-        if (func == this->viewFunctions_.end()) throw std::runtime_error("Functor not found");
-        return func->second(data);
-      } catch (std::exception& e) {
-        throw std::runtime_error(e.what());
-      }
-    }
-
-    /**
-     * Emit an event.
-     * @param name The event's name.
-     * @param args The event's arguments. Defaults to an empty list.
-     * @param anonymous Whether the event is anonymous or not. Defaults to false.
-     */
-    void emitEvent(
-      std::string name, std::vector<std::pair<BaseTypes, bool>> args = {}, bool anonymous = false
-    ) {
-      // Remember this is an "empty" event, it lacks state info.
-      // This will only be gathered when commitEvents() is called
-      // TODO: members do not have "0x" at the start - should they? Maybe this should be handled by eth_getFilterChanges/eth_getLogs instead?
-      Event e(name, this->getContractAddress(), args, anonymous);
-      this->interface_.emitContractEvent(e);
-    }
-
-    /**
-     * Check if a functor is registered as a payable function.
-     * @param functor The functor to check.
-     * @return `true` if the functor is registered as a payable function, `false` otherwise.
-     */
-    bool isPayableFunction(const Functor& functor) const {
-      return this->payableFunctions_.find(functor) != this->payableFunctions_.end();
-    }
-
-    /**
-     * Try to cast a contract to a specific type.
-     * NOTE: Only const functions can be called on the casted contract.
-     * @tparam T The type to cast to.
-     * @param address The address of the contract to cast.
-     * @return A pointer to the casted contract.
-     */
-    template <typename T> const T *getContract(const Address& address) const {
-      return interface_.getContract<T>(address);
-    }
-
-    /**
-    * Try to cast a contract to a specific type (non-const).
-    * @tparam T The type to cast to.
-    * @param address The address of the contract to cast.
-    * @return A pointer to the casted contract.
-    */
-    template <typename T> T* getContract(const Address& address) {
-      return interface_.getContract<T>(address);
-    }
-
-    /**
-    * Call a contract view function based on the basic requirements of a contract call.
-    * @tparam R The return type of the view function.
-    * @tparam C The contract type.
-    * @tparam Args The argument types of the view function.
-    * @param address The address of the contract to call.
-    * @param func The view function to call.
-    * @param args The arguments to pass to the view function.
-    * @return The result of the view function.
-    */
-    template <typename R, typename C, typename... Args>
-    R callContractViewFunction(const Address& address, R(C::*func)(const Args&...) const, const Args&... args) const {
-        const C* contract = this->getContract<C>(address);
-        return (contract->*func)(std::forward<const Args&>(args)...);
-    }
-
-    /**
-    * Call a contract view function based on the basic requirements of a contract call.
-    * @tparam R The return type of the view function.
-    * @tparam C The contract type.
-    * @param address The address of the contract to call.
-    * @param func The view function to call.
-    * @return The result of the view function.
-    */
-    template <typename R, typename C>
-    R callContractViewFunction(const Address& address, R(C::*func)() const) const {
-        const C* contract = this->getContract<C>(address);
-        return (contract->*func)();
-    }
-
-    /**
-    * Call a contract function (non-view) based on the basic requirements of a contract call.
-    * @tparam R The return type of the function.
-    * @tparam C The contract type.
-    * @tparam Args The argument types of the function.
-    * @param targetAddr The address of the contract to call.
-    * @param func The function to call.
-    * @param args The arguments to pass to the function.
-    * @return The result of the function.
-    */
-    template <typename R, typename C, typename... Args>
-    R callContractFunction(const Address& targetAddr, R(C::*func)(const Args&...), const Args&... args) {
-        return this->interface_.callContractFunction(this->getOrigin(),
-                                                    this->getContractAddress(),
-                                                    targetAddr,
-                                                    0,
-                                                    func,
-                                                    std::forward<const Args&>(args)...);
-    }
-
-    /**
-    * Call a contract function (non-view) based on the basic requirements of a contract call with the value flag
-    * @tparam R The return type of the function.
-    * @tparam C The contract type.
-    * @tparam Args The argument types of the function.
-    * @param value Flag to send value with the call.
-    * @param address The address of the contract to call.
-    * @param func The function to call.
-    * @param args The arguments to pass to the function.
-    * @return The result of the function.
-    */
-    template <typename R, typename C, typename... Args>
-    R callContractFunction(const uint256_t& value, const Address& address, R(C::*func)(const Args&...), const Args&... args) {
-        return this->interface_.callContractFunction(this->getOrigin(),
-                                                    this->getContractAddress(),
-                                                    address,
-                                                    value,
-                                                    func,
-                                                    std::forward<const Args&>(args)...);
-    }
-
-    /**
-    * Call a contract function (non-view) based on the basic requirements of a contract call with no arguments
-    * @tparam R The return type of the function.
-    * @tparam C The contract type.
-    * @param targetAddr The address of the contract to call.
-    * @param func The function to call.
-    * @return The result of the function.
-    */
-    template <typename R, typename C>
-    R callContractFunction(const Address& targetAddr, R(C::*func)()) {
-        return this->interface_.callContractFunction(this->getOrigin(),
-                                                    this->getContractAddress(),
-                                                    targetAddr,
-                                                    0,
-                                                    func);
-    }
-
-    /**
-    * Call a contract function (non-view) based on the basic requirements of a contract call with the value flag and no arguments
-    * @tparam R The return type of the function.
-    * @tparam C The contract type.
-    * @param value Flag to send value with the call.
-    * @param address The address of the contract to call.
-    * @param func The function to call.
-    * @return The result of the function.
-    */
-    template <typename R, typename C>
-    R callContractFunction(const uint256_t& value, const Address& address, R(C::*func)()) {
-        return this->interface_.callContractFunction(this->getOrigin(),
-                                                    this->getContractAddress(),
-                                                    address,
-                                                    value,
-                                                    func);
-    }
-
-    /**
-    * Wrapper for calling a contract function (non-view) based on the basic requirements of a contract call.
-    * @tparam R The return type of the function.
-    * @tparam C The contract type.
-    * @tparam Args The argument types of the function.
-    * @param func The function to call.
-    * @param args The arguments to pass to the function.
-    * @return The result of the function.
-    */
-    template <typename R, typename C, typename... Args>
-    R callContractFunction(R (C::*func)(const Args&...), const Args&... args) {
-      try {
-        return (static_cast<C*>(this)->*func)(std::forward<const Args&>(args)...);
-      } catch (const std::exception& e) {
-        throw std::runtime_error(e.what());
-      }
-    }
-
-    /**
-    * Wrapper for calling a contract function (non-view) based on the basic requirements of a contract call with no arguments
-    * @tparam R The return type of the function.
-    * @tparam C The contract type.
-    * @tparam Args The argument types of the function.
-    * @param func The function to call.
-    * @return The result of the function.
-    */
-    template <typename R, typename C>
-    R callContractFunction(R (C::*func)()) {
-      try {
-        return (static_cast<C*>(this)->*func)();
-      } catch (const std::exception& e) {
-        throw std::runtime_error(e.what());
-      }
-    }
-
-    /**
-    * Call the create function of a contract.
-    * @tparam TContract The contract type.
-    * @tparam Args The arguments of the contract constructor.
-    * @param gas The gas limit.
-    * @param gasPrice The gas price.
-    * @param value The caller value.
-    * @param args The arguments to pass to the constructor.
-    * @return The address of the created contract.
-    */
-    template<typename TContract, typename... Args>
-    Address callCreateContract(const uint256_t &gas, const uint256_t &gasPrice, const uint256_t &value, Args&&... args) {
-        Utils::safePrint("CallCreateContract being called...");
-        Bytes encoder;
-        if constexpr (sizeof...(Args) > 0) {
-          encoder = ABI::Encoder::encodeData(std::forward<Args>(args)...);
-        }
-        else {
-          encoder = Bytes(32, 0);
-        }
-        return this->interface_.callCreateContract<TContract>(this->getOrigin(), this->getContractAddress(), gas, gasPrice, value, std::move(encoder));
-    }
-
-    /**
-     * Get the balance of a contract.
-     * @param address The address of the contract.
-     * @return The balance of the contract.
-     */
-    uint256_t getBalance(const Address& address) const {
-      return interface_.getBalanceFromAddress(address);
-    }
-
-    /**
-     * Send an amount of tokens from the contract to another address.
-     * @param to The address to send the tokens to.
-     * @param amount The amount of tokens to send.
-     */
-    void sendTokens(const Address& to, const uint256_t& amount) {
-      interface_.sendTokens(this->getContractAddress(), to, amount);
-    }
-
-    /**
-     * Register a variable as used by the contract.
-     * @param contract The contract that uses the variable.
-     * @param variable The variable that is used.
-     */
-    friend void registerVariableUse(DynamicContract& contract, SafeBase& variable);
+
+  /**
+   * Register a view/const function, adding it to the view functions map.
+   * @param functor Solidity function signature (first 4 hex bytes of keccak).
+   * @param f Function to be called.
+   */
+  void registerViewFunction(
+    const Functor& functor, std::function<Bytes(const ethCallInfo& str)> f
+  ) {
+    viewFunctions_[functor] = f;
+  }
+
+  /**
+   * Template function for calling the register functions.
+   * Should be called by the derived class.
+   * @throw std::runtime_error if the derived class does not override this.
+   */
+  virtual void registerContractFunctions() {
+    throw std::runtime_error(
+      "Derived Class from Contract does not override registerContractFunctions()"
+    );
+  }
+
+public:
+  /**
+   * Constructor for creating the contract from scratch.
+   * @param interface Reference to the contract manager interface.
+   * @param contractName The name of the contract.
+   * @param address The address where the contract will be deployed.
+   * @param creator The address of the creator of the contract.
+   * @param chainId The chain where the contract wil be deployed.
+   * @param db Reference to the database object.
+   */
+  DynamicContract(
+    ContractManagerInterface& interface,
+    const std::string& contractName, const Address& address,
+    const Address& creator, const uint64_t& chainId,
+    const std::unique_ptr<DB>& db
+  ) : BaseContract(contractName, address, creator, chainId, db), interface_(interface) {}
+
+  /**
+   * Constructor for loading the contract from the database.
+   * @param interface Reference to the contract manager interface.
+   * @param address The address where the contract will be deployed.
+   * @param db Reference to the database object.
+   */
+  DynamicContract(
+    ContractManagerInterface& interface,
+    const Address& address, const std::unique_ptr<DB>& db
+  ) : BaseContract(address, db), interface_(interface) {}
+
+  /**
+   * Invoke a contract function using a tuple of (from, to, gasLimit, gasPrice, value, data).
+   * Automatically differs between payable and non-payable functions.
+   * Used by State when calling `processNewBlock()/validateNewBlock()`.
+   * @param callInfo Tuple of (from, to, gasLimit, gasPrice, value, data).
+   * @throw std::runtime_error if the functor is not found or the function throws an exception.
+   */
+  void ethCall(const ethCallInfo& callInfo) override {
+    try {
+      Functor funcName = std::get<5>(callInfo);
+      if (this->isPayableFunction(funcName)) {
+        auto func = this->payableFunctions_.find(funcName);
+        if (func == this->payableFunctions_.end()) throw std::runtime_error("Functor not found for payable function");
+        func->second(callInfo);
+      } else {
+        auto func = this->publicFunctions_.find(funcName);
+        if (func == this->publicFunctions_.end()) throw std::runtime_error("Functor not found for non-payable function");
+        func->second(callInfo);
+      }
+    } catch (const std::exception& e) {
+      throw std::runtime_error(e.what());
+    }
+  };
+
+  /**
+   * Do a contract call to a view function.
+   * @param data Tuple of (from, to, gasLimit, gasPrice, value, data).
+   * @return The result of the view function.
+   * @throw std::runtime_error if the functor is not found or the function throws an exception.
+   */
+  const Bytes ethCallView(const ethCallInfo& data) const override {
+    try {
+      Functor funcName = std::get<5>(data);
+      auto func = this->viewFunctions_.find(funcName);
+      if (func == this->viewFunctions_.end()) throw std::runtime_error("Functor not found");
+      return func->second(data);
+    } catch (std::exception& e) {
+      throw std::runtime_error(e.what());
+    }
+  }
+
+  /**
+   * Check if a functor is registered as a payable function.
+   * @param functor The functor to check.
+   * @return `true` if the functor is registered as a payable function, `false` otherwise.
+   */
+  bool isPayableFunction(const Functor& functor) const {
+    return this->payableFunctions_.find(functor) != this->payableFunctions_.end();
+  }
+
+  /**
+   * Try to cast a contract to a specific type.
+   * NOTE: Only const functions can be called on the casted contract.
+   * @tparam T The type to cast to.
+   * @param address The address of the contract to cast.
+   * @return A pointer to the casted contract.
+   */
+  template <typename T> const T *getContract(const Address& address) const {
+    return interface_.getContract<T>(address);
+  }
+
+  /**
+  * Try to cast a contract to a specific type (non-const).
+  * @tparam T The type to cast to.
+  * @param address The address of the contract to cast.
+  * @return A pointer to the casted contract.
+  */
+  template <typename T> T* getContract(const Address& address) {
+    return interface_.getContract<T>(address);
+  }
+
+  /**
+  * Call a contract view function based on the basic requirements of a contract call.
+  * @tparam R The return type of the view function.
+  * @tparam C The contract type.
+  * @tparam Args The argument types of the view function.
+  * @param address The address of the contract to call.
+  * @param func The view function to call.
+  * @param args The arguments to pass to the view function.
+  * @return The result of the view function.
+  */
+  template <typename R, typename C, typename... Args>
+  R callContractViewFunction(const Address& address, R(C::*func)(const Args&...) const, const Args&... args) const {
+    const C* contract = this->getContract<C>(address);
+    return (contract->*func)(std::forward<const Args&>(args)...);
+  }
+
+  /**
+  * Call a contract view function based on the basic requirements of a contract call.
+  * @tparam R The return type of the view function.
+  * @tparam C The contract type.
+  * @param address The address of the contract to call.
+  * @param func The view function to call.
+  * @return The result of the view function.
+  */
+  template <typename R, typename C>
+  R callContractViewFunction(const Address& address, R(C::*func)() const) const {
+    const C* contract = this->getContract<C>(address);
+    return (contract->*func)();
+  }
+
+  /**
+  * Call a contract function (non-view) based on the basic requirements of a contract call.
+  * @tparam R The return type of the function.
+  * @tparam C The contract type.
+  * @tparam Args The argument types of the function.
+  * @param targetAddr The address of the contract to call.
+  * @param func The function to call.
+  * @param args The arguments to pass to the function.
+  * @return The result of the function.
+  */
+  template <typename R, typename C, typename... Args>
+  R callContractFunction(const Address& targetAddr, R(C::*func)(const Args&...), const Args&... args) {
+    return this->interface_.callContractFunction(this->getOrigin(),
+                                                 this->getContractAddress(),
+                                                 targetAddr,
+                                                 0,
+                                                 func,
+                                                 std::forward<const Args&>(args)...);
+  }
+
+  /**
+  * Call a contract function (non-view) based on the basic requirements of a contract call with the value flag
+  * @tparam R The return type of the function.
+  * @tparam C The contract type.
+  * @tparam Args The argument types of the function.
+  * @param value Flag to send value with the call.
+  * @param address The address of the contract to call.
+  * @param func The function to call.
+  * @param args The arguments to pass to the function.
+  * @return The result of the function.
+  */
+  template <typename R, typename C, typename... Args>
+  R callContractFunction(const uint256_t& value, const Address& address, R(C::*func)(const Args&...), const Args&... args) {
+    return this->interface_.callContractFunction(this->getOrigin(),
+                                                 this->getContractAddress(),
+                                                 address,
+                                                 value,
+                                                 func,
+                                                 std::forward<const Args&>(args)...);
+  }
+
+  /**
+  * Call a contract function (non-view) based on the basic requirements of a contract call with no arguments
+  * @tparam R The return type of the function.
+  * @tparam C The contract type.
+  * @param targetAddr The address of the contract to call.
+  * @param func The function to call.
+  * @return The result of the function.
+  */
+  template <typename R, typename C>
+  R callContractFunction(const Address& targetAddr, R(C::*func)()) {
+    return this->interface_.callContractFunction(this->getOrigin(),
+                                                 this->getContractAddress(),
+                                                 targetAddr,
+                                                 0,
+                                                 func);
+  }
+
+  /**
+  * Call a contract function (non-view) based on the basic requirements of a contract call with the value flag and no arguments
+  * @tparam R The return type of the function.
+  * @tparam C The contract type.
+  * @param value Flag to send value with the call.
+  * @param address The address of the contract to call.
+  * @param func The function to call.
+  * @return The result of the function.
+  */
+  template <typename R, typename C>
+  R callContractFunction(const uint256_t& value, const Address& address, R(C::*func)()) {
+    return this->interface_.callContractFunction(this->getOrigin(),
+                                                 this->getContractAddress(),
+                                                 address,
+                                                 value,
+                                                 func);
+  }
+
+  /**
+  * Wrapper for calling a contract function (non-view) based on the basic requirements of a contract call.
+  * @tparam R The return type of the function.
+  * @tparam C The contract type.
+  * @tparam Args The argument types of the function.
+  * @param func The function to call.
+  * @param args The arguments to pass to the function.
+  * @return The result of the function.
+  */
+  template <typename R, typename C, typename... Args>
+  R callContractFunction(R (C::*func)(const Args&...), const Args&... args) {
+    try {
+      return (static_cast<C*>(this)->*func)(std::forward<const Args&>(args)...);
+    } catch (const std::exception& e) {
+      throw std::runtime_error(e.what());
+    }
+  }
+
+  /**
+  * Wrapper for calling a contract function (non-view) based on the basic requirements of a contract call with no arguments
+  * @tparam R The return type of the function.
+  * @tparam C The contract type.
+  * @tparam Args The argument types of the function.
+  * @param func The function to call.
+  * @return The result of the function.
+  */
+  template <typename R, typename C>
+  R callContractFunction(R (C::*func)()) {
+    try {
+      return (static_cast<C*>(this)->*func)();
+    } catch (const std::exception& e) {
+      throw std::runtime_error(e.what());
+    }
+  }
+
+  /**
+  * Call the create function of a contract.
+  * @tparam TContract The contract type.
+  * @tparam Args The arguments of the contract constructor.
+  * @param gas The gas limit.
+  * @param gasPrice The gas price.
+  * @param value The caller value.
+  * @param args The arguments to pass to the constructor.
+  * @return The address of the created contract.
+  */
+  template<typename TContract, typename... Args>
+  Address callCreateContract(const uint256_t &gas, const uint256_t &gasPrice, const uint256_t &value, Args&&... args) {
+    Utils::safePrint("CallCreateContract being called...");
+    Bytes encoder;
+    if constexpr (sizeof...(Args) > 0) {
+      encoder = ABI::Encoder::encodeData(std::forward<Args>(args)...);
+    }
+    else {
+      encoder = Bytes(32, 0);
+    }
+    return this->interface_.callCreateContract<TContract>(this->getOrigin(), this->getContractAddress(), gas, gasPrice, value, std::move(encoder));
+  }
+
+  /**
+   * Get the balance of a contract.
+   * @param address The address of the contract.
+   * @return The balance of the contract.
+   */
+  uint256_t getBalance(const Address& address) const {
+    return interface_.getBalanceFromAddress(address);
+  }
+
+  /**
+   * Send an amount of tokens from the contract to another address.
+   * @param to The address to send the tokens to.
+   * @param amount The amount of tokens to send.
+   */
+  void sendTokens(const Address& to, const uint256_t& amount) {
+    interface_.sendTokens(this->getContractAddress(), to, amount);
+  }
+
+  /**
+   * Register a variable as used by the contract.
+   * @param contract The contract that uses the variable.
+   * @param variable The variable that is used.
+   */
+  friend void registerVariableUse(DynamicContract& contract, SafeBase& variable);
 };
 
 #endif // DYNAMICCONTRACT_H