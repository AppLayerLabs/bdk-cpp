/*
Copyright (c) [2023-2024] [AppLayer Developers]

This software is distributed under the MIT License.
See the LICENSE.txt file in the project root for more information.
*/

#ifndef STACKTRACE_H
#define STACKTRACE_H

// leave it in to avoid "AddressSanitizer unknown-crash" runtime errors
#include "contract.h" // core/dump.h -> utils/db.h -> utils.h -> strings.h

/**
 * ContractStack is a class/object required to initialize a sequence of contract executions (1 tx == 1 contract stack).
 * The ContractStack have the following responsabilities:
 * - Store original values of state variables (e.g. balance, code, nonce, evm storage, used C++ variables) etc
 */
class ContractStack {
  private:
<<<<<<< HEAD
    std::vector<std::reference_wrapper<SafeBase>> usedVars_;

  public:
    inline void registerVariableUse(SafeBase& var) {
      this->usedVars_.emplace_back(var);
    }

=======
    boost::unordered_flat_map<Address, Bytes, SafeHash> code_; ///< Map for address code fields.
    boost::unordered_flat_map<Address, uint256_t, SafeHash> balance_; ///< Map for address balances.
    boost::unordered_flat_map<Address, uint64_t, SafeHash> nonce_; ///< Map for address nonces.
    boost::unordered_flat_map<StorageKey, Hash, SafeHash> storage_; ///< Map for storage keys.
    std::vector<Event> events_; ///< List of contract events in the stack.
    std::vector<std::pair<Address,BaseContract*>> contracts_; ///< List of contracts that have been created during the execution of the call, so they can be reverted if the call reverts.
    std::vector<std::reference_wrapper<SafeBase>> usedVars_; ///< List of used SafeVars during the stack execution.

  public:
    /**
     * Register a new address code field in the stack.
     * @param addr The address to register.
     * @param code The code field to register.
     */
    inline void registerCode(const Address& addr, const Bytes& code) { this->code_.try_emplace(addr, code); }

    /**
     * Register a new address balance in the stack.
     * @param addr The address to register.
     * @param balance The balance to register.
     */
    inline void registerBalance(const Address& addr, const uint256_t& balance) { this->balance_.try_emplace(addr, balance); }

    /**
     * Register a new address nonce in the stack.
     * @param addr The address to register.
     * @param nonce The nonce to register.
     */
    inline void registerNonce(const Address& addr, const uint64_t& nonce) { this->nonce_.try_emplace(addr, nonce); }

    /**
     * Register a new storage key change in the stack.
     * @param key The storage key to register.
     * @param value The storage key value to register.
     */
    inline void registerStorageChange(const StorageKey& key, const Hash& value) { this->storage_.try_emplace(key, value); }

    /**
     * Register a new emitted contract event in the stack.
     * @param event The event to register.
     */
    inline void registerEvent(Event event) { this->events_.emplace_back(std::move(event)); }

    /**
     * Register a new contract creation in the stack.
     * @param addr The contract address to register.
     * @param contract The contract class to register.
     */
    inline void registerContract(const Address& addr, BaseContract* contract) { this->contracts_.emplace_back(addr, contract); }

    /**
     * Register a new used SafeVar in the stack.
     * @param var The SafeVar to register.
     */
    inline void registerVariableUse(SafeBase& var) { this->usedVars_.emplace_back(var); }

    ///@{
    /** Getter. */
    inline const boost::unordered_flat_map<Address, Bytes, SafeHash>& getCode() const { return this->code_; }
    inline const boost::unordered_flat_map<Address, uint256_t, SafeHash>& getBalance() const { return this->balance_; }
    inline const boost::unordered_flat_map<Address, uint64_t, SafeHash>& getNonce() const { return this->nonce_; }
    inline const boost::unordered_flat_map<StorageKey, Hash, SafeHash>& getStorage() const { return this->storage_; }
    inline std::vector<Event>& getEvents() { return this->events_; }
    inline const std::vector<std::pair<Address,BaseContract*>>& getContracts() const { return this->contracts_; }
>>>>>>> 030c9e86
    inline const std::vector<std::reference_wrapper<SafeBase>>& getUsedVars() const { return this->usedVars_; }
    ///@}
};

#endif // STACKTRACE_H<|MERGE_RESOLUTION|>--- conflicted
+++ resolved
@@ -18,7 +18,6 @@
  */
 class ContractStack {
   private:
-<<<<<<< HEAD
     std::vector<std::reference_wrapper<SafeBase>> usedVars_;
 
   public:
@@ -26,72 +25,6 @@
       this->usedVars_.emplace_back(var);
     }
 
-=======
-    boost::unordered_flat_map<Address, Bytes, SafeHash> code_; ///< Map for address code fields.
-    boost::unordered_flat_map<Address, uint256_t, SafeHash> balance_; ///< Map for address balances.
-    boost::unordered_flat_map<Address, uint64_t, SafeHash> nonce_; ///< Map for address nonces.
-    boost::unordered_flat_map<StorageKey, Hash, SafeHash> storage_; ///< Map for storage keys.
-    std::vector<Event> events_; ///< List of contract events in the stack.
-    std::vector<std::pair<Address,BaseContract*>> contracts_; ///< List of contracts that have been created during the execution of the call, so they can be reverted if the call reverts.
-    std::vector<std::reference_wrapper<SafeBase>> usedVars_; ///< List of used SafeVars during the stack execution.
-
-  public:
-    /**
-     * Register a new address code field in the stack.
-     * @param addr The address to register.
-     * @param code The code field to register.
-     */
-    inline void registerCode(const Address& addr, const Bytes& code) { this->code_.try_emplace(addr, code); }
-
-    /**
-     * Register a new address balance in the stack.
-     * @param addr The address to register.
-     * @param balance The balance to register.
-     */
-    inline void registerBalance(const Address& addr, const uint256_t& balance) { this->balance_.try_emplace(addr, balance); }
-
-    /**
-     * Register a new address nonce in the stack.
-     * @param addr The address to register.
-     * @param nonce The nonce to register.
-     */
-    inline void registerNonce(const Address& addr, const uint64_t& nonce) { this->nonce_.try_emplace(addr, nonce); }
-
-    /**
-     * Register a new storage key change in the stack.
-     * @param key The storage key to register.
-     * @param value The storage key value to register.
-     */
-    inline void registerStorageChange(const StorageKey& key, const Hash& value) { this->storage_.try_emplace(key, value); }
-
-    /**
-     * Register a new emitted contract event in the stack.
-     * @param event The event to register.
-     */
-    inline void registerEvent(Event event) { this->events_.emplace_back(std::move(event)); }
-
-    /**
-     * Register a new contract creation in the stack.
-     * @param addr The contract address to register.
-     * @param contract The contract class to register.
-     */
-    inline void registerContract(const Address& addr, BaseContract* contract) { this->contracts_.emplace_back(addr, contract); }
-
-    /**
-     * Register a new used SafeVar in the stack.
-     * @param var The SafeVar to register.
-     */
-    inline void registerVariableUse(SafeBase& var) { this->usedVars_.emplace_back(var); }
-
-    ///@{
-    /** Getter. */
-    inline const boost::unordered_flat_map<Address, Bytes, SafeHash>& getCode() const { return this->code_; }
-    inline const boost::unordered_flat_map<Address, uint256_t, SafeHash>& getBalance() const { return this->balance_; }
-    inline const boost::unordered_flat_map<Address, uint64_t, SafeHash>& getNonce() const { return this->nonce_; }
-    inline const boost::unordered_flat_map<StorageKey, Hash, SafeHash>& getStorage() const { return this->storage_; }
-    inline std::vector<Event>& getEvents() { return this->events_; }
-    inline const std::vector<std::pair<Address,BaseContract*>>& getContracts() const { return this->contracts_; }
->>>>>>> 030c9e86
     inline const std::vector<std::reference_wrapper<SafeBase>>& getUsedVars() const { return this->usedVars_; }
     ///@}
 };
