--- conflicted
+++ resolved
@@ -115,12 +115,41 @@
     }
 
     /**
+     * Get the number of values with the given key.
+     * @param key The key of the values to count.
+     * @return The number of values with the given key.
+     */
+    inline size_t count(const Key &key) const { checkKeyAndCopy(key); return mapPtr->count(key); }
+
+    /**
+     * Find a given key.
+     * @param key The key to find.
+     * @return An iterator to the found key and its value.
+     */
+    typename std::unordered_map<Key, T, SafeHash>::iterator find(const Key& key) {
+      checkKeyAndCopy(key); markAsUsed(); return mapPtr->find(key);
+    }
+
+    /// Const overload of find().
+    const typename std::unordered_map<Key, T, SafeHash>::const_iterator find(const Key& key) const {
+      checkKeyAndCopy(key); return mapPtr->find(key);
+    }
+
+    /**
+     * Check if the map contains a given key.
+     * @param key The key to check.
+     * @return `true` if the unordered_map contains the given key, `false` otherwise.
+     */
+    inline bool contains(const Key &key) const { checkKeyAndCopy(key); return mapPtr->contains(key); }
+
+    /**
      * Commit the value. Updates the values from the pointers, nullifies them
      * and unregisters the variable.
      */
     void commit() override {
       check();
       map.merge(*mapPtr);
+      for (const auto &[key, value] : (*mapPtr)) map[key] = value;
       for (const auto& key : (*erasedKeys)) map.erase(key);
       mapPtr = nullptr;
       registered = false;
@@ -421,76 +450,6 @@
     typename std::unordered_map<Key, T, SafeHash>::size_type erase(const Key& key) {
       check(); markAsUsed(); erasedKeys->insert(key); return mapPtr->erase(key);
     }
-<<<<<<< HEAD
-    return *this;
-  }
-
-  /// size_type count(const Key& key) const;
-
-  /**
-   *@brief Returns the number of values with the given key.
-   *@param key The key of the values to count.
-   *@return The number of values with the given key.
-   */
-  size_t count(const Key &key) const {
-    checkKeyAndCopy(key);
-    return mapPtr->count(key);
-  }
-
-  /// iterator find(const Key& key);
-
-  /**
-   *@brief Returns an iterator to the value with the given key.
-   *@param key The key of the value to return.
-   *@return An iterator to the value with the given key.
-   */
-  typename std::unordered_map<Key, T, SafeHash>::iterator find(const Key &key) {
-    checkKeyAndCopy(key);
-    markAsUsed();
-    return mapPtr->find(key);
-  }
-
-  /// const_iterator find(const Key& key) const;
-
-  /**
-   *@brief Returns a const iterator to the value with the given key.
-   *@param key The key of the value to return.
-   *@return A const iterator to the value with the given key.
-   */
-  const typename std::unordered_map<Key, T, SafeHash>::const_iterator
-  find(const Key &key) const {
-    checkKeyAndCopy(key);
-    return mapPtr->find(key);
-  }
-
-  /// std::pair<iterator, iterator> equal_range(const Key& key);
-
-  /**
-   *@brief Returns true if the unordered_map contains the given key, false
-   *otherwise.
-   *@param key The key to check.
-   *@return True if the unordered_map contains the given key, false otherwise.
-   */
-  bool contains(const Key &key) const {
-    checkKeyAndCopy(key);
-    return mapPtr->contains(key);
-  }
-
-  /**
-Commit function used to commit the value of the SafeUnorderedMap to the value
-pointed to.
-*/
-  void commit() override {
-    check();
-    // Move new values to the map
-    map.merge(*mapPtr);
-    // Update already existing values
-    for (const auto &[key, value] : (*mapPtr)) {
-      map[key] = value;
-    }
-    for (const auto &key : (*erasedKeys)) {
-      map.erase(key);
-=======
 
     /**
      * Erase a value from the map, using a key and move/forward.
@@ -511,34 +470,6 @@
 
     /// Const overload of at().
     inline const T& at(const Key& key) const { checkKeyAndThrow(key); return (*mapPtr)[key]; }
-
-    /**
-     * Get the number of values within a given key.
-     * @param key The key to check.
-     * @return The number of values within the key.
-     */
-    inline size_t count(const Key& key) const { checkKeyAndCopy(key); return mapPtr->count(key); }
-
-    /**
-     * Find a given key.
-     * @param key The key to find.
-     * @return An iterator to the found key and its value.
-     */
-    typename std::unordered_map<Key, T, SafeHash>::iterator find(const Key& key) {
-      checkKeyAndCopy(key); markAsUsed(); return mapPtr->find(key);
-    }
-
-    /// Const overload of find().
-    const typename std::unordered_map<Key, T, SafeHash>::const_iterator find(const Key& key) const {
-      checkKeyAndCopy(key); return mapPtr->find(key);
-    }
-
-    /**
-     * Check if the map contains a given key.
-     * @param key The key to check.
-     * @return `true` if the map contains the key, `false` otherwise.
-     */
-    inline bool contains(const Key& key) const { checkKeyAndCopy(key); return mapPtr->contains(key); }
 
     /// Subscript/indexing operator. Creates the key if it doesn't exist.
     T& operator[](const Key& key) { checkKeyAndCreate(key); markAsUsed(); return (*mapPtr)[key]; }
@@ -557,7 +488,6 @@
         erasedKeys = std::make_unique(*other.erasedKeys);
       }
       return *this;
->>>>>>> 12394675
     }
 };
 
