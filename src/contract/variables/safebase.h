--- conflicted
+++ resolved
@@ -9,11 +9,7 @@
 #define SAFEBASE_H
 
 #include <memory>
-<<<<<<< HEAD
-
-=======
 #include <cassert>
->>>>>>> 424e3d77
 #include "../utils/dynamicexception.h"
 
 // Forward declarations.
@@ -77,7 +73,6 @@
 
     void enableRegister() { this->shouldRegister_ = true; } ///< Enable variable registration.
 
-<<<<<<< HEAD
     /**
      * Commit a structure value. Should always be overridden by the child class.
      * This function should simply discard the previous/temporary value, as the
@@ -85,9 +80,7 @@
      * Child class should always do `this->registered = false;` at the end of commit().
      * @throw DynamicException if not overridden by the child class.
      */
-    inline virtual void commit() {
-      throw DynamicException("Derived Class from SafeBase does not override commit()");
-    }
+    inline virtual void commit() { assert(false); }
 
     /**
      * Revert a structure value. Should always be overridden by the child class.
@@ -95,22 +88,7 @@
      * Child class should always do `this->registered = false;` at the end of revert().
      * @throw DynamicException if not overridden by the child class.
      */
-    inline virtual void revert() {
-      throw DynamicException("Derived Class from SafeBase does not override revert()");
-    }
-=======
-   /**
-    * Commit a structure value to the contract. Should always be overridden by the child class.
-    * Child class should always do `this->registered = false;` at the end of commit().
-    */
-    inline virtual void commit() { assert(false); }
-
-   /**
-    * Revert a structure value (nullify). Should always be overridden by the child class.
-    * Child class should always do `this->registered = false;` at the end of revert().
-    */
-    inline virtual void revert() const { assert(false); }
->>>>>>> 424e3d77
+    inline virtual void revert() { assert(false); }
 };
 
 #endif // SAFEBASE_H