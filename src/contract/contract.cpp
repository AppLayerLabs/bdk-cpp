/*
Copyright (c) [2023-2024] [AppLayer Developers]

This software is distributed under the MIT License.
See the LICENSE.txt file in the project root for more information.
*/

#include "contract.h"
#include "contracthost.h" // leave it in to avoid "invalid use of incomplete type" errors

#include "../utils/dynamicexception.h"

Address ContractGlobals::coinbase_ = Address(Hex::toBytes("0x0000000000000000000000000000000000000000"));
Hash ContractGlobals::blockHash_ = Hash();
uint64_t ContractGlobals::blockHeight_ = 0;
uint64_t ContractGlobals::blockTimestamp_ = 0;

Address BaseContract::getOrigin() const {
<<<<<<< HEAD
  if (this->host_ == nullptr) {
    throw DynamicException("Contracts going haywire! trying to get origin without a host!");
  }
  return Address(this->host_->context().getTxOrigin());
}

uint64_t BaseContract::getNonce(const Address& address) const {
  if (this->host_ == nullptr) {
    throw DynamicException("Contracts going haywire! trying to get nonce without a host!");
  }
  return this->host_->context().getAccount(address).getNonce();
}
=======
  if (this->host_ == nullptr) throw DynamicException(
    "Contracts going haywire! Trying to get origin without a host!"
  );
  return this->host_->get_tx_context().tx_origin;
}

uint64_t BaseContract::getNonce(const Address& address) const {
  if (this->host_ == nullptr) throw DynamicException(
    "Contracts going haywire! Trying to get nonce without a host!"
  );
  return this->host_->getNonce(address);
}

void BaseContract::ethCall(const evmc_message& data, ContractHost* host) {
  throw DynamicException("Derived Class from Contract does not override ethCall()");
}

Bytes BaseContract::evmEthCall(const evmc_message& data, ContractHost* host) {
  throw DynamicException("Derived Class from Contract does not override ethCall()");
}

Bytes BaseContract::ethCallView(const evmc_message &data, ContractHost* host) const {
  throw DynamicException("Derived Class from Contract does not override ethCallView()");
}
>>>>>>> 030c9e86
<|MERGE_RESOLUTION|>--- conflicted
+++ resolved
@@ -16,7 +16,6 @@
 uint64_t ContractGlobals::blockTimestamp_ = 0;
 
 Address BaseContract::getOrigin() const {
-<<<<<<< HEAD
   if (this->host_ == nullptr) {
     throw DynamicException("Contracts going haywire! trying to get origin without a host!");
   }
@@ -28,19 +27,6 @@
     throw DynamicException("Contracts going haywire! trying to get nonce without a host!");
   }
   return this->host_->context().getAccount(address).getNonce();
-}
-=======
-  if (this->host_ == nullptr) throw DynamicException(
-    "Contracts going haywire! Trying to get origin without a host!"
-  );
-  return this->host_->get_tx_context().tx_origin;
-}
-
-uint64_t BaseContract::getNonce(const Address& address) const {
-  if (this->host_ == nullptr) throw DynamicException(
-    "Contracts going haywire! Trying to get nonce without a host!"
-  );
-  return this->host_->getNonce(address);
 }
 
 void BaseContract::ethCall(const evmc_message& data, ContractHost* host) {
@@ -54,4 +40,3 @@
 Bytes BaseContract::ethCallView(const evmc_message &data, ContractHost* host) const {
   throw DynamicException("Derived Class from Contract does not override ethCallView()");
 }
->>>>>>> 030c9e86
