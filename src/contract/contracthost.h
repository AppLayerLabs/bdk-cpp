#ifndef CONTRACT_HOST_H
#define CONTRACT_HOST_H


#include <evmc/evmc.hpp>
#include "../utils/utils.h"
#include "../utils/strings.h"
#include "../utils/hex.h"
#include "../utils/safehash.h"
#include "../utils/db.h"
#include "../core/storage.h"
#include <evmone/evmone.h>
#include "contractstack.h"
#include "../core/rdpos.h"
#include "../utils/contractreflectioninterface.h"
#include "contractmanager.h"
<<<<<<< HEAD
#include "calltracer.h"
=======
#include "../core/dump.h"

>>>>>>> 4a7c7d29

// TODO: EVMC Static Mode Handling
// TODO: Contract creating other contracts (EVM Factories)
// TODO: Proper gas limit tests.

/**
 * The ContractHost class is the class which holds a single line of execution for a contract. (This also includes nested calls)
 * It MUST be unique for each line of execution, as it holds the used stack, accounts, and storage for the contract.
 * The ContractHost class have the following responsibilities:
 * - Be the EVMC Host implementation for EVM contracts
 * - Hold the stack (ContractStack) of the execution.
 * - Allow both C++ and EVM contracts to be called.
 * - Allow interoperability between C++ and EVM contracts.
 * - Process the commit/revert of the stack during **destructor** call.
 */

/**
 * GasLimit Rules
 * Any call: 21000
 * C++ Call: 1000
 * EVM Call: 5000
 * Any EVM Contract: 100000
 * Any CPP Contract: 50000
 */

// Address for static BDKD precompile contracts.
using namespace evmc::literals;
const auto ZERO_ADDRESS = 0x0000000000000000000000000000000000000000_address;
const auto BDK_PRECOMPILE = 0x1000000000000000000000000000100000000001_address;

class ContractHost : public evmc::Host {
  private:
    // We need this because nested calls can call the same contract multiple times
    // Potentially taking advantage of wrong context variables.
    class NestedCallSafeGuard {
      private:
        const ContractLocals* contract_;
        Address caller_;
        uint256_t value_;
      public:
        NestedCallSafeGuard(const ContractLocals* contract, const Address& caller, const uint256_t& value) :
          contract_(contract), caller_(contract->caller_), value_(contract->value_) {
        }
        ~NestedCallSafeGuard() {
          contract_->caller_ = caller_;
          contract_->value_ = value_;
        }
    };
    evmc_vm* vm_;
    DumpManager& manager_;
    EventManager& eventManager_;
    Storage& storage_;
    mutable ContractStack stack_;
    mutable RandomGen randomGen_; // Random generator for the contract.
    const evmc_tx_context& currentTxContext_; // MUST be initialized within the constructor.
    boost::unordered_flat_map<Address, std::unique_ptr<BaseContract>, SafeHash>& contracts_;
    boost::unordered_flat_map<Address, NonNullUniquePtr<Account>, SafeHash>& accounts_;
    boost::unordered_flat_map<StorageKey, Hash, SafeHash>& vmStorage_;
    boost::unordered_flat_map<StorageKey, Hash, SafeHash> transientStorage_;
    bool mustRevert_ = true; // We always assume that we must revert until proven otherwise.
    mutable bool evmcThrow_ = false; // Did the EVMC throw an exception?
    mutable std::vector<std::string> evmcThrows_;
    std::vector<Bytes> evmcResults_; /// evmc_result has a uint8_t* and a size, but we need to allocate memory for it.
    uint64_t eventIndex_ = 0;
    const Hash& txHash_;
    const uint64_t txIndex_;
    const Hash& blockHash_;
    int64_t& leftoverGas_; /// Reference to the leftover gas from the transaction.
                            /// The leftoverGas_ is a object given by the State
    trace::CallTracer callTracer_;

    // Private as this is not available for contracts as it has safety checks
    void transfer(const Address& from, const Address& to, const uint256_t& value);

    /**
     * Set the local variables for a given contract (origin, caller, value).
     * Used everytime *before* and *after* (if nested) a contract call.
     * @param contract The contract to set the local variables for.
     * @param caller The caller address to set.
     * @param value The value to set.
     */
    inline void setContractVars(const ContractLocals* contract,
                                const Address& caller,
                                const uint256_t& value) const {
      contract->caller_ = caller;
      contract->value_ = value;
    }

    inline void deduceGas(const int64_t& gas) const {
      this->leftoverGas_ -= gas;
      if (this->leftoverGas_ < 0) {
        throw DynamicException("ContractHost deduceGas: out of gas");
      }
    }

    evmc::Result createEVMContract(const evmc_message& msg,
                                   const Address& contractAddress,
                                   const evmc_call_kind& kind);

    const ContractType decodeContractCallType(const evmc_message& msg);
    evmc::Result inline processBDKPrecompile(const evmc_message& msg) const;
    evmc::Result inline callEVMCreate(const evmc_message& msg);
    evmc::Result inline callEVMCreate2(const evmc_message& msg);
    evmc::Result inline callEVMContract(const evmc_message& msg);
    evmc::Result inline callCPPContract(const evmc_message& msg);

  Address computeNewAccountAddress(const Address& fromAddress,
                                   const uint64_t& nonce,
                                   const Hash& salt,
                                   const BytesArrView& init_code);

    evmc::Result callImpl(const evmc_message& msg) noexcept;

    void safelyTraceFunctionStart(const evmc_message& msg) noexcept;

    void safelyTraceFunctionEnd(bytes::View output, int64_t gasUsed) noexcept;

    void safelyTraceFunctionError(std::string error, int64_t gasUsed) noexcept;

    void safelyPersistCallTrace() noexcept;

  public:
    ContractHost(evmc_vm* vm,
                 DumpManager& manager,
                 EventManager& eventManager,
                 Storage& storage,
                 const Hash& randomnessSeed,
                 const evmc_tx_context& currentTxContext,
                 boost::unordered_flat_map<Address, std::unique_ptr<BaseContract>, SafeHash>& contracts,
                 boost::unordered_flat_map<Address, NonNullUniquePtr<Account>, SafeHash>& accounts,
                 boost::unordered_flat_map<StorageKey, Hash, SafeHash>& vmStorage,
                 const Hash& txHash,
                 const uint64_t txIndex,
                 const Hash& blockHash,
                 int64_t& txGasLimit) :
    vm_(vm),
    manager_(manager),
    eventManager_(eventManager),
    storage_(storage),
    randomGen_(randomnessSeed),
    currentTxContext_(currentTxContext),
    contracts_(contracts),
    accounts_(accounts),
    vmStorage_(vmStorage),
    txHash_(txHash),
    txIndex_(txIndex),
    blockHash_(blockHash),
    leftoverGas_(txGasLimit) {}

    // Rule of five, no copy/move allowed.
    ContractHost(const ContractHost&) = delete;
    ContractHost(ContractHost&&) = delete;
    ContractHost& operator=(const ContractHost&) = delete;
    ContractHost& operator=(ContractHost&&) = delete;
    ~ContractHost() noexcept override;

    static Address deriveContractAddress(const uint64_t& nonce,
                                         const Address& address);

    static Address deriveContractAddress(const Address& fromAddress,
                                         const Hash& salt,
                                         const BytesArrView& init_code);

    /// Executes a call
    void execute(const evmc_message& msg, const ContractType& type);

    /// Executes a eth_call RPC method (view)
    /// returns the result of the call
    Bytes ethCallView(const evmc_message& msg, const ContractType& type);

    /// Simulates a call
    void simulate(const evmc_message& msg, const ContractType& type);

    /// EVMC FUNCTIONS
    bool account_exists(const evmc::address& addr) const noexcept final;
    evmc::bytes32 get_storage(const evmc::address& addr, const evmc::bytes32& key) const noexcept final;
    evmc_storage_status set_storage(const evmc::address& addr, const evmc::bytes32& key, const evmc::bytes32& value) noexcept final;
    evmc::uint256be get_balance(const evmc::address& addr) const noexcept final;
    size_t get_code_size(const evmc::address& addr) const noexcept final;
    evmc::bytes32 get_code_hash(const evmc::address& addr) const noexcept final;
    size_t copy_code(const evmc::address& addr, size_t code_offset, uint8_t* buffer_data, size_t buffer_size) const noexcept final;
    bool selfdestruct(const evmc::address& addr, const evmc::address& beneficiary) noexcept final;
    evmc::Result call(const evmc_message& msg) noexcept final;
    evmc_tx_context get_tx_context() const noexcept final;
    evmc::bytes32 get_block_hash(int64_t number) const noexcept final;
    void emit_log(const evmc::address& addr, const uint8_t* data, size_t data_size, const evmc::bytes32 topics[], size_t topics_count) noexcept final;
    evmc_access_status access_account(const evmc::address& addr) noexcept final;
    evmc_access_status access_storage(const evmc::address& addr, const evmc::bytes32& key) noexcept final;
    evmc::bytes32 get_transient_storage(const evmc::address &addr, const evmc::bytes32 &key) const noexcept final;
    void set_transient_storage(const evmc::address &addr, const evmc::bytes32 &key, const evmc::bytes32 &value) noexcept final;
    /// END OF EVMC FUNCTIONS


    /// CONTRACT INTERFACING FUNCTIONS
    /**
     * Call a contract view function based on the basic requirements of a contract call.
     * @tparam R The return type of the view function.
     * @tparam C The contract type.
     * @tparam Args The argument types of the view function.
     * @param address The address of the contract to call.
     * @param func The view function to call.
     * @param args The arguments to pass to the view function.
     * @return The result of the view function.
     */
    template <typename R, typename C, typename... Args>
    R callContractViewFunction(const BaseContract* caller, const Address& targetAddr, R(C::*func)(const Args&...) const, const Args&... args) const {
      const auto recipientAccIt = this->accounts_.find(targetAddr);
      if (recipientAccIt == this->accounts_.end()) {
        throw DynamicException(std::string(__func__) + ": Contract Account does not exist - Type: "
          + Utils::getRealTypeName<C>() + " at address: " + targetAddr.hex().get()
        );
      }
      const auto& recipientAcc = *recipientAccIt->second;
      if (!recipientAcc.isContract()) {
        throw DynamicException(std::string(__func__) + ": Contract does not exist - Type: "
          + Utils::getRealTypeName<C>() + " at address: " + targetAddr.hex().get()
        );
      }
      NestedCallSafeGuard guard(caller, caller->caller_, caller->value_);
      switch (recipientAcc.contractType) {
        case ContractType::EVM : {
          this->deduceGas(5000);
          evmc_message msg;
          msg.kind = EVMC_CALL;
          msg.flags = EVMC_STATIC;
          msg.depth = 1;
          msg.gas = this->leftoverGas_;
          msg.recipient = targetAddr.toEvmcAddress();
          msg.sender = caller->getContractAddress().toEvmcAddress();
          auto functionName = ContractReflectionInterface::getFunctionName(func);
          if (functionName.empty()) {
            throw DynamicException("ContractHost::callContractViewFunction: EVM contract function name is empty (contract not registered?)");
          }
          auto functor = ABI::FunctorEncoder::encode<Args...>(functionName);
          Bytes fullData;
          Utils::appendBytes(fullData, Utils::uint32ToBytes(functor.value));
          Utils::appendBytes(fullData, ABI::Encoder::encodeData<Args...>(args...));
          msg.input_data = fullData.data();
          msg.input_size = fullData.size();
          msg.value = {};
          msg.create2_salt = {};
          msg.code_address = targetAddr.toEvmcAddress();
          /// TODO: OMG this is so ugly, we need to fix this.
          /// A **CONST_CAST** is needed because we can't explicity tell the evmc_execute to do a view call.
          /// Regardless of that, we set flag = 1 to indicate that this is a view/STATIC call.
          evmc::Result result (evmc_execute(this->vm_, &this->get_interface(), const_cast<ContractHost*>(this)->to_context(),
          evmc_revision::EVMC_LATEST_STABLE_REVISION, &msg, recipientAcc.code.data(), recipientAcc.code.size()));
          this->leftoverGas_ = result.gas_left;
          if (result.status_code) {
            auto hexResult = Hex::fromBytes(bytes::View(result.output_data, result.output_data + result.output_size));
            throw DynamicException("ContractHost::callContractViewFunction: EVMC call failed - Type: "
              + Utils::getRealTypeName<C>() + " at address: " + targetAddr.hex().get() + " - Result: " + hexResult.get()
            );
          }
          return std::get<0>(ABI::Decoder::decodeData<R>(bytes::View(result.output_data, result.output_data + result.output_size)));
        } break;
        case ContractType::CPP : {
          this->deduceGas(1000);
          const C* contract = this->getContract<const C>(targetAddr);
          this->setContractVars(contract, caller->getContractAddress(), 0);
          return (contract->*func)(args...);
        }
        default: {
          throw DynamicException("PANIC! ContractHost::callContractViewFunction: Unknown contract type");
        }
      }
    }

    /**
     * Call a contract view function based on the basic requirements of a contract call.
     * @tparam R The return type of the view function.
     * @tparam C The contract type.
     * @tparam Args The argument types of the view function.
     * @param address The address of the contract to call.
     * @param func The view function to call.
     * @param args The arguments to pass to the view function.
     * @return The result of the view function.
     */
    template <typename R, typename C>
    R callContractViewFunction(const BaseContract* caller, const Address& targetAddr, R(C::*func)() const) const {
      const auto recipientAccIt = this->accounts_.find(targetAddr);
      if (recipientAccIt == this->accounts_.end()) {
        throw DynamicException(std::string(__func__) + ": Contract Account does not exist - Type: "
          + Utils::getRealTypeName<C>() + " at address: " + targetAddr.hex().get()
        );
      }
      const auto& recipientAcc = *recipientAccIt->second;
      if (!recipientAcc.isContract()) {
        throw DynamicException(std::string(__func__) + ": Contract does not exist - Type: "
          + Utils::getRealTypeName<C>() + " at address: " + targetAddr.hex().get()
        );
      }
      NestedCallSafeGuard guard(caller, caller->caller_, caller->value_);
      switch (recipientAcc.contractType) {
        case ContractType::EVM : {
          this->deduceGas(5000);
          evmc_message msg;
          msg.kind = EVMC_CALL;
          msg.flags = EVMC_STATIC;
          msg.depth = 1;
          msg.gas = this->leftoverGas_;
          msg.recipient = targetAddr.toEvmcAddress();
          msg.sender = caller->getContractAddress().toEvmcAddress();
          auto functionName = ContractReflectionInterface::getFunctionName(func);
          if (functionName.empty()) {
            throw DynamicException("ContractHost::callContractViewFunction: EVM contract function name is empty (contract not registered?)");
          }
          auto functor = ABI::FunctorEncoder::encode<>(functionName);
          Bytes fullData;
          Utils::appendBytes(fullData, Utils::uint32ToBytes(functor.value));
          msg.input_data = fullData.data();
          msg.input_size = fullData.size();
          msg.value = {};
          msg.create2_salt = {};
          msg.code_address = targetAddr.toEvmcAddress();
          /// A **CONST_CAST** is needed because we can't explicity tell the evmc_execute to do a view call.
          /// Regardless of that, we set flag = 1 to indicate that this is a view/STATIC call.
          evmc::Result result (evmc_execute(this->vm_, &this->get_interface(), const_cast<ContractHost*>(this)->to_context(),
          evmc_revision::EVMC_LATEST_STABLE_REVISION, &msg, recipientAcc.code.data(), recipientAcc.code.size()));
          this->leftoverGas_ = result.gas_left;
          if (result.status_code) {
            auto hexResult = Hex::fromBytes(bytes::View(result.output_data, result.output_data + result.output_size));
            throw DynamicException("ContractHost::callContractViewFunction: EVMC call failed - Type: "
              + Utils::getRealTypeName<C>() + " at address: " + targetAddr.hex().get() + " - Result: " + hexResult.get()
            );
          }
          return std::get<0>(ABI::Decoder::decodeData<R>(bytes::View(result.output_data, result.output_data + result.output_size)));
        } break;
        case ContractType::CPP : {
          this->deduceGas(1000);
          const C* contract = this->getContract<const C>(targetAddr);
          this->setContractVars(contract, caller->getContractAddress(), 0);
          return (contract->*func)();
        }
        default: {
          throw DynamicException("PANIC! ContractHost::callContractViewFunction: Unknown contract type");
        }
      }
    }

    /**
     * Call a contract function. Used by DynamicContract to call other contracts.
     * A given DynamicContract will only call another contract if triggered by a transaction.
     * This will only be called if callContract() or validateCallContractWithTx() was called before.
     * Implementation for @tparam ReturnType NOT being void
     * @tparam R The return type of the function.
     * @tparam C The contract type.
     * @tparam Args The arguments types.
     * @param targetAddr The address of the contract to call.
     * @param value Flag to indicate if the function is payable.,
     * @param func The function to call.
     * @param args The arguments to pass to the function.
     * @return The return value of the function.
     */
    template <typename R, typename C, typename... Args>
    requires (!std::is_same<R, void>::value)
    R callContractFunction(
      BaseContract* caller, const Address& targetAddr,
      const uint256_t& value,
      R(C::*func)(const Args&...), const Args&... args
    ) {
      // 1000 Gas Limit for every C++ contract call!
      auto& recipientAcc = *this->accounts_[targetAddr];
      if (!recipientAcc.isContract()) {
        throw DynamicException(std::string(__func__) + ": Contract does not exist - Type: "
          + Utils::getRealTypeName<C>() + " at address: " + targetAddr.hex().get()
        );
      }
      if (value) {
        this->sendTokens(caller, targetAddr, value);
      }
      NestedCallSafeGuard guard(caller, caller->caller_, caller->value_);
      switch (recipientAcc.contractType) {
        case ContractType::EVM : {
          this->deduceGas(10000);
          evmc_message msg;
          msg.kind = EVMC_CALL;
          msg.flags = 0;
          msg.depth = 1;
          msg.gas = this->leftoverGas_;
          msg.recipient = targetAddr.toEvmcAddress();
          msg.sender = caller->getContractAddress().toEvmcAddress();
          auto functionName = ContractReflectionInterface::getFunctionName(func);
          if (functionName.empty()) {
            throw DynamicException("ContractHost::callContractFunction: EVM contract function name is empty (contract not registered?)");
          }
          auto functor = ABI::FunctorEncoder::encode<Args...>(functionName);
          Bytes fullData;
          Utils::appendBytes(fullData, Utils::uint32ToBytes(functor.value));
          Utils::appendBytes(fullData, ABI::Encoder::encodeData<Args...>(args...));
          msg.input_data = fullData.data();
          msg.input_size = fullData.size();
          msg.value = Utils::uint256ToEvmcUint256(value);
          msg.create2_salt = {};
          msg.code_address = targetAddr.toEvmcAddress();
          evmc::Result result (evmc_execute(this->vm_, &this->get_interface(), this->to_context(),
          evmc_revision::EVMC_LATEST_STABLE_REVISION, &msg, recipientAcc.code.data(), recipientAcc.code.size()));
          this->leftoverGas_ = result.gas_left;
          if (result.status_code) {
            auto hexResult = Hex::fromBytes(bytes::View(result.output_data, result.output_data + result.output_size));
            throw DynamicException("ContractHost::callContractFunction: EVMC call failed - Type: "
              + Utils::getRealTypeName<C>() + " at address: " + targetAddr.hex().get() + " - Result: " + hexResult.get()
            );
          }
          return std::get<0>(ABI::Decoder::decodeData<R>(bytes::View(result.output_data, result.output_data + result.output_size)));
        } break;
        case ContractType::CPP : {
          this->deduceGas(1000);
          C* contract = this->getContract<C>(targetAddr);
          this->setContractVars(contract, caller->getContractAddress(), value);
          try {
            return contract->callContractFunction(this, func, args...);
          } catch (const std::exception& e) {
            throw DynamicException(e.what() + std::string(" - Type: ")
              + Utils::getRealTypeName<C>() + " at address: " + targetAddr.hex().get()
            );
          }
        }
        default : {
          throw DynamicException("PANIC! ContractHost::callContractFunction: Unknown contract type");
        }
      }
    }

    /**
     * Call a contract function. Used by DynamicContract to call other contracts.
     * A given DynamicContract will only call another contract if triggered by a transaction.
     * This will only be called if callContract() or validateCallContractWithTx() was called before.
     * Implementation for @tparam ReturnType being void
     * @tparam R The return type of the function.
     * @tparam C The contract type.
     * @tparam Args The arguments types.
     * @param targetAddr The address of the contract to call.
     * @param value Flag to indicate if the function is payable.,
     * @param func The function to call.
     * @param args The arguments to pass to the function.
     * @return The return value of the function.
     */
    template <typename R, typename C, typename... Args>
    requires (std::is_same<R, void>::value)
    void callContractFunction(
      BaseContract* caller, const Address& targetAddr,
      const uint256_t& value,
      R(C::*func)(const Args&...), const Args&... args
    ) {
      // 1000 Gas Limit for every C++ contract call!
      auto& recipientAcc = *this->accounts_[targetAddr];
      if (!recipientAcc.isContract()) {
        throw DynamicException(std::string(__func__) + ": Contract does not exist - Type: "
          + Utils::getRealTypeName<C>() + " at address: " + targetAddr.hex().get()
        );
      }
      if (value) {
        this->sendTokens(caller, targetAddr, value);
      }
      NestedCallSafeGuard guard(caller, caller->caller_, caller->value_);
      switch (recipientAcc.contractType) {
        case ContractType::EVM : {
          this->deduceGas(10000);
          evmc_message msg;
          msg.kind = EVMC_CALL;
          msg.flags = 0;
          msg.depth = 1;
          msg.gas = this->leftoverGas_;
          msg.recipient = targetAddr.toEvmcAddress();
          msg.sender = caller->getContractAddress().toEvmcAddress();
          auto functionName = ContractReflectionInterface::getFunctionName(func);
          if (functionName.empty()) {
            throw DynamicException("ContractHost::callContractFunction: EVM contract function name is empty (contract not registered?)");
          }
          auto functor = ABI::FunctorEncoder::encode<Args...>(functionName);
          Bytes fullData;
          Utils::appendBytes(fullData, Utils::uint32ToBytes(functor.value));
          Utils::appendBytes(fullData, ABI::Encoder::encodeData<Args...>(args...));
          msg.input_data = fullData.data();
          msg.input_size = fullData.size();
          msg.value = Utils::uint256ToEvmcUint256(value);
          msg.create2_salt = {};
          msg.code_address = targetAddr.toEvmcAddress();
          evmc::Result result (evmc_execute(this->vm_, &this->get_interface(), this->to_context(),
          evmc_revision::EVMC_LATEST_STABLE_REVISION, &msg, recipientAcc.code.data(), recipientAcc.code.size()));
          this->leftoverGas_ = result.gas_left;
          if (result.status_code) {
            auto hexResult = Hex::fromBytes(bytes::View(result.output_data, result.output_data + result.output_size));
            throw DynamicException("ContractHost::callContractFunction: EVMC call failed - Type: "
              + Utils::getRealTypeName<C>() + " at address: " + targetAddr.hex().get() + " - Result: " + hexResult.get()
            );
          }
        } break;
        case ContractType::CPP : {
          this->deduceGas(1000);
          C* contract = this->getContract<C>(targetAddr);
          this->setContractVars(contract, caller->getContractAddress(), value);
          try {
            return contract->callContractFunction(this, func, args...);
          } catch (const std::exception& e) {
            throw DynamicException(e.what() + std::string(" - Type: ")
              + Utils::getRealTypeName<C>() + " at address: " + targetAddr.hex().get()
            );
          }
        }
        default : {
          throw DynamicException("PANIC! ContractHost::callContractFunction: Unknown contract type");
        }
      }
    }

    /**
     * Call a contract function with no arguments. Used by DynamicContract to call other contracts.
     * A given DynamicContract will only call another contract if triggered by a transaction.
     * This will only be called if callContract() or validateCallContractWithTx() was called before.
     * Implementation for @tparam ReturnType NOT being void
     * @tparam R The return type of the function.
     * @tparam C The contract type.
     * @param targetAddr The address of the contract to call.
     * @param value Flag to indicate if the function is payable.
     * @param func The function to call.
     * @return The return value of the function.
     */
    template <typename R, typename C>
    requires (!std::is_same<R, void>::value)
    R callContractFunction(
      BaseContract* caller, const Address& targetAddr,
      const uint256_t& value, R(C::*func)()
    ) {
      auto& recipientAcc = *this->accounts_[targetAddr];
      if (!recipientAcc.isContract()) {
        throw DynamicException(std::string(__func__) + ": Contract does not exist - Type: "
          + Utils::getRealTypeName<C>() + " at address: " + targetAddr.hex().get()
        );
      }
      if (value) {
        this->sendTokens(caller, targetAddr, value);
      }
      NestedCallSafeGuard guard(caller, caller->caller_, caller->value_);
      switch (recipientAcc.contractType) {
        case ContractType::EVM : {
          this->deduceGas(10000);
          evmc_message msg;
          msg.kind = EVMC_CALL;
          msg.flags = 0;
          msg.depth = 1;
          msg.gas = this->leftoverGas_;
          msg.recipient = targetAddr.toEvmcAddress();
          msg.sender = caller->getContractAddress().toEvmcAddress();
          // Get the contract function name...
          auto functionName = ContractReflectionInterface::getFunctionName(func);
          if (functionName.empty()) {
            throw DynamicException("ContractHost::callContractFunction: EVM contract function name is empty (contract not registered?)");
          }
          auto functor = ABI::FunctorEncoder::encode<>(functionName);
          Bytes fullData;
          Utils::appendBytes(fullData, Utils::uint32ToBytes(functor.value));
          msg.input_data = fullData.data();
          msg.input_size = fullData.size();
          msg.value = Utils::uint256ToEvmcUint256(value);
          msg.create2_salt = {};
          msg.code_address = targetAddr.toEvmcAddress();
          evmc::Result result (evmc_execute(this->vm_, &this->get_interface(), this->to_context(),
          evmc_revision::EVMC_LATEST_STABLE_REVISION, &msg, recipientAcc.code.data(), recipientAcc.code.size()));
          this->leftoverGas_ = result.gas_left;
          if (result.status_code) {
            auto hexResult = Hex::fromBytes(bytes::View(result.output_data, result.output_data + result.output_size));
            throw DynamicException("ContractHost::callContractFunction: EVMC call failed - Type: "
              + Utils::getRealTypeName<C>() + " at address: " + targetAddr.hex().get() + " - Result: " + hexResult.get()
            );
          }
          return std::get<0>(ABI::Decoder::decodeData<R>(result.output_data, result.output_size));
        } break;
        case ContractType::CPP : {
          this->deduceGas(1000);
          C* contract = this->getContract<C>(targetAddr);
          this->setContractVars(contract, caller->getContractAddress(), value);
          try {
            return contract->callContractFunction(this, func);
          } catch (const std::exception& e) {
            throw DynamicException(e.what() + std::string(" - Type: ")
              + Utils::getRealTypeName<C>() + " at address: " + targetAddr.hex().get()
            );
          }
        }
        default : {
          throw DynamicException("PANIC! ContractHost::callContractFunction: Unknown contract type");
        }
      }
    }

    /**
     * Call a contract function with no arguments. Used by DynamicContract to call other contracts.
     * A given DynamicContract will only call another contract if triggered by a transaction.
     * This will only be called if callContract() or validateCallContractWithTx() was called before.
     * Implementation for @tparam ReturnType being void
     * @tparam R The return type of the function.
     * @tparam C The contract type.
     * @param targetAddr The address of the contract to call.
     * @param value Flag to indicate if the function is payable.
     * @param func The function to call.
     * @return The return value of the function.
     */
    template <typename R, typename C>
    requires (std::is_same<R, void>::value)
    void callContractFunction(
      BaseContract* caller, const Address& targetAddr,
      const uint256_t& value, R(C::*func)()
    ) {
      auto& recipientAcc = *this->accounts_[targetAddr];
      if (!recipientAcc.isContract()) {
        throw DynamicException(std::string(__func__) + ": Contract does not exist - Type: "
          + Utils::getRealTypeName<C>() + " at address: " + targetAddr.hex().get()
        );
      }
      if (value) {
        this->sendTokens(caller, targetAddr, value);
      }
      NestedCallSafeGuard guard(caller, caller->caller_, caller->value_);
      switch (recipientAcc.contractType) {
        case ContractType::EVM : {
          this->deduceGas(10000);
          evmc_message msg;
          msg.kind = EVMC_CALL;
          msg.flags = 0;
          msg.depth = 1;
          msg.gas = this->leftoverGas_;
          msg.recipient = targetAddr.toEvmcAddress();
          msg.sender = caller->getContractAddress().toEvmcAddress();
          // Get the contract function name...
          auto functionName = ContractReflectionInterface::getFunctionName(func);
          if (functionName.empty()) {
            throw DynamicException("ContractHost::callContractFunction: EVM contract function name is empty (contract not registered?)");
          }
          auto functor = ABI::FunctorEncoder::encode<>(functionName);
          Bytes fullData;
          Utils::appendBytes(fullData, Utils::uint32ToBytes(functor.value));
          msg.input_data = fullData.data();
          msg.input_size = fullData.size();
          msg.value = Utils::uint256ToEvmcUint256(value);
          msg.create2_salt = {};
          msg.code_address = targetAddr.toEvmcAddress();
          evmc::Result result (evmc_execute(this->vm_, &this->get_interface(), this->to_context(),
          evmc_revision::EVMC_LATEST_STABLE_REVISION, &msg, recipientAcc.code.data(), recipientAcc.code.size()));
          this->leftoverGas_ = result.gas_left;
          if (result.status_code) {
            auto hexResult = Hex::fromBytes(bytes::View(result.output_data, result.output_data + result.output_size));
            throw DynamicException("ContractHost::callContractFunction: EVMC call failed - Type: "
              + Utils::getRealTypeName<C>() + " at address: " + targetAddr.hex().get() + " - Result: " + hexResult.get()
            );
          }
          return;
        } break;
        case ContractType::CPP : {
          this->deduceGas(1000);
          C* contract = this->getContract<C>(targetAddr);
          this->setContractVars(contract, caller->getContractAddress(), value);
          try {
            return contract->callContractFunction(this, func);
          } catch (const std::exception& e) {
            throw DynamicException(e.what() + std::string(" - Type: ")
              + Utils::getRealTypeName<C>() + " at address: " + targetAddr.hex().get()
            );
          }
        }
        default : {
          throw DynamicException("PANIC! ContractHost::callContractFunction: Unknown contract type");
        }
      }
    }


    /**
     * Call the createNewContract function of a contract.
     * Used by DynamicContract to create new contracts.
     * @tparam TContract The contract type.
     * @param callValue The caller value.
     * @param encoder The ABI encoder.
     * @return The address of the new contract.
     */
    template <typename TContract> Address callCreateContract(
      BaseContract* caller,
      const Bytes &fullData
    ) {
      // 100k gas limit for every contract creation!
      this->deduceGas(50000);
      evmc_message callInfo;
      // evmc_message:
      // struct evmc_message
      // {
      //   enum evmc_call_kind kind;
      //   uint32_t flags;
      //   int32_t depth;
      //   int64_t gas;
      //   evmc_address recipient;
      //   evmc_address sender;
      //   const uint8_t* input_data;
      //   size_t input_size;
      //   evmc_uint256be value;
      //   evmc_bytes32 create2_salt;
      //   evmc_address code_address;
      // };
      const auto& to = ProtocolContractAddresses.at("ContractManager");
      const auto& from = caller->getContractAddress();
      callInfo.flags = 0;
      callInfo.depth = 1;
      callInfo.gas = this->leftoverGas_;
      callInfo.recipient = to.toEvmcAddress();
      callInfo.sender = from.toEvmcAddress();
      callInfo.input_data = fullData.data();
      callInfo.input_size = fullData.size();
      callInfo.value = {};
      callInfo.create2_salt = {};
      callInfo.code_address = to.toEvmcAddress();
      // Get the ContractManager from the this->accounts_ map
      ContractManager* contractManager = dynamic_cast<ContractManager*>(this->contracts_.at(to).get());
      this->setContractVars(contractManager, from, 0);
      auto& callerNonce = this->accounts_[from]->nonce;
      Address newContractAddress = ContractHost::deriveContractAddress(callerNonce, from);
      this->stack_.registerNonce(from, callerNonce);
      NestedCallSafeGuard guard(caller, caller->caller_, caller->value_);
      contractManager->ethCall(callInfo, this);
      ++callerNonce;
      return newContractAddress;
    }

    /**
     * Get a contract by its address.
     * Used by DynamicContract to access view/const functions of other contracts.
     * @tparam T The contract type.
     * @param address The address of the contract.
     * @return A pointer to the contract.
     * @throw DynamicException if contract is not found or not of the requested type.
     */
    template <typename T> const T* getContract(const Address &address) const {
      auto it = this->contracts_.find(address);
      if (it == this->contracts_.end()) throw DynamicException(
        "ContractManager::getContract: contract at address " +
        address.hex().get() + " not found."
      );
      auto ptr = dynamic_cast<T*>(it->second.get());
      if (ptr == nullptr) throw DynamicException(
        "ContractManager::getContract: Contract at address " +
        address.hex().get() + " is not of the requested type: " + Utils::getRealTypeName<T>()
      );
      return ptr;
    }

    /**
     * Get a contract by its address (non-const).
     * Used by DynamicContract to access view/const functions of other contracts.
     * @tparam T The contract type.
     * @param address The address of the contract.
     * @return A pointer to the contract.
     * @throw DynamicException if contract is not found or not of the requested type.
     */
    template <typename T> T* getContract(const Address& address) {
      auto it = this->contracts_.find(address);
      if (it == this->contracts_.end()) throw DynamicException(
        "ContractManager::getContract: contract at address " +
        address.hex().get() + " not found."
      );
      auto ptr = dynamic_cast<T*>(it->second.get());
      if (ptr == nullptr) throw DynamicException(
        "ContractManager::getContract: Contract at address " +
        address.hex().get() + " is not of the requested type: " + Utils::getRealTypeName<T>()
      );
      return ptr;
    }

    /**
     * Emit an event from a contract. Called by DynamicContract's emitEvent().
     * @param event The event to emit.
     * @throw DynamicException if there's an attempt to emit the event outside a contract call.
     */
    void emitContractEvent(Event&& event);

    /**
     * Get the balance from a given address. Calls populateBalance(), so
     * it's technically the same as getting the balance directly from State.
     * Does NOT consider the current transaction being processed, if there is one.
     * @param address The address to get the balance from.
     * @return The balance of the address.
     */
    uint256_t getBalanceFromAddress(const Address& address) const;

    /**
     * Send tokens to a given address. Used by DynamicContract to send tokens to other contracts.
     * @param from The address from which the tokens will be sent from.
     * @param to The address to send the tokens to.
     * @param amount The amount of tokens to send.
     */
    void sendTokens(const BaseContract* from, const Address& to, const uint256_t& amount);

    /**
     * Get the current nonce of a given Account
     * Returns a REFERENCE to the nonce, so it can be modified.
     * @param acc The address of the account to get the nonce from.
     */
    uint64_t& getNonce(const Address& acc);

    template <typename... Args, bool... Flags>
    void emitEvent(
      const std::string& name,
      const Address& contract,
      const std::tuple<EventParam<Args, Flags>...>& args,
      bool anonymous
    ) {
      Event event(name, // EVM events do not have names
        this->eventIndex_,
        this->txHash_,
        this->txIndex_,
        this->blockHash_,
        this->currentTxContext_.block_number,
        contract,
        args,
        anonymous
      );
      this->eventIndex_++;
      this->stack_.registerEvent(std::move(event));
    }

    void registerNewCPPContract(const Address& addr, BaseContract* contract);
    void registerNewEVMContract(const Address& addr, const uint8_t* code, size_t codeSize);
    void registerVariableUse(SafeBase& variable);

    uint256_t getRandomValue() const {
      return this->randomGen_.operator()();
    }
    /// END OF CONTRACT INTERFACING FUNCTIONS

};

#endif // CONTRACT_HOST_H<|MERGE_RESOLUTION|>--- conflicted
+++ resolved
@@ -14,12 +14,9 @@
 #include "../core/rdpos.h"
 #include "../utils/contractreflectioninterface.h"
 #include "contractmanager.h"
-<<<<<<< HEAD
+#include "../core/dump.h"
 #include "calltracer.h"
-=======
-#include "../core/dump.h"
-
->>>>>>> 4a7c7d29
+
 
 // TODO: EVMC Static Mode Handling
 // TODO: Contract creating other contracts (EVM Factories)
