--- conflicted
+++ resolved
@@ -1,12 +1,3 @@
-<<<<<<< HEAD
-=======
-/*
-Copyright (c) [2023-2024] [AppLayer Developers]
-
-This software is distributed under the MIT License.
-See the LICENSE.txt file in the project root for more information.
-*/
->>>>>>> 030c9e86
 
 #ifndef CONTRACT_HOST_H
 #define CONTRACT_HOST_H
@@ -14,7 +5,6 @@
 // utils/{contractreflectioninterface.h, db.h, safehash.h, (strings.h -> hex.h, evmc/evmc.hpp), utils.h},
 // contract.h -> core/{dump.h, storage.h -> calltracer.h}
 #include "contractmanager.h"
-<<<<<<< HEAD
 #include "../core/dump.h"
 #include "calltracer.h"
 #include "bytes/join.h"
@@ -26,12 +16,6 @@
 #include "messages/packedmessages.h"
 #include "calltracer.h"
 #include "costs.h"
-=======
-#include "contractstack.h" // utils/{strings.h,safehash.h, bytes/join.h}
-
-#include "../utils/evmcconv.h"
-#include "../utils/uintconv.h"
->>>>>>> 030c9e86
 
 // TODO: EVMC Static Mode Handling
 // TODO: Contract creating other contracts (EVM Factories)
@@ -57,7 +41,6 @@
  * Any CPP Contract: 50000
  */
 
-<<<<<<< HEAD
 class ContractHost {
   private:
     DumpManager& manager_;
@@ -104,297 +87,6 @@
         throw err;
       }
     }
-=======
-// Address for static BDKD precompile contracts.
-using namespace evmc::literals;
-const auto ZERO_ADDRESS = 0x0000000000000000000000000000000000000000_address;
-const auto BDK_PRECOMPILE = 0x1000000000000000000000000000100000000001_address;
-
-/// Abstraction for a contract host.
-class ContractHost : public evmc::Host {
-  private:
-    /**
-     * Helper class for a nested call safe guard.
-     * We need this because nested calls can call the same contract multiple times,
-     * potentially taking advantage of wrong context variables.
-     */
-    class NestedCallSafeGuard {
-      private:
-        const ContractLocals* contract_; ///< Pointer to the contract being called.
-        Address caller_; ///< Address of the caller of the contract.
-        uint256_t value_; ///< Value used in the contract call.
-
-      public:
-        /**
-         * Constructor.
-         * @param contract Pointer to the contract being called.
-         * @param caller Address of the caller of the contract.
-         * @param value Value used in the contract call.
-         */
-        NestedCallSafeGuard(const ContractLocals* contract, const Address& caller, const uint256_t& value) :
-          contract_(contract), caller_(contract->caller_), value_(contract->value_) {}
-
-        /// Destructor.
-        ~NestedCallSafeGuard() { contract_->caller_ = caller_; contract_->value_ = value_; }
-    };
-
-    evmc_vm* vm_; ///< Pointer to the EVMC virtual machine.
-    DumpManager& manager_; ///< Reference to the database dumping manager.
-    Storage& storage_;  ///< Reference to the blockchain storage.
-    mutable ContractStack stack_; ///< Contract stack object (ephemeral).
-    mutable RandomGen randomGen_; ///< Random generator for the contract.
-    const evmc_tx_context& currentTxContext_; ///< Current transaction context. MUST be initialized within the constructor.
-    boost::unordered_flat_map<Address, std::unique_ptr<BaseContract>, SafeHash>& contracts_; ///< Map for deployed contracts.
-    boost::unordered_flat_map<Address, NonNullUniquePtr<Account>, SafeHash>& accounts_; ///< Map for active accounts.
-    boost::unordered_flat_map<StorageKey, Hash, SafeHash>& vmStorage_; ///< Map for EVM storage keys.
-    boost::unordered_flat_map<StorageKey, Hash, SafeHash> transientStorage_; ///< Map for transient storage keys.
-    bool mustRevert_ = true; ///< Flag to revert a contract call chain. Defaults to true (we always assume that we must revert until proven otherwise).
-    mutable bool evmcThrow_ = false; ///< Flag for when the EVMC throws an exception. Defaults to false.
-    mutable std::vector<std::string> evmcThrows_; ///< List of EVMC exception throws (ephemeral).
-    std::vector<Bytes> evmcResults_; ///< List of EVMC call results. evmc_result has a uint8_t* and a size, but we need to allocate memory for it.
-    uint64_t eventIndex_ = 0; ///< Current event emission index.
-    const Hash& txHash_; ///< Current transaction hash.
-    const uint64_t txIndex_; ///< Current transaction index.
-    const Hash& blockHash_; ///< Current block hash.
-    int64_t& leftoverGas_; ///< Reference to the leftover gas from the transaction (object given by the State).
-    TxAdditionalData addTxData_; ///< Additional transaction data.
-    trace::CallTracer callTracer_; ///< Call tracer object.
-
-    /**
-     * Transfer a given value from one address to another.
-     * Function is private because this is not available for contracts as it has safety checks.
-     * @param from The origin address.
-     * @param to The destination address.
-     * @param value The value to transfer.
-     */
-    void transfer(const Address& from, const Address& to, const uint256_t& value);
-
-    /**
-     * Set the local variables for a given contract (origin, caller, value).
-     * Used everytime *before* and *after* (if nested) a contract call.
-     * @param contract The contract to set the local variables for.
-     * @param caller The caller address to set.
-     * @param value The value to set.
-     */
-    inline void setContractVars(
-      const ContractLocals* contract, const Address& caller, const uint256_t& value
-    ) const {
-      contract->caller_ = caller; contract->value_ = value;
-    }
-
-    /**
-     * Deduce a given gas quantity from the transaction's leftover gas.
-     * @param gas The gas to deduce.
-     * @throw DynamicException if leftover gas runs out.
-     */
-    inline void deduceGas(const int64_t& gas) const {
-      this->leftoverGas_ -= gas;
-      if (this->leftoverGas_ < 0) throw DynamicException("ContractHost deduceGas: out of gas");
-    }
-
-    /**
-     * Create an EVM contract.
-     * @param msg The call message that creates the contract.
-     * @param contractAddress The address where the contract will be deployed.
-     * @param kind The kind of contract call.
-     * @return The result of the call.
-     */
-    evmc::Result createEVMContract(
-      const evmc_message& msg, const Address& contractAddress, const evmc_call_kind& kind
-    );
-
-    /**
-     * Decode a given contract call type.
-     * @param msg The call message to decode.
-     * @return The contract call type.
-     */
-    ContractType decodeContractCallType(const evmc_message& msg) const;
-
-    /**
-     * Process a call to a BDK precompile.
-     * @param msg The call message to process.
-     * @return The result of the call.
-     */
-    evmc::Result processBDKPrecompile(const evmc_message& msg);
-
-    /**
-     * Process an EVM CREATE call.
-     * @param msg The call message to process.
-     * @return The result of the call.
-     */
-    evmc::Result callEVMCreate(const evmc_message& msg);
-
-    /**
-     * Process an EVM CREATE2 call.
-     * @param msg The call message to process.
-     * @return The result of the call.
-     */
-    evmc::Result callEVMCreate2(const evmc_message& msg);
-
-    /**
-     * Process an EVM contract call.
-     * @param msg The call message to process.
-     * @return The result of the call.
-     */
-    evmc::Result callEVMContract(const evmc_message& msg);
-
-    /**
-     * Process a C++ contract call.
-     * @param msg The call message to process.
-     * @return The result of the call.
-     */
-    evmc::Result callCPPContract(const evmc_message& msg);
-
-    /**
-     * TODO: document this
-     */
-    Address computeNewAccountAddress(
-      const Address& fromAddress, const uint64_t& nonce,
-      const Hash& salt, const bytes::View& init_code
-    );
-
-    /**
-     * Check if the node is tracing contract calls (indexing mode is RPC_TRACE).
-     * @return `true` if calls are being traced, `false` otherwise.
-     */
-    bool isTracingCalls() const noexcept;
-
-    /**
-     * Signal a trace call start.
-     * @param msg The message that starts the call.
-     */
-    void traceCallStarted(const evmc_message& msg) noexcept;
-
-    /**
-     * Signal a trace call finish.
-     * @param res The result that finishes the call.
-     */
-    void traceCallFinished(const evmc_result& res) noexcept;
-
-    /**
-     * Signal a trace call success.
-     * @param output The raw bytes output of the call.
-     * @param gasUsed The total gas used by the call.
-     */
-    void traceCallSucceeded(Bytes output, uint64_t gasUsed) noexcept;
-
-    /**
-     * Signal a trace call finish.
-     * @param output The raw bytes output of the call.
-     * @param gasUsed The total gas used by the call.
-     */
-    void traceCallReverted(Bytes output, uint64_t gasUsed) noexcept;
-
-    /**
-     * Signal a trace call revert.
-     * @param gasUsed The total gas used by the call.
-     */
-    void traceCallReverted(uint64_t gasUsed) noexcept;
-
-    void traceCallOutOfGas() noexcept; ///< Signal a trace call that ran out of gas.
-    void saveCallTrace() noexcept; ///< Save the current call trace in storage.
-    void saveTxAdditionalData() noexcept; ///< Save the current call's transaction's additional data in storage.
-
-  public:
-    /**
-     * Constructor.
-     */
-    ContractHost(
-      evmc_vm* vm,
-      DumpManager& manager,
-      Storage& storage,
-      const Hash& randomnessSeed,
-      const evmc_tx_context& currentTxContext,
-      boost::unordered_flat_map<Address, std::unique_ptr<BaseContract>, SafeHash>& contracts,
-      boost::unordered_flat_map<Address, NonNullUniquePtr<Account>, SafeHash>& accounts,
-      boost::unordered_flat_map<StorageKey, Hash, SafeHash>& vmStorage,
-      const Hash& txHash,
-      const uint64_t txIndex,
-      const Hash& blockHash,
-      int64_t& txGasLimit
-    ) : vm_(vm),
-        manager_(manager),
-        storage_(storage),
-        randomGen_(randomnessSeed),
-        currentTxContext_(currentTxContext),
-        contracts_(contracts),
-        accounts_(accounts),
-        vmStorage_(vmStorage),
-        txHash_(txHash),
-        txIndex_(txIndex),
-        blockHash_(blockHash),
-        leftoverGas_(txGasLimit),
-        addTxData_({.hash = txHash}) {}
-
-    ContractHost(const ContractHost&) = delete; ///< Copy constructor (deleted, Rule of Zero).
-    ContractHost(ContractHost&&) = delete; ///< Move constructor (deleted, Rule of Zero).
-    ContractHost& operator=(const ContractHost&) = delete; ///< Copy assignment operator (deleted, Rule of Zero).
-    ContractHost& operator=(ContractHost&&) = delete; ///< Move assignment operator (deleted, Rule of Zero).
-    ~ContractHost() noexcept override; ///< Destructor.
-
-    /**
-     * Derive a new contract address from a given address and nonce.
-     * @param nonce The nonce to use.
-     * @param address The address to derive from.
-     */
-    static Address deriveContractAddress(const uint64_t& nonce, const Address& address);
-
-    /**
-     * Derive a new contract address from a given address, initialization code and a hashed salt.
-     * @param fromAddress The address to derive from.
-     * @param salt The salt to use.
-     * @param init_code The initialization code to use.
-     */
-    static Address deriveContractAddress(
-      const Address& fromAddress, const Hash& salt, const bytes::View& init_code
-    );
-
-    /**
-     * Execute a contract call (non-view).
-     * @param msg The call message to execute.
-     * @param type The type of call to execute.
-     */
-    void execute(const evmc_message& msg, const ContractType& type);
-
-    /**
-     * Execute an `eth_call` RPC method (view).
-     * @param msg The call message to execute.
-     * @param type The type of call to execute.
-     * @return The result of the call.
-     */
-    Bytes ethCallView(const evmc_message& msg, const ContractType& type);
-
-    /**
-     * Simulate a contract call (dry run, won't affect state).
-     * @param msg The call message to execute.
-     * @param type The type of call to execute.
-     */
-    void simulate(const evmc_message& msg, const ContractType& type);
-
-    ///@{
-    /** Wrapper for EVMC function. */
-    bool account_exists(const evmc::address& addr) const noexcept final;
-    evmc::bytes32 get_storage(const evmc::address& addr, const evmc::bytes32& key) const noexcept final;
-    evmc_storage_status set_storage(const evmc::address& addr, const evmc::bytes32& key, const evmc::bytes32& value) noexcept final;
-    evmc::uint256be get_balance(const evmc::address& addr) const noexcept final;
-    size_t get_code_size(const evmc::address& addr) const noexcept final;
-    evmc::bytes32 get_code_hash(const evmc::address& addr) const noexcept final;
-    size_t copy_code(const evmc::address& addr, size_t code_offset, uint8_t* buffer_data, size_t buffer_size) const noexcept final;
-    bool selfdestruct(const evmc::address& addr, const evmc::address& beneficiary) noexcept final;
-    evmc::Result call(const evmc_message& msg) noexcept final;
-    evmc_tx_context get_tx_context() const noexcept final;
-    evmc::bytes32 get_block_hash(int64_t number) const noexcept final;
-    void emit_log(const evmc::address& addr, const uint8_t* data, size_t data_size, const evmc::bytes32 topics[], size_t topics_count) noexcept final;
-    evmc_access_status access_account(const evmc::address& addr) noexcept final;
-    evmc_access_status access_storage(const evmc::address& addr, const evmc::bytes32& key) noexcept final;
-    evmc::bytes32 get_transient_storage(const evmc::address &addr, const evmc::bytes32 &key) const noexcept final;
-    void set_transient_storage(const evmc::address &addr, const evmc::bytes32 &key, const evmc::bytes32 &value) noexcept final;
-    ///@}
-
-    // ======================================================================
-    // CONTRACT INTERFACING FUNCTIONS
-    // ======================================================================
->>>>>>> 030c9e86
 
     /**
      * Call a contract view function based on the basic requirements of a contract call.
@@ -408,7 +100,6 @@
      * @return The result of the view function.
      */
     template <typename R, typename C, typename... Args>
-<<<<<<< HEAD
     R callContractViewFunction(const BaseContract* caller, const Address& targetAddr, R(C::*func)(const Args&...) const, const Args&... args) {
       PackedStaticCallMessage<decltype(func), const Args&...> msg(
         caller->getContractAddress(),
@@ -419,71 +110,6 @@
         args...);
       
       return this->dispatchMessage(std::move(msg));
-=======
-    R callContractViewFunction(const BaseContract* caller, const Address& targetAddr, R(C::*func)(const Args&...) const, const Args&... args) const {
-      const auto recipientAccIt = this->accounts_.find(targetAddr);
-      if (recipientAccIt == this->accounts_.end()) {
-        throw DynamicException(std::string(__func__) + ": Contract Account does not exist - Type: "
-          + Utils::getRealTypeName<C>() + " at address: " + targetAddr.hex().get()
-        );
-      }
-      const auto& recipientAcc = *recipientAccIt->second;
-      if (!recipientAcc.isContract()) {
-        throw DynamicException(std::string(__func__) + ": Contract does not exist - Type: "
-          + Utils::getRealTypeName<C>() + " at address: " + targetAddr.hex().get()
-        );
-      }
-      NestedCallSafeGuard guard(caller, caller->caller_, caller->value_);
-      switch (recipientAcc.contractType) {
-        case ContractType::EVM : {
-          this->deduceGas(5000);
-          evmc_message msg;
-          msg.kind = EVMC_CALL;
-          msg.flags = EVMC_STATIC;
-          msg.depth = 1;
-          msg.gas = this->leftoverGas_;
-          msg.recipient = targetAddr.toEvmcAddress();
-          msg.sender = caller->getContractAddress().toEvmcAddress();
-          auto functionName = ContractReflectionInterface::getFunctionName(func);
-          if (functionName.empty()) {
-            throw DynamicException("ContractHost::callContractViewFunction: EVM contract function name is empty (contract not registered?)");
-          }
-          auto functor = ABI::FunctorEncoder::encode<Args...>(functionName);
-          Bytes fullData;
-          Utils::appendBytes(fullData, UintConv::uint32ToBytes(functor.value));
-          if constexpr (sizeof...(Args) > 0) {
-            Utils::appendBytes(fullData, ABI::Encoder::encodeData<Args...>(args...));
-          }
-          msg.input_data = fullData.data();
-          msg.input_size = fullData.size();
-          msg.value = {};
-          msg.create2_salt = {};
-          msg.code_address = targetAddr.toEvmcAddress();
-          // TODO: OMG this is so ugly, we need to fix this.
-          // A **CONST_CAST** is needed because we can't explicity tell the evmc_execute to do a view call.
-          // Regardless of that, we set flag = 1 to indicate that this is a view/STATIC call.
-          evmc::Result result (evmc_execute(this->vm_, &this->get_interface(), const_cast<ContractHost*>(this)->to_context(),
-          evmc_revision::EVMC_LATEST_STABLE_REVISION, &msg, recipientAcc.code.data(), recipientAcc.code.size()));
-          this->leftoverGas_ = result.gas_left;
-          if (result.status_code) {
-            auto hexResult = Hex::fromBytes(bytes::View(result.output_data, result.output_data + result.output_size));
-            throw DynamicException("ContractHost::callContractViewFunction: EVMC call failed - Type: "
-              + Utils::getRealTypeName<C>() + " at address: " + targetAddr.hex().get() + " - Result: " + hexResult.get()
-            );
-          }
-          return std::get<0>(ABI::Decoder::decodeData<R>(bytes::View(result.output_data, result.output_data + result.output_size)));
-        } break;
-        case ContractType::CPP : {
-          this->deduceGas(1000);
-          const C* contract = this->getContract<const C>(targetAddr);
-          this->setContractVars(contract, caller->getContractAddress(), 0);
-          return (contract->*func)(args...);
-        }
-        default: {
-          throw DynamicException("PANIC! ContractHost::callContractViewFunction: Unknown contract type");
-        }
-      }
->>>>>>> 030c9e86
     }
 
     /**
@@ -503,7 +129,6 @@
       BaseContract* caller, const Address& targetAddr,
       const uint256_t& value,
       R(C::*func)(const Args&...), const Args&... args) {
-<<<<<<< HEAD
       PackedCallMessage<decltype(func), const Args&...> msg(
         caller->getContractAddress(),
         targetAddr,
@@ -514,147 +139,6 @@
         args...);
 
       return this->dispatchMessage(std::move(msg));
-=======
-      if (this->isTracingCalls()) [[unlikely]] {
-        trace::Call callData;
-
-        const uint64_t gas = leftoverGas_;
-
-        callData.type = trace::Call::Type::CALL;
-        callData.from = caller->getContractAddress();
-        callData.to = targetAddr;
-        callData.gas = gas;
-
-        const std::string functionName = ContractReflectionInterface::getFunctionName(func);
-
-        const BytesArr<4> encodedFunctor =
-          UintConv::uint32ToBytes(ABI::FunctorEncoder::encode<Args...>(functionName).value);
-
-        if constexpr (sizeof...(args) > 0) {
-          const Bytes encodedArgs = ABI::Encoder::encodeData<Args...>(args...);
-          callData.input = Utils::makeBytes(bytes::join(encodedFunctor, encodedArgs));
-        } else {
-          callData.input = Utils::makeBytes(encodedFunctor);
-        }
-
-        callTracer_.callStarted(std::move(callData));
-
-        try {
-          if constexpr (std::same_as<R, void>) {
-            callContractFunctionImpl(caller, targetAddr, value, func, args...);
-            callTracer_.callSucceeded(Bytes(), gas - leftoverGas_);
-            return;
-          } else {
-            R result = callContractFunctionImpl(caller, targetAddr, value, func, args...);
-            const uint64_t gasUsed = gas - leftoverGas_;
-            Bytes output = ABI::Encoder::encodeData<R>(result);
-            callTracer_.callSucceeded(std::move(output), gasUsed);
-            return result;
-          }
-        } catch (const std::exception& err) {
-          Bytes output;
-
-          if (err.what()) {
-            output = trace::encodeRevertReason(err.what());
-          }
-
-          callTracer_.callReverted(std::move(output), gas - leftoverGas_);
-          throw err;
-        }
-      } else [[likely]] {
-        return callContractFunctionImpl(caller, targetAddr, value, func, args...);
-      }
-    }
-
-    /**
-     * Call a contract function. Used by DynamicContract to call other contracts.
-     * A given DynamicContract will only call another contract if triggered by a transaction.
-     * This will only be called if callContract() or validateCallContractWithTx() was called before.
-     * Implementation for @tparam ReturnType NOT being void
-     * @tparam R The return type of the function.
-     * @tparam C The contract type.
-     * @tparam Args The arguments types.
-     * @param caller Pointer to the contract that made the call.
-     * @param targetAddr The address of the contract to call.
-     * @param value Flag to indicate if the function is payable.,
-     * @param func The function to call.
-     * @param args The arguments to pass to the function.
-     * @return The return value of the function.
-     */
-    template <typename R, typename C, typename... Args>
-    R callContractFunctionImpl(
-      BaseContract* caller, const Address& targetAddr,
-      const uint256_t& value,
-      R(C::*func)(const Args&...), const Args&... args
-    ) {
-      // 1000 Gas Limit for every C++ contract call!
-      auto& recipientAcc = *this->accounts_[targetAddr];
-      if (!recipientAcc.isContract()) {
-        throw DynamicException(std::string(__func__) + ": Contract does not exist - Type: "
-          + Utils::getRealTypeName<C>() + " at address: " + targetAddr.hex().get()
-        );
-      }
-      if (value) {
-        this->sendTokens(caller, targetAddr, value);
-      }
-      NestedCallSafeGuard guard(caller, caller->caller_, caller->value_);
-      switch (recipientAcc.contractType) {
-        case ContractType::EVM: {
-          this->deduceGas(10000);
-          evmc_message msg;
-          msg.kind = EVMC_CALL;
-          msg.flags = 0;
-          msg.depth = 1;
-          msg.gas = this->leftoverGas_;
-          msg.recipient = targetAddr.toEvmcAddress();
-          msg.sender = caller->getContractAddress().toEvmcAddress();
-          auto functionName = ContractReflectionInterface::getFunctionName(func);
-          if (functionName.empty()) {
-            throw DynamicException("ContractHost::callContractFunction: EVM contract function name is empty (contract not registered?)");
-          }
-          auto functor = ABI::FunctorEncoder::encode<Args...>(functionName);
-          Bytes fullData;
-          Utils::appendBytes(fullData, UintConv::uint32ToBytes(functor.value));
-          if constexpr (sizeof...(Args) > 0) {
-            Utils::appendBytes(fullData, ABI::Encoder::encodeData<Args...>(args...));
-          }
-          msg.input_data = fullData.data();
-          msg.input_size = fullData.size();
-          msg.value = EVMCConv::uint256ToEvmcUint256(value);
-          msg.create2_salt = {};
-          msg.code_address = targetAddr.toEvmcAddress();
-          evmc::Result result (evmc_execute(this->vm_, &this->get_interface(), this->to_context(),
-          evmc_revision::EVMC_LATEST_STABLE_REVISION, &msg, recipientAcc.code.data(), recipientAcc.code.size()));
-          this->leftoverGas_ = result.gas_left;
-          if (result.status_code) {
-            auto hexResult = Hex::fromBytes(bytes::View(result.output_data, result.output_data + result.output_size));
-            throw DynamicException("ContractHost::callContractFunction: EVMC call failed - Type: "
-              + Utils::getRealTypeName<C>() + " at address: " + targetAddr.hex().get() + " - Result: " + hexResult.get()
-            );
-          }
-          if constexpr (std::same_as<R, void>) {
-            return;
-          } else {
-            return std::get<0>(ABI::Decoder::decodeData<R>(bytes::View(result.output_data, result.output_data + result.output_size)));
-          }
-        } break;
-        case ContractType::CPP: {
-          this->deduceGas(1000);
-          C* contract = this->getContract<C>(targetAddr);
-          this->setContractVars(contract, caller->getContractAddress(), value);
-          try {
-            return contract->callContractFunction(this, func, args...);
-          } catch (const std::exception& e) {
-            throw DynamicException(e.what() + std::string(" - Type: ")
-              + Utils::getRealTypeName<C>() + " at address: " + targetAddr.hex().get()
-            );
-          }
-        }
-        default : {
-          throw DynamicException("PANIC! ContractHost::callContractFunction: Unknown contract type");
-        }
-      }
->>>>>>> 030c9e86
     }
 
     /**
@@ -665,7 +149,6 @@
      * @param fullData The caller data.
      * @return The address of the new contract.
      */
-<<<<<<< HEAD
     template<typename ContractType, typename... Args>
     Address callCreateContract(BaseContract& caller, Args&&... args) {
       const uint256_t value = 0;
@@ -678,49 +161,6 @@
       );
 
       return this->dispatchMessage(std::move(msg));
-=======
-    template <typename TContract> Address callCreateContract(BaseContract* caller, const Bytes &fullData) {
-      // 100k gas limit for every contract creation!
-      this->deduceGas(50000);
-      evmc_message callInfo;
-      // evmc_message:
-      // struct evmc_message
-      // {
-      //   enum evmc_call_kind kind;
-      //   uint32_t flags;
-      //   int32_t depth;
-      //   int64_t gas;
-      //   evmc_address recipient;
-      //   evmc_address sender;
-      //   const uint8_t* input_data;
-      //   size_t input_size;
-      //   evmc_uint256be value;
-      //   evmc_bytes32 create2_salt;
-      //   evmc_address code_address;
-      // };
-      const auto& to = ProtocolContractAddresses.at("ContractManager");
-      const auto& from = caller->getContractAddress();
-      callInfo.flags = 0;
-      callInfo.depth = 1;
-      callInfo.gas = this->leftoverGas_;
-      callInfo.recipient = to.toEvmcAddress();
-      callInfo.sender = from.toEvmcAddress();
-      callInfo.input_data = fullData.data();
-      callInfo.input_size = fullData.size();
-      callInfo.value = {};
-      callInfo.create2_salt = {};
-      callInfo.code_address = to.toEvmcAddress();
-      // Get the ContractManager from the this->accounts_ map
-      ContractManager* contractManager = dynamic_cast<ContractManager*>(this->contracts_.at(to).get());
-      this->setContractVars(contractManager, from, 0);
-      auto& callerNonce = this->accounts_[from]->nonce;
-      Address newContractAddress = ContractHost::deriveContractAddress(callerNonce, from);
-      this->stack_.registerNonce(from, callerNonce);
-      NestedCallSafeGuard guard(caller, caller->caller_, caller->value_);
-      contractManager->ethCall(callInfo, this);
-      ++callerNonce;
-      return newContractAddress;
->>>>>>> 030c9e86
     }
 
     /**
@@ -761,18 +201,13 @@
       return pointer;
     }
 
-    /**
-     * Emit an event.
-     * @param name The event's name.
-     * @param contract The contract that emitted the event.
-     * @param args The event's arguments.
-     * @param anonymous Whether the event is anonymous or not.
-     */
-    template <typename... Args, bool... Flags> void emitEvent(
-      const std::string& name, const Address& contract,
-      const std::tuple<EventParam<Args, Flags>...>& args, bool anonymous
+    template <typename... Args, bool... Flags>
+    void emitEvent(
+      const std::string& name,
+      const Address& contract,
+      const std::tuple<EventParam<Args, Flags>...>& args,
+      bool anonymous
     ) {
-<<<<<<< HEAD
       context_.addEvent(name, contract, args, anonymous);
     }
 
@@ -792,39 +227,6 @@
   Gas& getCurrentGas() {
     return messageHandler_.handler().cppExecutor().currentGas();
   }
-=======
-      Event event(name, // EVM events do not have names
-        this->eventIndex_, this->txHash_, this->txIndex_, this->blockHash_,
-        this->currentTxContext_.block_number, contract, args, anonymous
-      );
-      this->eventIndex_++;
-      this->stack_.registerEvent(std::move(event));
-    }
-
-    /**
-     * Register a new C++ contract.
-     * @param addr The address where the contract will be deployed.
-     * @param contract The contract class to be created.
-     */
-    void registerNewCPPContract(const Address& addr, BaseContract* contract);
-
-    /**
-     * Register a new EVM contract.
-     * @param addr The address where the contract will be deployed.
-     * @param code The contract creation code to be used.
-     * @param codeSize The size of the contract creation code.
-     */
-    void registerNewEVMContract(const Address& addr, const uint8_t* code, size_t codeSize);
-
-    /**
-     * Register a new use of a given SafeVariable.
-     * @param variable Reference to the SafeVariable that was used.
-     */
-    void registerVariableUse(SafeBase& variable);
-
-    /// Random value generator.
-    uint256_t getRandomValue() const { return this->randomGen_.operator()(); }
->>>>>>> 030c9e86
 };
 
 #endif // CONTRACT_HOST_H