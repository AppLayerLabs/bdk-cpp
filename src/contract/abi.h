--- conflicted
+++ resolved
@@ -17,601 +17,12 @@
 
 /// Namespace for Solidity ABI-related operations.
 namespace ABI {
-<<<<<<< HEAD
-/**
- * Enum for the types of Solidity variables.
- * Equivalency is as follows:
- * - uintn = uintn (Solidity) = uintn_t (C++), where n <= 256 and n % 8 == 0
- * - uintnArr = uintn[] (Solidity) = std::vector<uintn_t> (C++), where n <= 256 and n % 8 == 0
- * - address = address (Solidity) = Address (C++)
- * - addressArr = address[] (Solidity) = std::vector<Address> (C++)
- * - bool = bool (Solidity) = bool (C++)
- * - boolArr = bool[] (Solidity) = vector<bool> (C++)
- * - bytes = bytes (Solidity) = Bytes (C++)
- * - bytesArr = bytes[] (Solidity) = std::vector<Bytes> (C++)
- * - string = string (Solidity) = std::string (C++)
- * - stringArr = string[] (Solidity) = std::vector<std::string> (C++)
- */
-enum Types {
-  uint8, uint8Arr,
-  uint16, uint16Arr,
-  uint24, uint24Arr,
-  uint32, uint32Arr,
-  uint40, uint40Arr,
-  uint48, uint48Arr,
-  uint56, uint56Arr,
-  uint64, uint64Arr,
-  uint72, uint72Arr,
-  uint80, uint80Arr,
-  uint88, uint88Arr,
-  uint96, uint96Arr,
-  uint104, uint104Arr,
-  uint112, uint112Arr,
-  uint120, uint120Arr,
-  uint128, uint128Arr,
-  uint136, uint136Arr,
-  uint144, uint144Arr,
-  uint152, uint152Arr,
-  uint160, uint160Arr,
-  uint168, uint168Arr,
-  uint176, uint176Arr,
-  uint184, uint184Arr,
-  uint192, uint192Arr,
-  uint200, uint200Arr,
-  uint208, uint208Arr,
-  uint216, uint216Arr,
-  uint224, uint224Arr,
-  uint232, uint232Arr,
-  uint240, uint240Arr,
-  uint248, uint248Arr,
-  uint256, uint256Arr,
-
-  int8, int8Arr,
-  int16, int16Arr,
-  int24, int24Arr,
-  int32, int32Arr,
-  int40, int40Arr,
-  int48, int48Arr,
-  int56, int56Arr,
-  int64, int64Arr,
-  int72, int72Arr,
-  int80, int80Arr,
-  int88, int88Arr,
-  int96, int96Arr,
-  int104, int104Arr,
-  int112, int112Arr,
-  int120, int120Arr,
-  int128, int128Arr,
-  int136, int136Arr,
-  int144, int144Arr,
-  int152, int152Arr,
-  int160, int160Arr,
-  int168, int168Arr,
-  int176, int176Arr,
-  int184, int184Arr,
-  int192, int192Arr,
-  int200, int200Arr,
-  int208, int208Arr,
-  int216, int216Arr,
-  int224, int224Arr,
-  int232, int232Arr,
-  int240, int240Arr,
-  int248, int248Arr,
-  int256, int256Arr,
-
-  address, addressArr,
-  boolean, booleanArr,
-  bytes, bytesArr,
-  string, stringArr
-};
-
-/**
-* Enum for the types of Solidity functions.
-* @tparam T The type to map to an ABI type.
-*/
-template <typename T> struct TypeToEnum;
-
-/**
-* Helper struct to map a type to an ABI type.
-* Specializations for each type are defined below.
-* @tparam T The type to map to an ABI type.
-*/
-template <typename T> struct ABIType {
-  static constexpr Types value = Types::uint256; ///< Default ABI type is uint256.
-};
-
-
-/**
-* Specialization for Address.
-*/
-template <> struct ABIType<Address> {
-  static constexpr Types value = Types::address; ///< ABI type is address.
-};
-
-/**
-* Specialization for std::vector<Address>.
-*/
-template <> struct ABIType<std::vector<Address>> {
-  static constexpr Types value = Types::addressArr; ///< ABI type is address.
-};
-
-/**
-* Specialization for bool.
-*/
-template <> struct ABIType<bool> {
-  static constexpr Types value = Types::boolean; ///< ABI type is boolean.
-};
-
-/**
-* Specialization for std::string.
-*/
-template <> struct ABIType<std::string> {
-  static constexpr Types value = Types::string; ///< ABI type is string.
-};
-
-/**
-* Specialization for Bytes.
-*/
-template <> struct ABIType<Bytes> {
-  static constexpr Types value = Types::bytes; ///< ABI type is bytes.
-};
-
-/**
-* Specialization for uint8_t.
-*/
-template <> struct ABIType<uint8_t> {
-  static constexpr Types value = Types::uint8; ///< ABI type is uint8.
-};
-
-/**
-* Specialization for uint16_t.
-*/
-template <> struct ABIType<uint16_t> {
-  static constexpr Types value = Types::uint16; ///< ABI type is uint16.
-};
-
-/**
-* Specialization for uint24_t.
-*/
-template <> struct ABIType<uint24_t> {
-  static constexpr Types value = Types::uint24; ///< ABI type is uint24.
-};
-
-/**
-* Specialization for uint32_t.
-*/
-template <> struct ABIType<uint32_t> {
-  static constexpr Types value = Types::uint32; ///< ABI type is uint32.
-};
-
-/**
-* Specialization for uint40_t.
-*/
-template <> struct ABIType<uint40_t> {
-  static constexpr Types value = Types::uint40; ///< ABI type is uint40.
-};
-
-/**
-* Specialization for uint48_t.
-*/
-template <> struct ABIType<uint48_t> {
-  static constexpr Types value = Types::uint48; ///< ABI type is uint48.
-};
-
-/**
-* Specialization for uint56_t.
-*/
-template <> struct ABIType<uint56_t> {
-  static constexpr Types value = Types::uint56; ///< ABI type is uint56.
-};
-
-/**
-* Specialization for uint64_t.
-*/
-template <> struct ABIType<uint64_t> {
-  static constexpr Types value = Types::uint64; ///< ABI type is uint64.
-};
-
-/**
-* Specialization for uint72_t.
-*/
-template <> struct ABIType<uint72_t> {
-  static constexpr Types value = Types::uint72; ///< ABI type is uint72.
-};
-
-/**
-* Specialization for uint80_t.
-*/
-template <> struct ABIType<uint80_t> {
-  static constexpr Types value = Types::uint80; ///< ABI type is uint80.
-};
-
-/**
-* Specialization for uint88_t.
-*/
-template <> struct ABIType<uint88_t> {
-  static constexpr Types value = Types::uint88; ///< ABI type is uint88.
-};
-
-/**
-* Specialization for uint96_t.
-*/
-template <> struct ABIType<uint96_t> {
-  static constexpr Types value = Types::uint96; ///< ABI type is uint96.
-};
-
-/**
-* Specialization for uint104_t.
-*/
-template <> struct ABIType<uint104_t> {
-  static constexpr Types value = Types::uint104; ///< ABI type is uint104.
-};
-
-/**
-* Specialization for uint112_t.
-*/
-template <> struct ABIType<uint112_t> {
-  static constexpr Types value = Types::uint112; ///< ABI type is uint112.
-};
-
-/**
-* Specialization for uint120_t.
-*/
-template <> struct ABIType<uint120_t> {
-  static constexpr Types value = Types::uint120; ///< ABI type is uint120.
-};
-
-/**
-* Specialization for uint128_t.
-*/
-template <> struct ABIType<uint128_t> {
-  static constexpr Types value = Types::uint128; ///< ABI type is uint128.
-};
-
-/**
-* Specialization for uint136_t.
-*/
-template <> struct ABIType<uint136_t> {
-  static constexpr Types value = Types::uint136; ///< ABI type is uint136.
-};
-
-/**
-* Specialization for uint144_t.
-*/
-template <> struct ABIType<uint144_t> {
-  static constexpr Types value = Types::uint144; ///< ABI type is uint144.
-};
-
-/**
-* Specialization for uint152_t.
-*/
-template <> struct ABIType<uint152_t> {
-  static constexpr Types value = Types::uint152; ///< ABI type is uint152.
-};
-
-/**
-* Specialization for uint160_t.
-*/
-template <> struct ABIType<uint160_t> {
-  static constexpr Types value = Types::uint160; ///< ABI type is uint160.
-};
-
-/**
-* Specialization for uint168_t.
-*/
-template <> struct ABIType<uint168_t> {
-  static constexpr Types value = Types::uint168; ///< ABI type is uint168.
-};
-
-/**
-* Specialization for uint176_t.
-*/
-template <> struct ABIType<uint176_t> {
-  static constexpr Types value = Types::uint176; ///< ABI type is uint176.
-};
-
-/**
-* Specialization for uint184_t.
-*/
-template <> struct ABIType<uint184_t> {
-  static constexpr Types value = Types::uint184; ///< ABI type is uint184.
-};
-
-/**
-* Specialization for uint192_t.
-*/
-template <> struct ABIType<uint192_t> {
-  static constexpr Types value = Types::uint192; ///< ABI type is uint192.
-};
-
-/**
-* Specialization for uint200_t.
-*/
-template <> struct ABIType<uint200_t> {
-  static constexpr Types value = Types::uint200; ///< ABI type is uint200.
-};
-
-/**
-* Specialization for uint208_t.
-*/
-template <> struct ABIType<uint208_t> {
-  static constexpr Types value = Types::uint208; ///< ABI type is uint208.
-};
-
-/**
-* Specialization for uint216_t.
-*/
-template <> struct ABIType<uint216_t> {
-  static constexpr Types value = Types::uint216; ///< ABI type is uint216.
-};
-
-/**
-* Specialization for uint224_t.
-*/
-template <> struct ABIType<uint224_t> {
-  static constexpr Types value = Types::uint224; ///< ABI type is uint224.
-};
-
-/**
-* Specialization for uint232_t.
-*/
-template <> struct ABIType<uint232_t> {
-  static constexpr Types value = Types::uint232; ///< ABI type is uint232.
-};
-
-/**
-* Specialization for uint240_t.
-*/
-template <> struct ABIType<uint240_t> {
-  static constexpr Types value = Types::uint240; ///< ABI type is uint240.
-};
-
-/**
-* Specialization for uint248_t.
-*/
-template <> struct ABIType<uint248_t> {
-  static constexpr Types value = Types::uint248; ///< ABI type is uint248.
-};
-
-/**
-* Specialization for int8_t.
-*/
-template <> struct ABIType<int8_t> {
-  static constexpr Types value = Types::int8; ///< ABI type is int8.
-};
-
-/**
-* Specialization for int16_t.
-*/
-template <> struct ABIType<int16_t> {
-  static constexpr Types value = Types::int16; ///< ABI type is int16.
-};
-
-/**
-* Specialization for int24_t.
-*/
-template <> struct ABIType<int24_t> {
-  static constexpr Types value = Types::int24; ///< ABI type is int24.
-};
-
-/**
-* Specialization for int32_t.
-*/
-template <> struct ABIType<int32_t> {
-  static constexpr Types value = Types::int32; ///< ABI type is int32.
-};
-
-/**
-* Specialization for int40_t.
-*/
-template <> struct ABIType<int40_t> {
-  static constexpr Types value = Types::int40; ///< ABI type is int40.
-};
-
-/**
-* Specialization for int48_t.
-*/
-template <> struct ABIType<int48_t> {
-  static constexpr Types value = Types::int48; ///< ABI type is int48.
-};
-
-/**
-* Specialization for int56_t.
-*/
-template <> struct ABIType<int56_t> {
-  static constexpr Types value = Types::int56; ///< ABI type is int56.
-};
-
-/**
-* Specialization for int64_t.
-*/
-template <> struct ABIType<int64_t> {
-  static constexpr Types value = Types::int64; ///< ABI type is int64.
-};
-
-/**
-* Specialization for int72_t.
-*/
-template <> struct ABIType<int72_t> {
-  static constexpr Types value = Types::int72; ///< ABI type is int72.
-};
-
-/**
-* Specialization for int80_t.
-*/
-template <> struct ABIType<int80_t> {
-  static constexpr Types value = Types::int80; ///< ABI type is int80.
-};
-
-/**
-* Specialization for int88_t.
-*/
-template <> struct ABIType<int88_t> {
-  static constexpr Types value = Types::int88; ///< ABI type is int88.
-};
-
-/**
-* Specialization for int96_t.
-*/
-template <> struct ABIType<int96_t> {
-  static constexpr Types value = Types::int96; ///< ABI type is int96.
-};
-
-/**
-* Specialization for int104_t.
-*/
-template <> struct ABIType<int104_t> {
-  static constexpr Types value = Types::int104; ///< ABI type is int104.
-};
-
-/**
-* Specialization for int112_t.
-*/
-template <> struct ABIType<int112_t> {
-  static constexpr Types value = Types::int112; ///< ABI type is int112.
-};
-
-/**
-* Specialization for int120_t.
-*/
-template <> struct ABIType<int120_t> {
-  static constexpr Types value = Types::int120; ///< ABI type is int120.
-};
-
-/**
-* Specialization for int128_t.
-*/
-template <> struct ABIType<int128_t> {
-  static constexpr Types value = Types::int128; ///< ABI type is int128.
-};
-
-/**
-* Specialization for int136_t.
-*/
-template <> struct ABIType<int136_t> {
-  static constexpr Types value = Types::int136; ///< ABI type is int136.
-};
-
-/**
-* Specialization for int144_t.
-*/
-template <> struct ABIType<int144_t> {
-  static constexpr Types value = Types::int144; ///< ABI type is int144.
-};
-
-/**
-* Specialization for int152_t.
-*/
-template <> struct ABIType<int152_t> {
-  static constexpr Types value = Types::int152; ///< ABI type is int152.
-};
-
-/**
-* Specialization for int160_t.
-*/
-template <> struct ABIType<int160_t> {
-  static constexpr Types value = Types::int160; ///< ABI type is int160.
-};
-
-/**
-* Specialization for int168_t.
-*/
-template <> struct ABIType<int168_t> {
-  static constexpr Types value = Types::int168; ///< ABI type is int168.
-};
-
-/**
-* Specialization for int176_t.
-*/
-template <> struct ABIType<int176_t> {
-  static constexpr Types value = Types::int176; ///< ABI type is int176.
-};
-
-/**
-* Specialization for int184_t.
-*/
-template <> struct ABIType<int184_t> {
-  static constexpr Types value = Types::int184; ///< ABI type is int184.
-};
-
-/**
-* Specialization for int192_t.
-*/
-template <> struct ABIType<int192_t> {
-  static constexpr Types value = Types::int192; ///< ABI type is int192.
-};
-
-/**
-* Specialization for int200_t.
-*/
-template <> struct ABIType<int200_t> {
-  static constexpr Types value = Types::int200; ///< ABI type is int200.
-};
-
-/**
-* Specialization for int208_t.
-*/
-template <> struct ABIType<int208_t> {
-  static constexpr Types value = Types::int208; ///< ABI type is int208.
-};
-
-/**
-* Specialization for int216_t.
-*/
-template <> struct ABIType<int216_t> {
-  static constexpr Types value = Types::int216; ///< ABI type is int216.
-};
-
-/**
-* Specialization for int224_t.
-*/
-template <> struct ABIType<int224_t> {
-  static constexpr Types value = Types::int224; ///< ABI type is int224.
-};
-
-/**
-* Specialization for int232_t.
-*/
-template <> struct ABIType<int232_t> {
-  static constexpr Types value = Types::int232; ///< ABI type is int232.
-};
-
-/**
-* Specialization for int240_t.
-*/
-template <> struct ABIType<int240_t> {
-  static constexpr Types value = Types::int240; ///< ABI type is int240.
-};
-
-/**
-* Specialization for int248_t.
-*/
-template <> struct ABIType<int248_t> {
-  static constexpr Types value = Types::int248; ///< ABI type is int248.
-};
-
-/**
-* Specialization for int256_t.
-*/
-template <> struct ABIType<int256_t> {
-  static constexpr Types value = Types::int256; ///< ABI type is int256.
-};
-
-/**
-* Specialization for std::vector<T>.
-* This is used for all vector types, including bytesArr and stringArr.
-* @tparam T The type to map to an ABI type.
-*/
-template <typename T> struct ABIType<std::vector<T>> {
-  static constexpr Types value = static_cast<Types>(static_cast<int>(ABIType<T>::value) + 1); ///< ABI type is vector of T.
-};
-=======
   /// Struct for the contract ABI object.
   struct MethodDescription {
     std::string name; ///< Name of the method.
     std::vector<std::pair<std::string,std::string>> inputs; ///< Vector of pairs of input names and types. Types encoded with ABI::FunctorEncoder::listArgumentTypesV,
-                                                            ///< if the arg name is missing it will be replaced with an empty string.
-                                                            ///< Tuples are encoded as (type1,type2,...,typeN), runtime splitting is required.
+    ///< if the arg name is missing it will be replaced with an empty string.
+    ///< Tuples are encoded as (type1,type2,...,typeN), runtime splitting is required.
     std::vector<std::string> outputs; ///< Vector of output types (there is no naming). Types encoded with ABI::FunctorEncoder::listArgumentTypesV.
     FunctionTypes stateMutability; ///< State mutability of the method.
     std::string type; ///< Type of the method.
@@ -624,7 +35,7 @@
   template<typename... Ts> struct isTupleOfDynamicTypes<std::tuple<Ts...>>;
   /// Forward declaration for std::vector<T>
   template<typename T> struct isTupleOfDynamicTypes<std::vector<T>>;
-      // Type trait to check if T is a std::vector
+  // Type trait to check if T is a std::vector
   template <typename T>
   struct isVector : std::false_type {};
 
@@ -667,7 +78,7 @@
       std::is_same_v<T, Bytes> ||
       std::is_same_v<T, BytesArrView> ||
       std::is_same_v<T, std::string> || false
-    ) return true;
+      ) return true;
     if constexpr (isVectorV<T>) return true;
     if constexpr (isTupleOfDynamicTypes<T>::value) return true;
     return false;
@@ -1003,7 +414,7 @@
         std::is_same_v<T, int200_t> || std::is_same_v<T, int208_t> || std::is_same_v<T, int216_t> ||
         std::is_same_v<T, int224_t> || std::is_same_v<T, int232_t> || std::is_same_v<T, int240_t> ||
         std::is_same_v<T, int248_t> || std::is_same_v<T, int256_t>
-      ) {
+        ) {
         return encodeInt(num);
       } else if constexpr (
         std::is_same_v<T, uint8_t> || std::is_same_v<T, uint16_t> || std::is_same_v<T, uint24_t> ||
@@ -1017,7 +428,7 @@
         std::is_same_v<T, uint200_t> || std::is_same_v<T, uint208_t> || std::is_same_v<T, uint216_t> ||
         std::is_same_v<T, uint224_t> || std::is_same_v<T, uint232_t> || std::is_same_v<T, uint240_t> ||
         std::is_same_v<T, uint248_t> || std::is_same_v<T, uint256_t>
-      ) {
+        ) {
         return encodeUint(num);
       } else throw std::runtime_error("The type " + Utils::getRealTypeName<T>() + " is not supported on encoding");
     }
@@ -1111,134 +522,12 @@
       return result;
     }
   }; // namespace Encoder
->>>>>>> c9c6d366
 
   /// Namespace for ABI-decoding functions.
   namespace Decoder {
     /// Struct for a list of decoded types.
     template <typename T, typename... Ts> struct TypeList;
 
-<<<<<<< HEAD
-/**
-* Struct to map a type to an ABI type.
-* @tparam T The type to map to an ABI type.
-*/
-template <typename T> struct TypeToEnum {
-  static constexpr Types value = ABIType<T>::value; ///< ABI type.
-};
-
-/**
-* Specializations for reference types
-* @tparam T The type to map to an ABI type.
-*/
-template <typename T> struct TypeToEnum<T&> : TypeToEnum<T> {};
-
-/**
-* Specializations for const reference types
-* @tparam T The type to map to an ABI type.
-*/
-template <typename T> struct TypeToEnum<const T&> : TypeToEnum<T> {};
-
-/**
-* Specializations for vector reference types
-* @tparam T The type to map to an ABI type.
-*/
-template <typename T> struct TypeToEnum<std::vector<T>&> : TypeToEnum<std::vector<T>> {};
-
-/**
-* Specializations for const vector reference types
-* @tparam T The type to map to an ABI type.
-*/
-template <typename T> struct TypeToEnum<const std::vector<T>&> : TypeToEnum<std::vector<T>> {};
-
-/**
-* Map for calling the correct ABI function for a given uint type.
-*/
-inline std::unordered_map<Types, std::function<std::any(uint256_t)>> castUintFunctions = {
-  {Types::uint8, [](uint256_t value) { return std::any(static_cast<uint8_t>(value)); }},
-  {Types::uint16, [](uint256_t value) { return std::any(static_cast<uint16_t>(value)); }},
-  {Types::uint24, [](uint256_t value) { return std::any(static_cast<uint24_t>(value)); }},
-  {Types::uint32, [](uint256_t value) { return std::any(static_cast<uint32_t>(value)); }},
-  {Types::uint40, [](uint256_t value) { return std::any(static_cast<uint40_t>(value)); }},
-  {Types::uint48, [](uint256_t value) { return std::any(static_cast<uint48_t>(value)); }},
-  {Types::uint56, [](uint256_t value) { return std::any(static_cast<uint56_t>(value)); }},
-  {Types::uint64, [](uint256_t value) { return std::any(static_cast<uint64_t>(value)); }},
-  {Types::uint72, [](uint256_t value) { return std::any(static_cast<uint72_t>(value)); }},
-  {Types::uint80, [](uint256_t value) { return std::any(static_cast<uint80_t>(value)); }},
-  {Types::uint88, [](uint256_t value) { return std::any(static_cast<uint88_t>(value)); }},
-  {Types::uint96, [](uint256_t value) { return std::any(static_cast<uint96_t>(value)); }},
-  {Types::uint104, [](uint256_t value) { return std::any(static_cast<uint104_t>(value)); }},
-  {Types::uint112, [](uint256_t value) { return std::any(static_cast<uint112_t>(value)); }},
-  {Types::uint120, [](uint256_t value) { return std::any(static_cast<uint120_t>(value)); }},
-  {Types::uint128, [](uint256_t value) { return std::any(static_cast<uint128_t>(value)); }},
-  {Types::uint136, [](uint256_t value) { return std::any(static_cast<uint136_t>(value)); }},
-  {Types::uint144, [](uint256_t value) { return std::any(static_cast<uint144_t>(value)); }},
-  {Types::uint152, [](uint256_t value) { return std::any(static_cast<uint152_t>(value)); }},
-  {Types::uint160, [](uint256_t value) { return std::any(static_cast<uint160_t>(value)); }},
-  {Types::uint168, [](uint256_t value) { return std::any(static_cast<uint168_t>(value)); }},
-  {Types::uint176, [](uint256_t value) { return std::any(static_cast<uint176_t>(value)); }},
-  {Types::uint184, [](uint256_t value) { return std::any(static_cast<uint184_t>(value)); }},
-  {Types::uint192, [](uint256_t value) { return std::any(static_cast<uint192_t>(value)); }},
-  {Types::uint200, [](uint256_t value) { return std::any(static_cast<uint200_t>(value)); }},
-  {Types::uint208, [](uint256_t value) { return std::any(static_cast<uint208_t>(value)); }},
-  {Types::uint216, [](uint256_t value) { return std::any(static_cast<uint216_t>(value)); }},
-  {Types::uint224, [](uint256_t value) { return std::any(static_cast<uint224_t>(value)); }},
-  {Types::uint232, [](uint256_t value) { return std::any(static_cast<uint232_t>(value)); }},
-  {Types::uint240, [](uint256_t value) { return std::any(static_cast<uint240_t>(value)); }},
-  {Types::uint248, [](uint256_t value) { return std::any(static_cast<uint248_t>(value)); }}
-};
-
-/**
- * Map for calling the correct ABI function for a given int type.
- */
-inline std::unordered_map<Types, std::function<std::any(int256_t)>> castIntFunctions = {
-  {Types::int8, [](int256_t value) { return std::any(static_cast<int8_t>(value)); }},
-  {Types::int16, [](int256_t value) { return std::any(static_cast<int16_t>(value)); }},
-  {Types::int24, [](int256_t value) { return std::any(static_cast<int24_t>(value)); }},
-  {Types::int32, [](int256_t value) { return std::any(static_cast<int32_t>(value)); }},
-  {Types::int40, [](int256_t value) { return std::any(static_cast<int40_t>(value)); }},
-  {Types::int48, [](int256_t value) { return std::any(static_cast<int48_t>(value)); }},
-  {Types::int56, [](int256_t value) { return std::any(static_cast<int56_t>(value)); }},
-  {Types::int64, [](int256_t value) { return std::any(static_cast<int64_t>(value)); }},
-  {Types::int72, [](int256_t value) { return std::any(static_cast<int72_t>(value)); }},
-  {Types::int80, [](int256_t value) { return std::any(static_cast<int80_t>(value)); }},
-  {Types::int88, [](int256_t value) { return std::any(static_cast<int88_t>(value)); }},
-  {Types::int96, [](int256_t value) { return std::any(static_cast<int96_t>(value)); }},
-  {Types::int104, [](int256_t value) { return std::any(static_cast<int104_t>(value)); }},
-  {Types::int112, [](int256_t value) { return std::any(static_cast<int112_t>(value)); }},
-  {Types::int120, [](int256_t value) { return std::any(static_cast<int120_t>(value)); }},
-  {Types::int128, [](int256_t value) { return std::any(static_cast<int128_t>(value)); }},
-  {Types::int136, [](int256_t value) { return std::any(static_cast<int136_t>(value)); }},
-  {Types::int144, [](int256_t value) { return std::any(static_cast<int144_t>(value)); }},
-  {Types::int152, [](int256_t value) { return std::any(static_cast<int152_t>(value)); }},
-  {Types::int160, [](int256_t value) { return std::any(static_cast<int160_t>(value)); }},
-  {Types::int168, [](int256_t value) { return std::any(static_cast<int168_t>(value)); }},
-  {Types::int176, [](int256_t value) { return std::any(static_cast<int176_t>(value)); }},
-  {Types::int184, [](int256_t value) { return std::any(static_cast<int184_t>(value)); }},
-  {Types::int192, [](int256_t value) { return std::any(static_cast<int192_t>(value)); }},
-  {Types::int200, [](int256_t value) { return std::any(static_cast<int200_t>(value)); }},
-  {Types::int208, [](int256_t value) { return std::any(static_cast<int208_t>(value)); }},
-  {Types::int216, [](int256_t value) { return std::any(static_cast<int216_t>(value)); }},
-  {Types::int224, [](int256_t value) { return std::any(static_cast<int224_t>(value)); }},
-  {Types::int232, [](int256_t value) { return std::any(static_cast<int232_t>(value)); }},
-  {Types::int240, [](int256_t value) { return std::any(static_cast<int240_t>(value)); }},
-  {Types::int248, [](int256_t value) { return std::any(static_cast<int248_t>(value)); }}
-};
-
-/**
- * Get the respective ABI enum type from a BaseTypes variant.
- * Index is expected to be the in exact same order as the elements
- * declared inside the BaseTypes variant in the Utils namespace.
- * If the variant order is updated, so this function has to.
- * @param type The BaseTypes variant to check.
- * @return The equivalent Types enum.
- */
-Types inline BaseTypesToEnum(const BaseTypes& type) {
-  return std::visit([](const auto& item) -> Types {
-    return TypeToEnum<decltype(item)>::value;
-  }, type);
-}
-=======
     // TODO: docs
     template<typename T> inline T decode(const BytesArrView& bytes, uint64_t& index);
 
@@ -1333,7 +622,6 @@
         }
         return retVector;
       }
->>>>>>> c9c6d366
 
       if constexpr (
         std::is_same_v<T, int8_t> || std::is_same_v<T, int16_t> || std::is_same_v<T, int24_t> ||
@@ -1347,7 +635,7 @@
         std::is_same_v<T, int200_t> || std::is_same_v<T, int208_t> || std::is_same_v<T, int216_t> ||
         std::is_same_v<T, int224_t> || std::is_same_v<T, int232_t> || std::is_same_v<T, int240_t> ||
         std::is_same_v<T, int248_t> || std::is_same_v<T, int256_t>
-      ) {
+        ) {
         return static_cast<T>(decodeInt(bytes, index));
       } else if constexpr (
         std::is_same_v<T, uint8_t> || std::is_same_v<T, uint16_t> || std::is_same_v<T, uint24_t> ||
@@ -1361,7 +649,7 @@
         std::is_same_v<T, uint200_t> || std::is_same_v<T, uint208_t> || std::is_same_v<T, uint216_t> ||
         std::is_same_v<T, uint224_t> || std::is_same_v<T, uint232_t> || std::is_same_v<T, uint240_t> ||
         std::is_same_v<T, uint248_t> || std::is_same_v<T, uint256_t>
-      ) {
+        ) {
         return static_cast<T>(decodeUint(bytes, index));
       } else throw std::runtime_error("The type " + Utils::getRealTypeName<T>() + " is not supported on decoding.");
     }
@@ -1394,18 +682,6 @@
       return result;
     }
 
-<<<<<<< HEAD
-  /**
-   * This struct contains the structure for the contract ABI object.
-   */
-  struct MethodDescription {
-    std::string name; ///< Name of the method.
-    std::vector<std::pair<std::string, std::string>> inputs; ///< Vector of pairs of input names and types.
-    std::vector<std::pair<std::string, std::string>> outputs; ///< Vector of pairs of output names and types.
-    std::string stateMutability; ///< State mutability of the method.
-    std::string type; ///< Type of the method.
-  };
-=======
     /**
      * Decode a raw bytes string.
      * @param bytes The data string to decode.
@@ -1433,7 +709,6 @@
       tmp.insert(tmp.end(), bytes.begin() + bytesStart + 32, bytes.begin() + bytesStart + 32 + bytesLength);
       return tmp;
     }
->>>>>>> c9c6d366
 
     /**
      * Decode a UTF-8 string.
