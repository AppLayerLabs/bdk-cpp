--- conflicted
+++ resolved
@@ -29,10 +29,6 @@
     std::string encodeBytesArr(std::vector<std::string> bytesV);
 
   public:
-<<<<<<< HEAD
-    ABIEncoder();
-    const std::string& get() { return this->data; }
-=======
     ABIEncoder(std::vector<std::variant<
       uint256_t, std::vector<uint256_t>, Address, std::vector<Address>,
       bool, std::vector<bool>, std::string, std::vector<std::string>
@@ -40,7 +36,6 @@
 
     const std::string& get() { return this->data; }
 
->>>>>>> 4e263647
     size_t size() { return this->data.length(); }
 };
 
