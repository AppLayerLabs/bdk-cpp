/*
Copyright (c) [2023] [Sparq Network]

This software is distributed under the MIT License.
See the LICENSE.txt file in the project root for more information.
*/

#ifndef ABI_H
#define ABI_H

#include <string>
#include <any>

#include "../utils/hex.h"
#include "../libs/json.hpp"
#include "../utils/utils.h"

/// Namespace for Solidity ABI-related operations.
namespace ABI {
<<<<<<< HEAD
/**
 * Enum for the types of Solidity variables.
 * Equivalency is as follows:
 * - uintn = uintn (Solidity) = uintn_t (C++), where n <= 256 and n % 8 == 0
 * - uintnArr = uintn[] (Solidity) = std::vector<uintn_t> (C++), where n <= 256 and n % 8 == 0
 * - address = address (Solidity) = Address (C++)
 * - addressArr = address[] (Solidity) = std::vector<Address> (C++)
 * - bool = bool (Solidity) = bool (C++)
 * - boolArr = bool[] (Solidity) = vector<bool> (C++)
 * - bytes = bytes (Solidity) = Bytes (C++)
 * - bytesArr = bytes[] (Solidity) = std::vector<Bytes> (C++)
 * - string = string (Solidity) = std::string (C++)
 * - stringArr = string[] (Solidity) = std::vector<std::string> (C++)
 */
enum Types {
  uint8, uint8Arr,
  uint16, uint16Arr,
  uint24, uint24Arr,
  uint32, uint32Arr,
  uint40, uint40Arr,
  uint48, uint48Arr,
  uint56, uint56Arr,
  uint64, uint64Arr,
  uint72, uint72Arr,
  uint80, uint80Arr,
  uint88, uint88Arr,
  uint96, uint96Arr,
  uint104, uint104Arr,
  uint112, uint112Arr,
  uint120, uint120Arr,
  uint128, uint128Arr,
  uint136, uint136Arr,
  uint144, uint144Arr,
  uint152, uint152Arr,
  uint160, uint160Arr,
  uint168, uint168Arr,
  uint176, uint176Arr,
  uint184, uint184Arr,
  uint192, uint192Arr,
  uint200, uint200Arr,
  uint208, uint208Arr,
  uint216, uint216Arr,
  uint224, uint224Arr,
  uint232, uint232Arr,
  uint240, uint240Arr,
  uint248, uint248Arr,
  uint256, uint256Arr,

  int8, int8Arr,
  int16, int16Arr,
  int24, int24Arr,
  int32, int32Arr,
  int40, int40Arr,
  int48, int48Arr,
  int56, int56Arr,
  int64, int64Arr,
  int72, int72Arr,
  int80, int80Arr,
  int88, int88Arr,
  int96, int96Arr,
  int104, int104Arr,
  int112, int112Arr,
  int120, int120Arr,
  int128, int128Arr,
  int136, int136Arr,
  int144, int144Arr,
  int152, int152Arr,
  int160, int160Arr,
  int168, int168Arr,
  int176, int176Arr,
  int184, int184Arr,
  int192, int192Arr,
  int200, int200Arr,
  int208, int208Arr,
  int216, int216Arr,
  int224, int224Arr,
  int232, int232Arr,
  int240, int240Arr,
  int248, int248Arr,
  int256, int256Arr,

  address, addressArr,
  boolean, booleanArr,
  bytes, bytesArr,
  string, stringArr
};

/**
* Enum for the types of Solidity functions.
* @tparam T The type to map to an ABI type.
*/
template <typename T> struct TypeToEnum;

/**
* Helper struct to map a type to an ABI type.
* Specializations for each type are defined below.
* @tparam T The type to map to an ABI type.
*/
template <typename T> struct ABIType {
  static constexpr Types value = Types::uint256; ///< Default ABI type is uint256.
};


/**
* Specialization for Address.
*/
template <> struct ABIType<Address> {
  static constexpr Types value = Types::address; ///< ABI type is address.
};

/**
* Specialization for std::vector<Address>.
*/
template <> struct ABIType<std::vector<Address>> {
  static constexpr Types value = Types::addressArr; ///< ABI type is address.
};

/**
* Specialization for bool.
*/
template <> struct ABIType<bool> {
  static constexpr Types value = Types::boolean; ///< ABI type is boolean.
};

/**
* Specialization for std::string.
*/
template <> struct ABIType<std::string> {
  static constexpr Types value = Types::string; ///< ABI type is string.
};

/**
* Specialization for Bytes.
*/
template <> struct ABIType<Bytes> {
  static constexpr Types value = Types::bytes; ///< ABI type is bytes.
};

/**
* Specialization for uint8_t.
*/
template <> struct ABIType<uint8_t> {
  static constexpr Types value = Types::uint8; ///< ABI type is uint8.
};

/**
* Specialization for uint16_t.
*/
template <> struct ABIType<uint16_t> {
  static constexpr Types value = Types::uint16; ///< ABI type is uint16.
};

/**
* Specialization for uint24_t.
*/
template <> struct ABIType<uint24_t> {
  static constexpr Types value = Types::uint24; ///< ABI type is uint24.
};

/**
* Specialization for uint32_t.
*/
template <> struct ABIType<uint32_t> {
  static constexpr Types value = Types::uint32; ///< ABI type is uint32.
};

/**
* Specialization for uint40_t.
*/
template <> struct ABIType<uint40_t> {
  static constexpr Types value = Types::uint40; ///< ABI type is uint40.
};

/**
* Specialization for uint48_t.
*/
template <> struct ABIType<uint48_t> {
  static constexpr Types value = Types::uint48; ///< ABI type is uint48.
};

/**
* Specialization for uint56_t.
*/
template <> struct ABIType<uint56_t> {
  static constexpr Types value = Types::uint56; ///< ABI type is uint56.
};

/**
* Specialization for uint64_t.
*/
template <> struct ABIType<uint64_t> {
  static constexpr Types value = Types::uint64; ///< ABI type is uint64.
};

/**
* Specialization for uint72_t.
*/
template <> struct ABIType<uint72_t> {
  static constexpr Types value = Types::uint72; ///< ABI type is uint72.
};

/**
* Specialization for uint80_t.
*/
template <> struct ABIType<uint80_t> {
  static constexpr Types value = Types::uint80; ///< ABI type is uint80.
};

/**
* Specialization for uint88_t.
*/
template <> struct ABIType<uint88_t> {
  static constexpr Types value = Types::uint88; ///< ABI type is uint88.
};

/**
* Specialization for uint96_t.
*/
template <> struct ABIType<uint96_t> {
  static constexpr Types value = Types::uint96; ///< ABI type is uint96.
};

/**
* Specialization for uint104_t.
*/
template <> struct ABIType<uint104_t> {
  static constexpr Types value = Types::uint104; ///< ABI type is uint104.
};

/**
* Specialization for uint112_t.
*/
template <> struct ABIType<uint112_t> {
  static constexpr Types value = Types::uint112; ///< ABI type is uint112.
};

/**
* Specialization for uint120_t.
*/
template <> struct ABIType<uint120_t> {
  static constexpr Types value = Types::uint120; ///< ABI type is uint120.
};

/**
* Specialization for uint128_t.
*/
template <> struct ABIType<uint128_t> {
  static constexpr Types value = Types::uint128; ///< ABI type is uint128.
};

/**
* Specialization for uint136_t.
*/
template <> struct ABIType<uint136_t> {
  static constexpr Types value = Types::uint136; ///< ABI type is uint136.
};

/**
* Specialization for uint144_t.
*/
template <> struct ABIType<uint144_t> {
  static constexpr Types value = Types::uint144; ///< ABI type is uint144.
};

/**
* Specialization for uint152_t.
*/
template <> struct ABIType<uint152_t> {
  static constexpr Types value = Types::uint152; ///< ABI type is uint152.
};

/**
* Specialization for uint160_t.
*/
template <> struct ABIType<uint160_t> {
  static constexpr Types value = Types::uint160; ///< ABI type is uint160.
};

/**
* Specialization for uint168_t.
*/
template <> struct ABIType<uint168_t> {
  static constexpr Types value = Types::uint168; ///< ABI type is uint168.
};

/**
* Specialization for uint176_t.
*/
template <> struct ABIType<uint176_t> {
  static constexpr Types value = Types::uint176; ///< ABI type is uint176.
};

/**
* Specialization for uint184_t.
*/
template <> struct ABIType<uint184_t> {
  static constexpr Types value = Types::uint184; ///< ABI type is uint184.
};

/**
* Specialization for uint192_t.
*/
template <> struct ABIType<uint192_t> {
  static constexpr Types value = Types::uint192; ///< ABI type is uint192.
};

/**
* Specialization for uint200_t.
*/
template <> struct ABIType<uint200_t> {
  static constexpr Types value = Types::uint200; ///< ABI type is uint200.
};

/**
* Specialization for uint208_t.
*/
template <> struct ABIType<uint208_t> {
  static constexpr Types value = Types::uint208; ///< ABI type is uint208.
};

/**
* Specialization for uint216_t.
*/
template <> struct ABIType<uint216_t> {
  static constexpr Types value = Types::uint216; ///< ABI type is uint216.
};

/**
* Specialization for uint224_t.
*/
template <> struct ABIType<uint224_t> {
  static constexpr Types value = Types::uint224; ///< ABI type is uint224.
};

/**
* Specialization for uint232_t.
*/
template <> struct ABIType<uint232_t> {
  static constexpr Types value = Types::uint232; ///< ABI type is uint232.
};

/**
* Specialization for uint240_t.
*/
template <> struct ABIType<uint240_t> {
  static constexpr Types value = Types::uint240; ///< ABI type is uint240.
};

/**
* Specialization for uint248_t.
*/
template <> struct ABIType<uint248_t> {
  static constexpr Types value = Types::uint248; ///< ABI type is uint248.
};

/**
* Specialization for int8_t.
*/
template <> struct ABIType<int8_t> {
  static constexpr Types value = Types::int8; ///< ABI type is int8.
};

/**
* Specialization for int16_t.
*/
template <> struct ABIType<int16_t> {
  static constexpr Types value = Types::int16; ///< ABI type is int16.
};

/**
* Specialization for int24_t.
*/
template <> struct ABIType<int24_t> {
  static constexpr Types value = Types::int24; ///< ABI type is int24.
};

/**
* Specialization for int32_t.
*/
template <> struct ABIType<int32_t> {
  static constexpr Types value = Types::int32; ///< ABI type is int32.
};

/**
* Specialization for int40_t.
*/
template <> struct ABIType<int40_t> {
  static constexpr Types value = Types::int40; ///< ABI type is int40.
};

/**
* Specialization for int48_t.
*/
template <> struct ABIType<int48_t> {
  static constexpr Types value = Types::int48; ///< ABI type is int48.
};

/**
* Specialization for int56_t.
*/
template <> struct ABIType<int56_t> {
  static constexpr Types value = Types::int56; ///< ABI type is int56.
};

/**
* Specialization for int64_t.
*/
template <> struct ABIType<int64_t> {
  static constexpr Types value = Types::int64; ///< ABI type is int64.
};

/**
* Specialization for int72_t.
*/
template <> struct ABIType<int72_t> {
  static constexpr Types value = Types::int72; ///< ABI type is int72.
};

/**
* Specialization for int80_t.
*/
template <> struct ABIType<int80_t> {
  static constexpr Types value = Types::int80; ///< ABI type is int80.
};

/**
* Specialization for int88_t.
*/
template <> struct ABIType<int88_t> {
  static constexpr Types value = Types::int88; ///< ABI type is int88.
};

/**
* Specialization for int96_t.
*/
template <> struct ABIType<int96_t> {
  static constexpr Types value = Types::int96; ///< ABI type is int96.
};

/**
* Specialization for int104_t.
*/
template <> struct ABIType<int104_t> {
  static constexpr Types value = Types::int104; ///< ABI type is int104.
};

/**
* Specialization for int112_t.
*/
template <> struct ABIType<int112_t> {
  static constexpr Types value = Types::int112; ///< ABI type is int112.
};

/**
* Specialization for int120_t.
*/
template <> struct ABIType<int120_t> {
  static constexpr Types value = Types::int120; ///< ABI type is int120.
};

/**
* Specialization for int128_t.
*/
template <> struct ABIType<int128_t> {
  static constexpr Types value = Types::int128; ///< ABI type is int128.
};

/**
* Specialization for int136_t.
*/
template <> struct ABIType<int136_t> {
  static constexpr Types value = Types::int136; ///< ABI type is int136.
};

/**
* Specialization for int144_t.
*/
template <> struct ABIType<int144_t> {
  static constexpr Types value = Types::int144; ///< ABI type is int144.
};

/**
* Specialization for int152_t.
*/
template <> struct ABIType<int152_t> {
  static constexpr Types value = Types::int152; ///< ABI type is int152.
};

/**
* Specialization for int160_t.
*/
template <> struct ABIType<int160_t> {
  static constexpr Types value = Types::int160; ///< ABI type is int160.
};

/**
* Specialization for int168_t.
*/
template <> struct ABIType<int168_t> {
  static constexpr Types value = Types::int168; ///< ABI type is int168.
};

/**
* Specialization for int176_t.
*/
template <> struct ABIType<int176_t> {
  static constexpr Types value = Types::int176; ///< ABI type is int176.
};

/**
* Specialization for int184_t.
*/
template <> struct ABIType<int184_t> {
  static constexpr Types value = Types::int184; ///< ABI type is int184.
};

/**
* Specialization for int192_t.
*/
template <> struct ABIType<int192_t> {
  static constexpr Types value = Types::int192; ///< ABI type is int192.
};

/**
* Specialization for int200_t.
*/
template <> struct ABIType<int200_t> {
  static constexpr Types value = Types::int200; ///< ABI type is int200.
};

/**
* Specialization for int208_t.
*/
template <> struct ABIType<int208_t> {
  static constexpr Types value = Types::int208; ///< ABI type is int208.
};

/**
* Specialization for int216_t.
*/
template <> struct ABIType<int216_t> {
  static constexpr Types value = Types::int216; ///< ABI type is int216.
};

/**
* Specialization for int224_t.
*/
template <> struct ABIType<int224_t> {
  static constexpr Types value = Types::int224; ///< ABI type is int224.
};

/**
* Specialization for int232_t.
*/
template <> struct ABIType<int232_t> {
  static constexpr Types value = Types::int232; ///< ABI type is int232.
};

/**
* Specialization for int240_t.
*/
template <> struct ABIType<int240_t> {
  static constexpr Types value = Types::int240; ///< ABI type is int240.
};

/**
* Specialization for int248_t.
*/
template <> struct ABIType<int248_t> {
  static constexpr Types value = Types::int248; ///< ABI type is int248.
};

/**
* Specialization for int256_t.
*/
template <> struct ABIType<int256_t> {
  static constexpr Types value = Types::int256; ///< ABI type is int256.
};

/**
* Specialization for std::vector<T>.
* This is used for all vector types, including bytesArr and stringArr.
* @tparam T The type to map to an ABI type.
*/
template <typename T> struct ABIType<std::vector<T>> {
  static constexpr Types value = static_cast<Types>(static_cast<int>(ABIType<T>::value) + 1); ///< ABI type is vector of T.
};
=======
  /// Struct for the contract ABI object.
  struct MethodDescription {
    std::string name; ///< Name of the method.
    std::vector<std::pair<std::string,std::string>> inputs; ///< Vector of pairs of input names and types. Types encoded with ABI::FunctorEncoder::listArgumentTypesV,
                                                            ///< if the arg name is missing it will be replaced with an empty string.
                                                            ///< Tuples are encoded as (type1,type2,...,typeN), runtime splitting is required.
    std::vector<std::string> outputs; ///< Vector of output types (there is no naming). Types encoded with ABI::FunctorEncoder::listArgumentTypesV.
    FunctionTypes stateMutability; ///< State mutability of the method.
    std::string type; ///< Type of the method.
  };

  /// Common functions used by both encoder and decoder.
  /// Forward declarations.
  template<typename T> struct isTupleOfDynamicTypes;
  /// Forward declaration for std::tuple<Ts...>
  template<typename... Ts> struct isTupleOfDynamicTypes<std::tuple<Ts...>>;
  /// Forward declaration for std::vector<T>
  template<typename T> struct isTupleOfDynamicTypes<std::vector<T>>;
      // Type trait to check if T is a std::vector
  template <typename T>
  struct isVector : std::false_type {};

  template <typename... Args>
  struct isVector<std::vector<Args...>> : std::true_type {};

  /// Helper variable template for is_vector
  template <typename T>
  inline constexpr bool isVectorV = isVector<T>::value;

  /// vectorElementType trait to get the element type of a vector
  template <typename T>
  struct vectorElementType {};

  /// Getter for the element type of a vector
  template <typename... Args>
  struct vectorElementType<std::vector<Args...>> {
    /// The element type of the vector
    using type = typename std::vector<Args...>::value_type;
  };

  /// Helper alias template for vector_element_type
  template <typename T>
  using vectorElementTypeT = typename vectorElementType<T>::type;

  // Helper to check if a type is a std::tuple
  template<typename T>
  struct isTuple : std::false_type {};

  template<typename... Ts>
  struct isTuple<std::tuple<Ts...>> : std::true_type {};

  /**
   * Check if a type is dynamic.
   * @tparam T Any supported ABI type.
   * @return `true` if type is dymanic, `false` otherwise.
   */
  template<typename T> constexpr bool isDynamic() {
    if constexpr (
      std::is_same_v<T, Bytes> ||
      std::is_same_v<T, BytesArrView> ||
      std::is_same_v<T, std::string> || false
    ) return true;
    if constexpr (isVectorV<T>) return true;
    if constexpr (isTupleOfDynamicTypes<T>::value) return true;
    return false;
  }

  /**
   * Check if a type is a tuple of dynamic types.
   * Default declaration for non tuple types.
   * @tparam T Any type.
   */
  template<typename T> struct isTupleOfDynamicTypes {
    /// Default value is false.
    static constexpr bool value = false;
  };

  /**
   * Check if a type is a tuple of dynamic types.
   * Default declaration for std::tuple<Ts...>.
   * @tparam Ts Any list of types.
   */
  template<typename... Ts> struct isTupleOfDynamicTypes<std::tuple<Ts...>> {
    /// For every type in Ts, check if it is dynamic. if it is, return true.
    static constexpr bool value = (... || isDynamic<Ts>());
  };

  /**
   * Check if a std::vector contain a tuple of dynamic types.
   * @tparam T Any type.
   */
  template<typename T> struct isTupleOfDynamicTypes<std::vector<T>> {
    /// For every type in T, check if it is dynamic. if it is, return true.
    static constexpr bool value = isTupleOfDynamicTypes<T>::value;
  };

  /// Calculates the total nextOffset of a given tuple type.
  template<typename T>
  constexpr uint64_t calculateOffsetForType() {
    if constexpr (isDynamic<T>()) {
      return 32;
    }
    if constexpr (isTuple<T>::value) {
      return 32 * std::tuple_size<T>::value;
    } else {
      return 32;
    }
  }

  /**
   * Calculate the total ABI offset start for dynamic types for a list of types.
   * @tparam Ts The types to calculate the offset for.
   * @return The total offset.
   */
  template <typename... Ts>
  constexpr uint64_t calculateTotalOffset() {
    return (calculateOffsetForType<Ts>() + ...);
  }

  /// Namespace for Functor encoding.
  namespace FunctorEncoder {
    // General template for type to string conversion
    template<typename T>
    /**
     * @cond
     * Default TypeName implementation
     */
    struct TypeName {
      static std::string get()
      {
        static_assert(std::is_same_v<T, void>, "TypeName specialization for this type is not defined");
        return "";
      }
    };

    /// Specialization for all numeric types
    template<> struct TypeName<uint8_t> { static std::string get() { return "uint8"; }};
    template<> struct TypeName<uint16_t> { static std::string get() { return "uint16"; }};
    template<> struct TypeName<uint24_t> { static std::string get() { return "uint24"; }};
    template<> struct TypeName<uint32_t> { static std::string get() { return "uint32"; }};
    template<> struct TypeName<uint40_t> { static std::string get() { return "uint40"; }};
    template<> struct TypeName<uint48_t> { static std::string get() { return "uint48"; }};
    template<> struct TypeName<uint56_t> { static std::string get() { return "uint56"; }};
    template<> struct TypeName<uint64_t> { static std::string get() { return "uint64"; }};
    template<> struct TypeName<uint72_t> { static std::string get() { return "uint72"; }};
    template<> struct TypeName<uint80_t> { static std::string get() { return "uint80"; }};
    template<> struct TypeName<uint88_t> { static std::string get() { return "uint88"; }};
    template<> struct TypeName<uint96_t> { static std::string get() { return "uint96"; }};
    template<> struct TypeName<uint104_t> { static std::string get() { return "uint104"; }};
    template<> struct TypeName<uint112_t> { static std::string get() { return "uint112"; }};
    template<> struct TypeName<uint120_t> { static std::string get() { return "uint120"; }};
    template<> struct TypeName<uint128_t> { static std::string get() { return "uint128"; }};
    template<> struct TypeName<uint136_t> { static std::string get() { return "uint136"; }};
    template<> struct TypeName<uint144_t> { static std::string get() { return "uint144"; }};
    template<> struct TypeName<uint152_t> { static std::string get() { return "uint152"; }};
    template<> struct TypeName<uint160_t> { static std::string get() { return "uint160"; }};
    template<> struct TypeName<uint168_t> { static std::string get() { return "uint168"; }};
    template<> struct TypeName<uint176_t> { static std::string get() { return "uint176"; }};
    template<> struct TypeName<uint184_t> { static std::string get() { return "uint184"; }};
    template<> struct TypeName<uint192_t> { static std::string get() { return "uint192"; }};
    template<> struct TypeName<uint200_t> { static std::string get() { return "uint200"; }};
    template<> struct TypeName<uint208_t> { static std::string get() { return "uint208"; }};
    template<> struct TypeName<uint216_t> { static std::string get() { return "uint216"; }};
    template<> struct TypeName<uint224_t> { static std::string get() { return "uint224"; }};
    template<> struct TypeName<uint232_t> { static std::string get() { return "uint232"; }};
    template<> struct TypeName<uint240_t> { static std::string get() { return "uint240"; }};
    template<> struct TypeName<uint248_t> { static std::string get() { return "uint248"; }};
    template<> struct TypeName<uint256_t> { static std::string get() { return "uint256"; }};
    template<> struct TypeName<int8_t> { static std::string get() { return "int8"; }};
    template<> struct TypeName<int16_t> { static std::string get() { return "int16"; }};
    template<> struct TypeName<int24_t> { static std::string get() { return "int24"; }};
    template<> struct TypeName<int32_t> { static std::string get() { return "int32"; }};
    template<> struct TypeName<int40_t> { static std::string get() { return "int40"; }};
    template<> struct TypeName<int48_t> { static std::string get() { return "int48"; }};
    template<> struct TypeName<int56_t> { static std::string get() { return "int56"; }};
    template<> struct TypeName<int64_t> { static std::string get() { return "int64"; }};
    template<> struct TypeName<int72_t> { static std::string get() { return "int72"; }};
    template<> struct TypeName<int80_t> { static std::string get() { return "int80"; }};
    template<> struct TypeName<int88_t> { static std::string get() { return "int88"; }};
    template<> struct TypeName<int96_t> { static std::string get() { return "int96"; }};
    template<> struct TypeName<int104_t> { static std::string get() { return "int104"; }};
    template<> struct TypeName<int112_t> { static std::string get() { return "int112"; }};
    template<> struct TypeName<int120_t> { static std::string get() { return "int120"; }};
    template<> struct TypeName<int128_t> { static std::string get() { return "int128"; }};
    template<> struct TypeName<int136_t> { static std::string get() { return "int136"; }};
    template<> struct TypeName<int144_t> { static std::string get() { return "int144"; }};
    template<> struct TypeName<int152_t> { static std::string get() { return "int152"; }};
    template<> struct TypeName<int160_t> { static std::string get() { return "int160"; }};
    template<> struct TypeName<int168_t> { static std::string get() { return "int168"; }};
    template<> struct TypeName<int176_t> { static std::string get() { return "int176"; }};
    template<> struct TypeName<int184_t> { static std::string get() { return "int184"; }};
    template<> struct TypeName<int192_t> { static std::string get() { return "int192"; }};
    template<> struct TypeName<int200_t> { static std::string get() { return "int200"; }};
    template<> struct TypeName<int208_t> { static std::string get() { return "int208"; }};
    template<> struct TypeName<int216_t> { static std::string get() { return "int216"; }};
    template<> struct TypeName<int224_t> { static std::string get() { return "int224"; }};
    template<> struct TypeName<int232_t> { static std::string get() { return "int232"; }};
    template<> struct TypeName<int240_t> { static std::string get() { return "int240"; }};
    template<> struct TypeName<int248_t> { static std::string get() { return "int248"; }};
    template<> struct TypeName<int256_t> { static std::string get() { return "int256"; }};

    /// Specialization for address type
    template<> struct TypeName<Address> { static std::string get() { return "address"; }};
    /// Specialization for bool type
    template<> struct TypeName<bool> { static std::string get() { return "bool"; }};
    /// Specialization for bytes type
    template<> struct TypeName<Bytes> { static std::string get() { return "bytes"; }};
    /// Specialization for bytes type
    template<> struct TypeName<std::string> { static std::string get() { return "string"; }};
    /// @endcond
    // Helper for tuple types
    template <typename Tuple, typename IndexSequence>
    struct TupleTypeNameHelper;
    /**
     * Helper that expand the tuple and call TypeName for each element
     * @tparam Tuple The tuple type
     * @tparam Is The index sequence
     */
    template <typename Tuple, std::size_t... Is>
    struct TupleTypeNameHelper<Tuple, std::index_sequence<Is...>> {
      /// Static function because this is a struct.
      static std::string get() {
        std::string result;
        ((result += TypeName<std::decay_t<std::tuple_element_t<Is, Tuple>>>::get() + ","), ...);
        if (!result.empty()) {
          result.pop_back(); // Remove the last comma
        }
        return result;
      }
    };

    /**
     * TypeName specialization for std::tuple
     * @tparam Args The tuple types
     */
    template<typename... Args>
    struct TypeName<std::tuple<Args...>> {
      /// Static function because this is a struct.
      static std::string get() {
        return "(" + TupleTypeNameHelper<std::tuple<Args...>, std::index_sequence_for<Args...>>::get() + ")";
      }
    };

    /**
     * TypeName specialization for std::vector
     * @tparam T The vector type
     */
    template<typename T>
    struct TypeName<std::vector<T>> {
      /// Static function because this is a struct.
      static std::string get() {
        return TypeName<T>::get() + "[]";
      }
    };

    /**
     * List the argument types in a string, comma separated, uses () for tuples and [] for arrays
     * Example: listArgumentTypes<int, std::string, std::tuple<int, int>, std::vector<std::string>>()
     * Will result in "int,string,(int,int),string[]"
     * @tparam Args The argument types
     * @return The string with the argument types
     */
    template <typename... Args>
    static std::string listArgumentTypes() {
      std::string result;
      ((result += TypeName<std::decay_t<Args>>::get() + ","), ...);
      if (!result.empty()) {
        result.pop_back(); // Remove the last comma
      }
      return result;
    }

    /**
     * List the argument types in a vector of strings, uses () for tuples and [] for arrays
     * Example: listArgumentTypesV<int, std::string, std::tuple<int, int>, std::vector<std::string>>()
     * Will result in {"int","string","(int,int)","string[]"}
     * @tparam Args
     * @return The vector with the argument types
     */
    template<typename... Args>
    static std::vector<std::string> listArgumentTypesV() {
      std::vector<std::string> result;
      ((result.emplace_back(TypeName<std::decay_t<Args>>::get())), ...);
      return result;
    }

    /**
     * Helper function for listArgumentTypesVFromTuple
     * @tparam Tuple The tuple type
     * @tparam I The index sequence
     * @return The vector with the argument types
     */
    template<typename Tuple, std::size_t... I>
    static std::vector<std::string> unpackTupleAndListTypesV(std::index_sequence<I...>) {
      return listArgumentTypesV<std::tuple_element_t<I, Tuple>...>();
    }

    /**
     * Same as listArgumentTypesV, but takes a tuple as template parameter
     * @tparam Tuple The tuple type
     * @return The vector with the argument types
     */
    template<typename Tuple>
    static std::vector<std::string> listArgumentTypesVFromTuple() {
      return unpackTupleAndListTypesV<Tuple>(std::make_index_sequence<std::tuple_size_v<Tuple>>{});
    }

    /**
    * Encode a function signature following solidity rules.
    * @tparam Args The argument types.
    * @param funcSignature The function signature (name).
    */
    template <typename... Args>
    static Functor encode(const std::string& funcSignature) {
      std::string fullSignature = funcSignature;
      fullSignature += "(" + listArgumentTypes<Args...>() + ")";
      return Utils::sha3(Utils::create_view_span(fullSignature)).view_const(0, 4);
    }

    /// Generate the functor for a function.
  }


  /// Namespace for ABI-encoding functions.
  namespace Encoder {
    /**
     * Append a Bytes piece to another Bytes piece.
     * @param dest The Bytes piece to append to.
     * @param src The Bytes piece to be appended.
     */
    template <typename T>
    void append(Bytes &dest, const T &src) {
      dest.insert(dest.end(), src.cbegin(), src.cend());
    }

    /**
     * Encode a uint256.
     * @param num The input to encode.
     * @return The encoded input.
     */
    Bytes encodeUint(const uint256_t& num);

    /**
     * Encode an int256.
     * @param num The input to encode.
     * @return The encoded input.
     */
    Bytes encodeInt(const int256_t& num);

    /**
     * Encode an address.
     * @param add The input to encode.
     * @return The encoded input.
     */
    Bytes encode(const Address& add);

    /**
     * Encode a boolean.
     * @param b The input to encode.
     * @return The encoded input.
     */
    Bytes encode(const bool& b);

    /**
     * Encode a raw byte string.
     * @param bytes The input to encode.
     * @return The encoded input.
     */
    Bytes encode(const Bytes& bytes);

    /**
     * Encode an UTF-8 string.
     * @param str The input to encode.
     * @return The encoded input.
     */
    Bytes encode(const std::string& str);

    /**
     * Specialization for encoding any type of uint or int.
     * @tparam T Any supported uint or int.
     * @param num The input to encode.
     * @return The encoded input.
     * @throw std::runtime_error if type is not found.
     */
    template <typename T> Bytes encode(const T& num) {
      if constexpr (
        std::is_same_v<T, int8_t> || std::is_same_v<T, int16_t> || std::is_same_v<T, int24_t> ||
        std::is_same_v<T, int32_t> || std::is_same_v<T, int40_t> || std::is_same_v<T, int48_t> ||
        std::is_same_v<T, int56_t> || std::is_same_v<T, int64_t> || std::is_same_v<T, int72_t> ||
        std::is_same_v<T, int80_t> || std::is_same_v<T, int88_t> || std::is_same_v<T, int96_t> ||
        std::is_same_v<T, int104_t> || std::is_same_v<T, int112_t> || std::is_same_v<T, int120_t> ||
        std::is_same_v<T, int128_t> || std::is_same_v<T, int136_t> || std::is_same_v<T, int144_t> ||
        std::is_same_v<T, int152_t> || std::is_same_v<T, int160_t> || std::is_same_v<T, int168_t> ||
        std::is_same_v<T, int176_t> || std::is_same_v<T, int184_t> || std::is_same_v<T, int192_t> ||
        std::is_same_v<T, int200_t> || std::is_same_v<T, int208_t> || std::is_same_v<T, int216_t> ||
        std::is_same_v<T, int224_t> || std::is_same_v<T, int232_t> || std::is_same_v<T, int240_t> ||
        std::is_same_v<T, int248_t> || std::is_same_v<T, int256_t>
      ) {
        return encodeInt(num);
      } else if constexpr (
        std::is_same_v<T, uint8_t> || std::is_same_v<T, uint16_t> || std::is_same_v<T, uint24_t> ||
        std::is_same_v<T, uint32_t> || std::is_same_v<T, uint40_t> || std::is_same_v<T, uint48_t> ||
        std::is_same_v<T, uint56_t> || std::is_same_v<T, uint64_t> || std::is_same_v<T, uint72_t> ||
        std::is_same_v<T, uint80_t> || std::is_same_v<T, uint88_t> || std::is_same_v<T, uint96_t> ||
        std::is_same_v<T, uint104_t> || std::is_same_v<T, uint112_t> || std::is_same_v<T, uint120_t> ||
        std::is_same_v<T, uint128_t> || std::is_same_v<T, uint136_t> || std::is_same_v<T, uint144_t> ||
        std::is_same_v<T, uint152_t> || std::is_same_v<T, uint160_t> || std::is_same_v<T, uint168_t> ||
        std::is_same_v<T, uint176_t> || std::is_same_v<T, uint184_t> || std::is_same_v<T, uint192_t> ||
        std::is_same_v<T, uint200_t> || std::is_same_v<T, uint208_t> || std::is_same_v<T, uint216_t> ||
        std::is_same_v<T, uint224_t> || std::is_same_v<T, uint232_t> || std::is_same_v<T, uint240_t> ||
        std::is_same_v<T, uint248_t> || std::is_same_v<T, uint256_t>
      ) {
        return encodeUint(num);
      } else throw std::runtime_error("The type " + Utils::getRealTypeName<T>() + " is not supported on encoding");
    }

    /// Forward declaration so encode(std::tuple<Ts...>) be able to see it.
    template<typename T> Bytes encode(const std::vector<T>& v);

    /// Specialization for encoding a tuple. Expand and call back encode<T,Ts...>
    template<typename... Ts> Bytes encode(const std::tuple<Ts...>& t) {
      Bytes result;
      Bytes dynamicBytes;
      uint64_t nextOffset = calculateTotalOffset<Ts...>();

      std::apply([&](const auto&... args) {
        auto encodeItem = [&](auto&& item) {
          using ItemType = std::decay_t<decltype(item)>;
          if (isDynamic<ItemType>()) {
            Bytes packed = encode(item);
            append(result, Utils::padLeftBytes(Utils::uintToBytes(nextOffset), 32));
            nextOffset += packed.size();
            dynamicBytes.insert(dynamicBytes.end(), packed.begin(), packed.end());
          } else {
            append(result, encode(item));
          }
        };
        (encodeItem(args), ...);
      }, t);

      result.insert(result.end(), dynamicBytes.begin(), dynamicBytes.end());
      return result;
    }

    /// Specialization for encoding a vector of type T.
    template<typename T> Bytes encode(const std::vector<T>& v) {
      Bytes result;
      uint64_t nextOffset = 32 * v.size();  // The first 32 bytes are for the length of the dynamic array
      if constexpr (isDynamic<T>())
      {
        /// If the vector is dynamic, we need to account the offsets of each tuple
        Bytes dynamicData;
        Bytes dynamicOffSets;

        // Encode each item within the vector.
        for (const auto& t : v) {
          append(dynamicOffSets, Utils::uint256ToBytes(nextOffset));
          Bytes dynamicBytes = encode(t);  // We're calling the encode function specialized for the T type.
          nextOffset += dynamicBytes.size();
          dynamicData.insert(dynamicData.end(), dynamicBytes.begin(), dynamicBytes.end());
        }

        append(result, Utils::padLeftBytes(Utils::uintToBytes(v.size()), 32));  // Add the array length to the result
        append(result, dynamicOffSets);  // Add the dynamic offsets
        result.insert(result.end(), dynamicData.begin(), dynamicData.end());  // Add the dynamic data
        return result;
      } else {
        append(result, Utils::padLeftBytes(Utils::uintToBytes(v.size()), 32));  // Add the array length to the result
        for (const auto& t : v) {
          append (result, encode(t));
        }
        return result;
      }
    }

    /**
     * The main encode function. Use this one.
     * @tparam T Any supported ABI type (first one).
     * @tparam Ts Any supported ABI type (any other).
     * @param first First type to encode.
     * @param rest The rest of the types to encode, if any.
     * @return The encoded data.
     */
    template<typename T, typename... Ts> Bytes encodeData(const T& first, const Ts&... rest) {
      Bytes result;
      // Based on the ABI spec, use calculateTotalOffset to calculate the nextOffset
      uint64_t nextOffset = calculateTotalOffset<T, Ts...>();
      Bytes dynamicBytes;

      auto encodeItem = [&](auto&& item) {
        using ItemType = std::decay_t<decltype(item)>;
        if constexpr (isDynamic<ItemType>()) {
          Bytes packed = encode(item);
          append(result, Utils::padLeftBytes(Utils::uintToBytes(nextOffset), 32));
          nextOffset += packed.size();
          dynamicBytes.insert(dynamicBytes.end(), packed.begin(), packed.end());
        } else append(result, encode(item));
      };

      encodeItem(first);
      (encodeItem(rest), ...);
      result.insert(result.end(), dynamicBytes.begin(), dynamicBytes.end());
      return result;
    }
  }; // namespace Encoder
>>>>>>> c9c6d366

  /// Namespace for ABI-decoding functions.
  namespace Decoder {
    /// Struct for a list of decoded types.
    template <typename T, typename... Ts> struct TypeList;

<<<<<<< HEAD
/**
* Struct to map a type to an ABI type.
* @tparam T The type to map to an ABI type.
*/
template <typename T> struct TypeToEnum {
  static constexpr Types value = ABIType<T>::value; ///< ABI type.
};

/**
* Specializations for reference types
* @tparam T The type to map to an ABI type.
*/
template <typename T> struct TypeToEnum<T&> : TypeToEnum<T> {};

/**
* Specializations for const reference types
* @tparam T The type to map to an ABI type.
*/
template <typename T> struct TypeToEnum<const T&> : TypeToEnum<T> {};

/**
* Specializations for vector reference types
* @tparam T The type to map to an ABI type.
*/
template <typename T> struct TypeToEnum<std::vector<T>&> : TypeToEnum<std::vector<T>> {};

/**
* Specializations for const vector reference types
* @tparam T The type to map to an ABI type.
*/
template <typename T> struct TypeToEnum<const std::vector<T>&> : TypeToEnum<std::vector<T>> {};

/**
* Map for calling the correct ABI function for a given uint type.
*/
inline std::unordered_map<Types, std::function<std::any(uint256_t)>> castUintFunctions = {
  {Types::uint8, [](uint256_t value) { return std::any(static_cast<uint8_t>(value)); }},
  {Types::uint16, [](uint256_t value) { return std::any(static_cast<uint16_t>(value)); }},
  {Types::uint24, [](uint256_t value) { return std::any(static_cast<uint24_t>(value)); }},
  {Types::uint32, [](uint256_t value) { return std::any(static_cast<uint32_t>(value)); }},
  {Types::uint40, [](uint256_t value) { return std::any(static_cast<uint40_t>(value)); }},
  {Types::uint48, [](uint256_t value) { return std::any(static_cast<uint48_t>(value)); }},
  {Types::uint56, [](uint256_t value) { return std::any(static_cast<uint56_t>(value)); }},
  {Types::uint64, [](uint256_t value) { return std::any(static_cast<uint64_t>(value)); }},
  {Types::uint72, [](uint256_t value) { return std::any(static_cast<uint72_t>(value)); }},
  {Types::uint80, [](uint256_t value) { return std::any(static_cast<uint80_t>(value)); }},
  {Types::uint88, [](uint256_t value) { return std::any(static_cast<uint88_t>(value)); }},
  {Types::uint96, [](uint256_t value) { return std::any(static_cast<uint96_t>(value)); }},
  {Types::uint104, [](uint256_t value) { return std::any(static_cast<uint104_t>(value)); }},
  {Types::uint112, [](uint256_t value) { return std::any(static_cast<uint112_t>(value)); }},
  {Types::uint120, [](uint256_t value) { return std::any(static_cast<uint120_t>(value)); }},
  {Types::uint128, [](uint256_t value) { return std::any(static_cast<uint128_t>(value)); }},
  {Types::uint136, [](uint256_t value) { return std::any(static_cast<uint136_t>(value)); }},
  {Types::uint144, [](uint256_t value) { return std::any(static_cast<uint144_t>(value)); }},
  {Types::uint152, [](uint256_t value) { return std::any(static_cast<uint152_t>(value)); }},
  {Types::uint160, [](uint256_t value) { return std::any(static_cast<uint160_t>(value)); }},
  {Types::uint168, [](uint256_t value) { return std::any(static_cast<uint168_t>(value)); }},
  {Types::uint176, [](uint256_t value) { return std::any(static_cast<uint176_t>(value)); }},
  {Types::uint184, [](uint256_t value) { return std::any(static_cast<uint184_t>(value)); }},
  {Types::uint192, [](uint256_t value) { return std::any(static_cast<uint192_t>(value)); }},
  {Types::uint200, [](uint256_t value) { return std::any(static_cast<uint200_t>(value)); }},
  {Types::uint208, [](uint256_t value) { return std::any(static_cast<uint208_t>(value)); }},
  {Types::uint216, [](uint256_t value) { return std::any(static_cast<uint216_t>(value)); }},
  {Types::uint224, [](uint256_t value) { return std::any(static_cast<uint224_t>(value)); }},
  {Types::uint232, [](uint256_t value) { return std::any(static_cast<uint232_t>(value)); }},
  {Types::uint240, [](uint256_t value) { return std::any(static_cast<uint240_t>(value)); }},
  {Types::uint248, [](uint256_t value) { return std::any(static_cast<uint248_t>(value)); }}
};

/**
 * Map for calling the correct ABI function for a given int type.
 */
inline std::unordered_map<Types, std::function<std::any(int256_t)>> castIntFunctions = {
  {Types::int8, [](int256_t value) { return std::any(static_cast<int8_t>(value)); }},
  {Types::int16, [](int256_t value) { return std::any(static_cast<int16_t>(value)); }},
  {Types::int24, [](int256_t value) { return std::any(static_cast<int24_t>(value)); }},
  {Types::int32, [](int256_t value) { return std::any(static_cast<int32_t>(value)); }},
  {Types::int40, [](int256_t value) { return std::any(static_cast<int40_t>(value)); }},
  {Types::int48, [](int256_t value) { return std::any(static_cast<int48_t>(value)); }},
  {Types::int56, [](int256_t value) { return std::any(static_cast<int56_t>(value)); }},
  {Types::int64, [](int256_t value) { return std::any(static_cast<int64_t>(value)); }},
  {Types::int72, [](int256_t value) { return std::any(static_cast<int72_t>(value)); }},
  {Types::int80, [](int256_t value) { return std::any(static_cast<int80_t>(value)); }},
  {Types::int88, [](int256_t value) { return std::any(static_cast<int88_t>(value)); }},
  {Types::int96, [](int256_t value) { return std::any(static_cast<int96_t>(value)); }},
  {Types::int104, [](int256_t value) { return std::any(static_cast<int104_t>(value)); }},
  {Types::int112, [](int256_t value) { return std::any(static_cast<int112_t>(value)); }},
  {Types::int120, [](int256_t value) { return std::any(static_cast<int120_t>(value)); }},
  {Types::int128, [](int256_t value) { return std::any(static_cast<int128_t>(value)); }},
  {Types::int136, [](int256_t value) { return std::any(static_cast<int136_t>(value)); }},
  {Types::int144, [](int256_t value) { return std::any(static_cast<int144_t>(value)); }},
  {Types::int152, [](int256_t value) { return std::any(static_cast<int152_t>(value)); }},
  {Types::int160, [](int256_t value) { return std::any(static_cast<int160_t>(value)); }},
  {Types::int168, [](int256_t value) { return std::any(static_cast<int168_t>(value)); }},
  {Types::int176, [](int256_t value) { return std::any(static_cast<int176_t>(value)); }},
  {Types::int184, [](int256_t value) { return std::any(static_cast<int184_t>(value)); }},
  {Types::int192, [](int256_t value) { return std::any(static_cast<int192_t>(value)); }},
  {Types::int200, [](int256_t value) { return std::any(static_cast<int200_t>(value)); }},
  {Types::int208, [](int256_t value) { return std::any(static_cast<int208_t>(value)); }},
  {Types::int216, [](int256_t value) { return std::any(static_cast<int216_t>(value)); }},
  {Types::int224, [](int256_t value) { return std::any(static_cast<int224_t>(value)); }},
  {Types::int232, [](int256_t value) { return std::any(static_cast<int232_t>(value)); }},
  {Types::int240, [](int256_t value) { return std::any(static_cast<int240_t>(value)); }},
  {Types::int248, [](int256_t value) { return std::any(static_cast<int248_t>(value)); }}
};

/**
 * Get the respective ABI enum type from a BaseTypes variant.
 * Index is expected to be the in exact same order as the elements
 * declared inside the BaseTypes variant in the Utils namespace.
 * If the variant order is updated, so this function has to.
 * @param type The BaseTypes variant to check.
 * @return The equivalent Types enum.
 */
Types inline BaseTypesToEnum(const BaseTypes& type) {
  return std::visit([](const auto& item) -> Types {
    return TypeToEnum<decltype(item)>::value;
  }, type);
}
=======
    // TODO: docs
    template<typename T> inline T decode(const BytesArrView& bytes, uint64_t& index);

    /**
     * Decode a uint256.
     * @param bytes The data string to decode.
     * @param index The point on the encoded string to start decoding.
     * @return The decoded data.
     * @throw std::runtime_error if data is too short for the type.
     */
    uint256_t decodeUint(const BytesArrView& bytes, uint64_t& index);

    /**
     * Decode an int256.
     * @param bytes The data string to decode.
     * @param index The point on the encoded string to start decoding.
     * @return The decoded data.
     * @throw std::runtime_error if data is too short for the type.
     */
    int256_t decodeInt(const BytesArrView& bytes, uint64_t& index);

    /**
     * Decode a packed std::tuple<Args...> individually
     * This function takes advante of std::tuple_element and template recurssion
     * in order to parse all the items within that given tuple.
     * @tparam TupleLike The std::tuple<Args...> structure
     * @tparam I - the current tuple index
     * @param bytes The data string to decode.
     * @param index The point on the encoded string to start decoding.
     * @param ret The tuple object to return, needs to be a reference and create outside the function due to recursion
     * Doesn't return, use the referenced TupleLike object..
     */
    template<typename TupleLike, size_t I = 0>
    void decodeTuple(const BytesArrView& bytes, uint64_t& index, TupleLike& ret) {
      if constexpr (I < std::tuple_size_v<TupleLike>)
      {
        using SelectedType = typename std::tuple_element<I, TupleLike>::type;
        std::get<I>(ret) = decode<SelectedType>(bytes, index);
        decodeTuple<TupleLike, I + 1>(bytes, index, ret);
      }
    }

    /**
     * Specialization for decoding any type of uint or int.
     * This function is also used by std::tuple<OtherArgs...> and std::vector<std::tuple<OtherArgs...>>
     * Due to incapability of partially specializing the decode function for std::tuple<Args...>
     * @tparam T Any supported uint or int.
     * @param bytes The data string to decode.
     * @param index The point on the encoded string to start decoding.
     * @return The decoded data.
     * @throw std::runtime_error if type is not found.
     */
    template <typename T> inline T decode(const BytesArrView& bytes, uint64_t& index) {
      if constexpr (isTuple<T>::value) {
        T ret;
        if constexpr (isTupleOfDynamicTypes<T>::value) {
          if (index + 32 > bytes.size()) throw std::runtime_error("Data too short for tuple of dynamic types");
          Bytes tmp(bytes.begin() + index, bytes.begin() + index + 32);
          uint64_t offset = Utils::fromBigEndian<uint64_t>(tmp);
          index += 32;
          uint64_t newIndex = 0;
          auto view = bytes.subspan(offset);
          decodeTuple<T>(view, newIndex, ret);
          return ret;
        }
        if (index + 32 * std::tuple_size_v<T> > bytes.size()) throw std::runtime_error("Data too short for tuple");
        decodeTuple<T>(bytes, index, ret);
        return ret;
      }

      if constexpr (isVectorV<T>) {
        using ElementType = vectorElementTypeT<T>;
        std::vector<ElementType> retVector;
        // Get array offset
        if (index + 32 > bytes.size()) throw std::runtime_error("Data too short for vector");
        Bytes tmp(bytes.begin() + index, bytes.begin() + index + 32);
        uint64_t arrayStart = Utils::fromBigEndian<uint64_t>(tmp);
        index += 32;

        // Get array length
        tmp.clear();
        if (arrayStart + 32 > bytes.size()) throw std::runtime_error("Data too short for vector");
        tmp.insert(tmp.end(), bytes.begin() + arrayStart, bytes.begin() + arrayStart + 32);
        uint64_t arrayLength = Utils::fromBigEndian<uint64_t>(tmp);

        if (arrayStart + 32 > bytes.size()) throw std::runtime_error("Data too short for vector");
        uint64_t newIndex = 0;
        auto view = bytes.subspan(arrayStart + 32);
        for (uint64_t i = 0; i < arrayLength; ++i) {
          // Recursion here
          retVector.emplace_back(decode<ElementType>(view, newIndex));
        }
        return retVector;
      }
>>>>>>> c9c6d366

      if constexpr (
        std::is_same_v<T, int8_t> || std::is_same_v<T, int16_t> || std::is_same_v<T, int24_t> ||
        std::is_same_v<T, int32_t> || std::is_same_v<T, int40_t> || std::is_same_v<T, int48_t> ||
        std::is_same_v<T, int56_t> || std::is_same_v<T, int64_t> || std::is_same_v<T, int72_t> ||
        std::is_same_v<T, int80_t> || std::is_same_v<T, int88_t> || std::is_same_v<T, int96_t> ||
        std::is_same_v<T, int104_t> || std::is_same_v<T, int112_t> || std::is_same_v<T, int120_t> ||
        std::is_same_v<T, int128_t> || std::is_same_v<T, int136_t> || std::is_same_v<T, int144_t> ||
        std::is_same_v<T, int152_t> || std::is_same_v<T, int160_t> || std::is_same_v<T, int168_t> ||
        std::is_same_v<T, int176_t> || std::is_same_v<T, int184_t> || std::is_same_v<T, int192_t> ||
        std::is_same_v<T, int200_t> || std::is_same_v<T, int208_t> || std::is_same_v<T, int216_t> ||
        std::is_same_v<T, int224_t> || std::is_same_v<T, int232_t> || std::is_same_v<T, int240_t> ||
        std::is_same_v<T, int248_t> || std::is_same_v<T, int256_t>
      ) {
        return static_cast<T>(decodeInt(bytes, index));
      } else if constexpr (
        std::is_same_v<T, uint8_t> || std::is_same_v<T, uint16_t> || std::is_same_v<T, uint24_t> ||
        std::is_same_v<T, uint32_t> || std::is_same_v<T, uint40_t> || std::is_same_v<T, uint48_t> ||
        std::is_same_v<T, uint56_t> || std::is_same_v<T, uint64_t> || std::is_same_v<T, uint72_t> ||
        std::is_same_v<T, uint80_t> || std::is_same_v<T, uint88_t> || std::is_same_v<T, uint96_t> ||
        std::is_same_v<T, uint104_t> || std::is_same_v<T, uint112_t> || std::is_same_v<T, uint120_t> ||
        std::is_same_v<T, uint128_t> || std::is_same_v<T, uint136_t> || std::is_same_v<T, uint144_t> ||
        std::is_same_v<T, uint152_t> || std::is_same_v<T, uint160_t> || std::is_same_v<T, uint168_t> ||
        std::is_same_v<T, uint176_t> || std::is_same_v<T, uint184_t> || std::is_same_v<T, uint192_t> ||
        std::is_same_v<T, uint200_t> || std::is_same_v<T, uint208_t> || std::is_same_v<T, uint216_t> ||
        std::is_same_v<T, uint224_t> || std::is_same_v<T, uint232_t> || std::is_same_v<T, uint240_t> ||
        std::is_same_v<T, uint248_t> || std::is_same_v<T, uint256_t>
      ) {
        return static_cast<T>(decodeUint(bytes, index));
      } else throw std::runtime_error("The type " + Utils::getRealTypeName<T>() + " is not supported on decoding.");
    }

    /**
     * Decode an address.
     * @param bytes The data string to decode.
     * @param index The point on the encoded string to start decoding.
     * @return The decoded data.
     * @throw std::runtime_error if data is too short for the type.
     */
    template <> inline Address decode<Address>(const BytesArrView& bytes, uint64_t& index) {
      if (index + 32 > bytes.size()) throw std::runtime_error("Data too short for address");
      Address result = Address(bytes.subspan(index + 12, 20));
      index += 32;
      return result;
    }

    /**
     * Decode a boolean.
     * @param bytes The data string to decode.
     * @param index The point on the encoded string to start decoding.
     * @return The decoded data.
     * @throw std::runtime_error if data is too short for the type.
     */
    template <> inline bool decode<bool>(const BytesArrView& bytes, uint64_t& index) {
      if (index + 32 > bytes.size()) throw std::runtime_error("Data too short for bool");
      bool result = (bytes[index + 31] == 0x01);
      index += 32;
      return result;
    }

<<<<<<< HEAD
  /// Struct that contains the data for a contract method.
  struct MethodDescription {
    std::string name; ///< Name of the method.
    std::vector<std::pair<std::string, std::string>> inputs; ///< Vector of pairs of input names and types.
    std::vector<std::pair<std::string, std::string>> outputs; ///< Vector of pairs of output names and types.
    std::string stateMutability; ///< State mutability of the method.
    std::string type; ///< Type of the method.
  };

  /// Struct that contains the data for a contract event.
  struct EventDescription {
    std::string name; ///< Name of the event.
    bool anonymous; ///< Whether the event is anonymous or not.
    std::vector<std::tuple<std::string, std::string, bool>> args; ///< Vector of arguments for the event (name, type, indexed).
  };

  /// Class that encodes and packs native data types into Solidity ABI strings.
  class Encoder {
    private:
      Bytes data_; ///< Encoded Solidity ABI string, as RAW BYTES. Use Hex::fromBytes().get() to print it properly.
      Functor functor_; ///< Functor of the function to call. (if any)

      /**
      * Checks if a given type is a valid ABI type.
      * @param funcType The type to check.
      * @return True if the type is valid, false otherwise.
      */
      bool isValidType(const std::string_view& funcType);

      /**
      * Checks if a given type is a valid and supported ABI type.
      * @param funcType The type to check.
      * @param dataValue The value to check.
      * @return True if the type is valid and supported, false otherwise.
      */
      bool matchesDataType(const std::string_view& funcType, const BaseTypes& dataValue);

      /**
       * Encode a function header into Solidity ABI format.
       * Requires the full function header, no spaces between args
       * (e.g. `func(arg1,arg2)`). The function will SHA3-hash the header
       * and return the first 4 hex bytes of the hash (aka the "functor").
       * @param func The function header to encode.
       * @return The encoded functor hex string.
       */
      Functor encodeFunction(const std::string_view func) const;

      /**
       * Encode a 256-bit unsigned integer into Solidity ABI format.
       * @param num The 256-bit unsigned integer to encode.
       * @return The encoded uint256 hex string, padded 32 hex bytes to the LEFT.
       */
      Bytes encodeUint256(const uint256_t& num) const;

      /**
      * Encode a 256-bit signed integer into Solidity ABI format.
      * @param num The 256-bit signed integer to encode.
      * @return The encoded int256 hex string, padded 32 hex bytes to the LEFT.
      */
      Bytes encodeInt256(const int256_t& num) const;

      /**
       * Encode a 20-byte address into Solidity ABI format.
       * @param add The 20-byte address to encode.
       * @return The encoded address hex string, padded 32 bytes to the LEFT.
       */
      Bytes encodeAddress(const Address& add) const;

      /**
       * Encode a boolean into Solidity ABI format.
       * @param b The boolean to encode.
       * @return The encoded boolean hex string, padded 32 bytes to the LEFT.
       */
      Bytes encodeBool(bool b) const;

      /**
       * Encode a raw bytes or UTF-8 string into Solidity ABI format.
       * Solidity bytes and string types are parsed the exact same way,
       * so we can use the same function for encoding both types.
       * @param bytes The raw bytes or UTF-8 string to encode.
       * @return The encoded hex bytes or string,
       *         padded to the nearest multiple of 32 bytes to the RIGHT.
       */
      Bytes encodeBytes(const BytesArrView bytes) const;

      /**
       * Encode a 256-bit unsigned integer array into Solidity ABI format.
       * @param numV The 256-bit unsigned integer array to encode.
       * @return The encoded uint256[] hex string, with the proper offsets and lengths.
       */
      Bytes encodeUint256Arr(const std::vector<uint256_t>& numV) const;

      /**
       * Encode a 256-bit signed integer array into Solidity ABI format.
       * @param numV The 256-bit signed integer array to encode.
       * @return The encoded int256[] hex string, with the proper offsets and lengths.
       */
      Bytes encodeInt256Arr(const std::vector<int256_t>& numV) const;

      /**
       * Encode a 20-byte address array into Solidity ABI format.
       * @param addV The 20-byte address array to encode.
       * @return The encoded address[] hex string, with the proper offsets and lengths.
       */
      Bytes encodeAddressArr(const std::vector<Address>& addV) const;

      /**
       * Encode a boolean array into Solidity ABI format.
       * @param bV The boolean array to encode.
       * @return The encoded bool[] hex string, with the proper offsets and lengths.
       */
      Bytes encodeBoolArr(const std::vector<bool>& bV) const;

      /**
       * Encode a raw bytes or UTF-8 string array into Solidity ABI format.
       * See `encodeBytes()` for more details.
       * @param bytesV The raw bytes or UTF-8 string array to encode.
       * @return The encoded bytes[] or string[] hex string, with the proper offsets and lengths.
       */
      Bytes encodeBytesArr(const std::vector<BytesArrView>& bytesV) const;

    public:
      /// Alias for variant type, for easier handling.
      typedef std::vector<BaseTypes> EncVar;

      /**
       * Constructor.
       * Automatically encodes the data during construction.
       * Throws on error.
       * @param data A list of variables to encode.
       * @param func (optional) The full function header to encode.
       *             Defaults to an empty string.
       *@throw std::runtime_error if the function header is invalid or if header
       *and data do not match.
       * TODO: change std::string_view func to be only the function name, and derive the respective argument types from data.
       */
      Encoder(const ABI::Encoder::EncVar& data, const std::string_view func = "");

      /// Getter for `data`.
      const Bytes& getData() const { return this->data_; }

      /// Getter for 'functor'
      const Functor& getFunctor() const { return this->functor_; }

      /**
       * Get the length of `data`.
       * @return The total size of the data string.
       */
      size_t size() const { return this->data_.size(); }
  };
=======
    /**
     * Decode a raw bytes string.
     * @param bytes The data string to decode.
     * @param index The point on the encoded string to start decoding.
     * @return The decoded data.
     * @throw std::runtime_error if data is too short for the type.
     */
    template <> inline Bytes decode<Bytes>(const BytesArrView& bytes, uint64_t& index) {
      if (index + 32 > bytes.size()) throw std::runtime_error("Data too short for bytes");
      Bytes tmp(bytes.begin() + index, bytes.begin() + index + 32);
      uint64_t bytesStart = Utils::fromBigEndian<uint64_t>(tmp);
      index += 32;

      // Get bytes length
      tmp.clear();
      if (bytesStart + 32 > bytes.size()) throw std::runtime_error("Data too short for bytes");
      tmp.insert(tmp.end(), bytes.begin() + bytesStart, bytes.begin() + bytesStart + 32);
      uint64_t bytesLength = Utils::fromBigEndian<uint64_t>(tmp);

      // Size sanity check
      if (bytesStart + 32 + bytesLength > bytes.size()) throw std::runtime_error("Data too short for bytes");

      // Get bytes data
      tmp.clear();
      tmp.insert(tmp.end(), bytes.begin() + bytesStart + 32, bytes.begin() + bytesStart + 32 + bytesLength);
      return tmp;
    }

    /**
     * Decode a UTF-8 string.
     * @param bytes The data string to decode.
     * @param index The point on the encoded string to start decoding.
     * @return The decoded data.
     * @throw std::runtime_error if data is too short for the type.
     */
    template <> inline std::string decode<std::string>(const BytesArrView& bytes, uint64_t& index) {
      if (index + 32 > bytes.size()) throw std::runtime_error("Data too short for string 1");
      std::string tmp(bytes.begin() + index, bytes.begin() + index + 32);
      uint64_t bytesStart = Utils::fromBigEndian<uint64_t>(tmp);
      index += 32;  // Move index to next 32 bytes

      // Get bytes length
      tmp.clear();
      if (bytesStart + 32 > bytes.size()) throw std::runtime_error("Data too short for string 2");
      tmp.insert(tmp.end(), bytes.begin() + bytesStart, bytes.begin() + bytesStart + 32);
      uint64_t bytesLength = Utils::fromBigEndian<uint64_t>(tmp);

      // Size sanity check
      if (bytesStart + 32 + bytesLength > bytes.size()) throw std::runtime_error("Data too short for string 3");

      // Get bytes data
      tmp.clear();
      tmp.insert(tmp.end(), bytes.begin() + bytesStart + 32, bytes.begin() + bytesStart + 32 + bytesLength);
      return tmp;
    }
>>>>>>> c9c6d366


    /**
     * Recursive helper function to decode each element of the tuple.
     * @tparam Index The current index in the tuple.
     * @tparam Args Tuple types.
     * @param encodedData The encoded data.
     * @param index The current position in the encoded data.
     * @param tuple The tuple to hold the decoded values.
     */
    template<std::size_t Index = 0, typename... Args>
    typename std::enable_if<Index == sizeof...(Args), void>::type
    decodeTupleHelper(const BytesArrView& encodedData, uint64_t& index, std::tuple<Args...>& tuple) {
      // End of recursion
    }

    template<std::size_t Index = 0, typename... Args>
    typename std::enable_if<Index < sizeof...(Args), void>::type
    decodeTupleHelper(const BytesArrView& encodedData, uint64_t& index, std::tuple<Args...>& tuple) {
      /// TODO: Technically, we could pass std::get<Index>(tuple) as a reference to decode<>().
      /// But, it is worth to reduce code readability for a few nanoseconds*? * Need to benchmark.
      std::get<Index>(tuple) = decode<std::tuple_element_t<Index, std::tuple<Args...>>>(encodedData, index);
      decodeTupleHelper<Index + 1, Args...>(encodedData, index, tuple);
    }

    /**
     * The main decode function. Use this one.
     * @tparam Args Any supported ABI type.
     * @param encodedData The full encoded data string to decode.
     * @param index The point on the encoded string to start decoding. Defaults to start of string (0).
     * @return A tuple with the decoded data, or an empty tuple if there's no arguments to decode.
     */
    template<typename... Args>
    inline std::tuple<Args...> decodeData(const BytesArrView& encodedData, uint64_t index = 0) {
      if constexpr (sizeof...(Args) == 0) {
        return std::tuple<>();
      } else {
        std::tuple<Args...> ret;
        decodeTupleHelper<0, Args...>(encodedData, index, ret);
        return ret;
      }
    }
  };  // namespace Decoder
}; // namespace ABI

#endif // ABI_H<|MERGE_RESOLUTION|>--- conflicted
+++ resolved
@@ -17,645 +17,61 @@
 
 /// Namespace for Solidity ABI-related operations.
 namespace ABI {
-<<<<<<< HEAD
-/**
- * Enum for the types of Solidity variables.
- * Equivalency is as follows:
- * - uintn = uintn (Solidity) = uintn_t (C++), where n <= 256 and n % 8 == 0
- * - uintnArr = uintn[] (Solidity) = std::vector<uintn_t> (C++), where n <= 256 and n % 8 == 0
- * - address = address (Solidity) = Address (C++)
- * - addressArr = address[] (Solidity) = std::vector<Address> (C++)
- * - bool = bool (Solidity) = bool (C++)
- * - boolArr = bool[] (Solidity) = vector<bool> (C++)
- * - bytes = bytes (Solidity) = Bytes (C++)
- * - bytesArr = bytes[] (Solidity) = std::vector<Bytes> (C++)
- * - string = string (Solidity) = std::string (C++)
- * - stringArr = string[] (Solidity) = std::vector<std::string> (C++)
- */
-enum Types {
-  uint8, uint8Arr,
-  uint16, uint16Arr,
-  uint24, uint24Arr,
-  uint32, uint32Arr,
-  uint40, uint40Arr,
-  uint48, uint48Arr,
-  uint56, uint56Arr,
-  uint64, uint64Arr,
-  uint72, uint72Arr,
-  uint80, uint80Arr,
-  uint88, uint88Arr,
-  uint96, uint96Arr,
-  uint104, uint104Arr,
-  uint112, uint112Arr,
-  uint120, uint120Arr,
-  uint128, uint128Arr,
-  uint136, uint136Arr,
-  uint144, uint144Arr,
-  uint152, uint152Arr,
-  uint160, uint160Arr,
-  uint168, uint168Arr,
-  uint176, uint176Arr,
-  uint184, uint184Arr,
-  uint192, uint192Arr,
-  uint200, uint200Arr,
-  uint208, uint208Arr,
-  uint216, uint216Arr,
-  uint224, uint224Arr,
-  uint232, uint232Arr,
-  uint240, uint240Arr,
-  uint248, uint248Arr,
-  uint256, uint256Arr,
-
-  int8, int8Arr,
-  int16, int16Arr,
-  int24, int24Arr,
-  int32, int32Arr,
-  int40, int40Arr,
-  int48, int48Arr,
-  int56, int56Arr,
-  int64, int64Arr,
-  int72, int72Arr,
-  int80, int80Arr,
-  int88, int88Arr,
-  int96, int96Arr,
-  int104, int104Arr,
-  int112, int112Arr,
-  int120, int120Arr,
-  int128, int128Arr,
-  int136, int136Arr,
-  int144, int144Arr,
-  int152, int152Arr,
-  int160, int160Arr,
-  int168, int168Arr,
-  int176, int176Arr,
-  int184, int184Arr,
-  int192, int192Arr,
-  int200, int200Arr,
-  int208, int208Arr,
-  int216, int216Arr,
-  int224, int224Arr,
-  int232, int232Arr,
-  int240, int240Arr,
-  int248, int248Arr,
-  int256, int256Arr,
-
-  address, addressArr,
-  boolean, booleanArr,
-  bytes, bytesArr,
-  string, stringArr
-};
-
-/**
-* Enum for the types of Solidity functions.
-* @tparam T The type to map to an ABI type.
-*/
-template <typename T> struct TypeToEnum;
-
-/**
-* Helper struct to map a type to an ABI type.
-* Specializations for each type are defined below.
-* @tparam T The type to map to an ABI type.
-*/
-template <typename T> struct ABIType {
-  static constexpr Types value = Types::uint256; ///< Default ABI type is uint256.
-};
-
-
-/**
-* Specialization for Address.
-*/
-template <> struct ABIType<Address> {
-  static constexpr Types value = Types::address; ///< ABI type is address.
-};
-
-/**
-* Specialization for std::vector<Address>.
-*/
-template <> struct ABIType<std::vector<Address>> {
-  static constexpr Types value = Types::addressArr; ///< ABI type is address.
-};
-
-/**
-* Specialization for bool.
-*/
-template <> struct ABIType<bool> {
-  static constexpr Types value = Types::boolean; ///< ABI type is boolean.
-};
-
-/**
-* Specialization for std::string.
-*/
-template <> struct ABIType<std::string> {
-  static constexpr Types value = Types::string; ///< ABI type is string.
-};
-
-/**
-* Specialization for Bytes.
-*/
-template <> struct ABIType<Bytes> {
-  static constexpr Types value = Types::bytes; ///< ABI type is bytes.
-};
-
-/**
-* Specialization for uint8_t.
-*/
-template <> struct ABIType<uint8_t> {
-  static constexpr Types value = Types::uint8; ///< ABI type is uint8.
-};
-
-/**
-* Specialization for uint16_t.
-*/
-template <> struct ABIType<uint16_t> {
-  static constexpr Types value = Types::uint16; ///< ABI type is uint16.
-};
-
-/**
-* Specialization for uint24_t.
-*/
-template <> struct ABIType<uint24_t> {
-  static constexpr Types value = Types::uint24; ///< ABI type is uint24.
-};
-
-/**
-* Specialization for uint32_t.
-*/
-template <> struct ABIType<uint32_t> {
-  static constexpr Types value = Types::uint32; ///< ABI type is uint32.
-};
-
-/**
-* Specialization for uint40_t.
-*/
-template <> struct ABIType<uint40_t> {
-  static constexpr Types value = Types::uint40; ///< ABI type is uint40.
-};
-
-/**
-* Specialization for uint48_t.
-*/
-template <> struct ABIType<uint48_t> {
-  static constexpr Types value = Types::uint48; ///< ABI type is uint48.
-};
-
-/**
-* Specialization for uint56_t.
-*/
-template <> struct ABIType<uint56_t> {
-  static constexpr Types value = Types::uint56; ///< ABI type is uint56.
-};
-
-/**
-* Specialization for uint64_t.
-*/
-template <> struct ABIType<uint64_t> {
-  static constexpr Types value = Types::uint64; ///< ABI type is uint64.
-};
-
-/**
-* Specialization for uint72_t.
-*/
-template <> struct ABIType<uint72_t> {
-  static constexpr Types value = Types::uint72; ///< ABI type is uint72.
-};
-
-/**
-* Specialization for uint80_t.
-*/
-template <> struct ABIType<uint80_t> {
-  static constexpr Types value = Types::uint80; ///< ABI type is uint80.
-};
-
-/**
-* Specialization for uint88_t.
-*/
-template <> struct ABIType<uint88_t> {
-  static constexpr Types value = Types::uint88; ///< ABI type is uint88.
-};
-
-/**
-* Specialization for uint96_t.
-*/
-template <> struct ABIType<uint96_t> {
-  static constexpr Types value = Types::uint96; ///< ABI type is uint96.
-};
-
-/**
-* Specialization for uint104_t.
-*/
-template <> struct ABIType<uint104_t> {
-  static constexpr Types value = Types::uint104; ///< ABI type is uint104.
-};
-
-/**
-* Specialization for uint112_t.
-*/
-template <> struct ABIType<uint112_t> {
-  static constexpr Types value = Types::uint112; ///< ABI type is uint112.
-};
-
-/**
-* Specialization for uint120_t.
-*/
-template <> struct ABIType<uint120_t> {
-  static constexpr Types value = Types::uint120; ///< ABI type is uint120.
-};
-
-/**
-* Specialization for uint128_t.
-*/
-template <> struct ABIType<uint128_t> {
-  static constexpr Types value = Types::uint128; ///< ABI type is uint128.
-};
-
-/**
-* Specialization for uint136_t.
-*/
-template <> struct ABIType<uint136_t> {
-  static constexpr Types value = Types::uint136; ///< ABI type is uint136.
-};
-
-/**
-* Specialization for uint144_t.
-*/
-template <> struct ABIType<uint144_t> {
-  static constexpr Types value = Types::uint144; ///< ABI type is uint144.
-};
-
-/**
-* Specialization for uint152_t.
-*/
-template <> struct ABIType<uint152_t> {
-  static constexpr Types value = Types::uint152; ///< ABI type is uint152.
-};
-
-/**
-* Specialization for uint160_t.
-*/
-template <> struct ABIType<uint160_t> {
-  static constexpr Types value = Types::uint160; ///< ABI type is uint160.
-};
-
-/**
-* Specialization for uint168_t.
-*/
-template <> struct ABIType<uint168_t> {
-  static constexpr Types value = Types::uint168; ///< ABI type is uint168.
-};
-
-/**
-* Specialization for uint176_t.
-*/
-template <> struct ABIType<uint176_t> {
-  static constexpr Types value = Types::uint176; ///< ABI type is uint176.
-};
-
-/**
-* Specialization for uint184_t.
-*/
-template <> struct ABIType<uint184_t> {
-  static constexpr Types value = Types::uint184; ///< ABI type is uint184.
-};
-
-/**
-* Specialization for uint192_t.
-*/
-template <> struct ABIType<uint192_t> {
-  static constexpr Types value = Types::uint192; ///< ABI type is uint192.
-};
-
-/**
-* Specialization for uint200_t.
-*/
-template <> struct ABIType<uint200_t> {
-  static constexpr Types value = Types::uint200; ///< ABI type is uint200.
-};
-
-/**
-* Specialization for uint208_t.
-*/
-template <> struct ABIType<uint208_t> {
-  static constexpr Types value = Types::uint208; ///< ABI type is uint208.
-};
-
-/**
-* Specialization for uint216_t.
-*/
-template <> struct ABIType<uint216_t> {
-  static constexpr Types value = Types::uint216; ///< ABI type is uint216.
-};
-
-/**
-* Specialization for uint224_t.
-*/
-template <> struct ABIType<uint224_t> {
-  static constexpr Types value = Types::uint224; ///< ABI type is uint224.
-};
-
-/**
-* Specialization for uint232_t.
-*/
-template <> struct ABIType<uint232_t> {
-  static constexpr Types value = Types::uint232; ///< ABI type is uint232.
-};
-
-/**
-* Specialization for uint240_t.
-*/
-template <> struct ABIType<uint240_t> {
-  static constexpr Types value = Types::uint240; ///< ABI type is uint240.
-};
-
-/**
-* Specialization for uint248_t.
-*/
-template <> struct ABIType<uint248_t> {
-  static constexpr Types value = Types::uint248; ///< ABI type is uint248.
-};
-
-/**
-* Specialization for int8_t.
-*/
-template <> struct ABIType<int8_t> {
-  static constexpr Types value = Types::int8; ///< ABI type is int8.
-};
-
-/**
-* Specialization for int16_t.
-*/
-template <> struct ABIType<int16_t> {
-  static constexpr Types value = Types::int16; ///< ABI type is int16.
-};
-
-/**
-* Specialization for int24_t.
-*/
-template <> struct ABIType<int24_t> {
-  static constexpr Types value = Types::int24; ///< ABI type is int24.
-};
-
-/**
-* Specialization for int32_t.
-*/
-template <> struct ABIType<int32_t> {
-  static constexpr Types value = Types::int32; ///< ABI type is int32.
-};
-
-/**
-* Specialization for int40_t.
-*/
-template <> struct ABIType<int40_t> {
-  static constexpr Types value = Types::int40; ///< ABI type is int40.
-};
-
-/**
-* Specialization for int48_t.
-*/
-template <> struct ABIType<int48_t> {
-  static constexpr Types value = Types::int48; ///< ABI type is int48.
-};
-
-/**
-* Specialization for int56_t.
-*/
-template <> struct ABIType<int56_t> {
-  static constexpr Types value = Types::int56; ///< ABI type is int56.
-};
-
-/**
-* Specialization for int64_t.
-*/
-template <> struct ABIType<int64_t> {
-  static constexpr Types value = Types::int64; ///< ABI type is int64.
-};
-
-/**
-* Specialization for int72_t.
-*/
-template <> struct ABIType<int72_t> {
-  static constexpr Types value = Types::int72; ///< ABI type is int72.
-};
-
-/**
-* Specialization for int80_t.
-*/
-template <> struct ABIType<int80_t> {
-  static constexpr Types value = Types::int80; ///< ABI type is int80.
-};
-
-/**
-* Specialization for int88_t.
-*/
-template <> struct ABIType<int88_t> {
-  static constexpr Types value = Types::int88; ///< ABI type is int88.
-};
-
-/**
-* Specialization for int96_t.
-*/
-template <> struct ABIType<int96_t> {
-  static constexpr Types value = Types::int96; ///< ABI type is int96.
-};
-
-/**
-* Specialization for int104_t.
-*/
-template <> struct ABIType<int104_t> {
-  static constexpr Types value = Types::int104; ///< ABI type is int104.
-};
-
-/**
-* Specialization for int112_t.
-*/
-template <> struct ABIType<int112_t> {
-  static constexpr Types value = Types::int112; ///< ABI type is int112.
-};
-
-/**
-* Specialization for int120_t.
-*/
-template <> struct ABIType<int120_t> {
-  static constexpr Types value = Types::int120; ///< ABI type is int120.
-};
-
-/**
-* Specialization for int128_t.
-*/
-template <> struct ABIType<int128_t> {
-  static constexpr Types value = Types::int128; ///< ABI type is int128.
-};
-
-/**
-* Specialization for int136_t.
-*/
-template <> struct ABIType<int136_t> {
-  static constexpr Types value = Types::int136; ///< ABI type is int136.
-};
-
-/**
-* Specialization for int144_t.
-*/
-template <> struct ABIType<int144_t> {
-  static constexpr Types value = Types::int144; ///< ABI type is int144.
-};
-
-/**
-* Specialization for int152_t.
-*/
-template <> struct ABIType<int152_t> {
-  static constexpr Types value = Types::int152; ///< ABI type is int152.
-};
-
-/**
-* Specialization for int160_t.
-*/
-template <> struct ABIType<int160_t> {
-  static constexpr Types value = Types::int160; ///< ABI type is int160.
-};
-
-/**
-* Specialization for int168_t.
-*/
-template <> struct ABIType<int168_t> {
-  static constexpr Types value = Types::int168; ///< ABI type is int168.
-};
-
-/**
-* Specialization for int176_t.
-*/
-template <> struct ABIType<int176_t> {
-  static constexpr Types value = Types::int176; ///< ABI type is int176.
-};
-
-/**
-* Specialization for int184_t.
-*/
-template <> struct ABIType<int184_t> {
-  static constexpr Types value = Types::int184; ///< ABI type is int184.
-};
-
-/**
-* Specialization for int192_t.
-*/
-template <> struct ABIType<int192_t> {
-  static constexpr Types value = Types::int192; ///< ABI type is int192.
-};
-
-/**
-* Specialization for int200_t.
-*/
-template <> struct ABIType<int200_t> {
-  static constexpr Types value = Types::int200; ///< ABI type is int200.
-};
-
-/**
-* Specialization for int208_t.
-*/
-template <> struct ABIType<int208_t> {
-  static constexpr Types value = Types::int208; ///< ABI type is int208.
-};
-
-/**
-* Specialization for int216_t.
-*/
-template <> struct ABIType<int216_t> {
-  static constexpr Types value = Types::int216; ///< ABI type is int216.
-};
-
-/**
-* Specialization for int224_t.
-*/
-template <> struct ABIType<int224_t> {
-  static constexpr Types value = Types::int224; ///< ABI type is int224.
-};
-
-/**
-* Specialization for int232_t.
-*/
-template <> struct ABIType<int232_t> {
-  static constexpr Types value = Types::int232; ///< ABI type is int232.
-};
-
-/**
-* Specialization for int240_t.
-*/
-template <> struct ABIType<int240_t> {
-  static constexpr Types value = Types::int240; ///< ABI type is int240.
-};
-
-/**
-* Specialization for int248_t.
-*/
-template <> struct ABIType<int248_t> {
-  static constexpr Types value = Types::int248; ///< ABI type is int248.
-};
-
-/**
-* Specialization for int256_t.
-*/
-template <> struct ABIType<int256_t> {
-  static constexpr Types value = Types::int256; ///< ABI type is int256.
-};
-
-/**
-* Specialization for std::vector<T>.
-* This is used for all vector types, including bytesArr and stringArr.
-* @tparam T The type to map to an ABI type.
-*/
-template <typename T> struct ABIType<std::vector<T>> {
-  static constexpr Types value = static_cast<Types>(static_cast<int>(ABIType<T>::value) + 1); ///< ABI type is vector of T.
-};
-=======
-  /// Struct for the contract ABI object.
+  /**
+   * Struct that contains the data for a contract method.
+   * Inputs and outputs are encoded with ABI::FunctorEncoder::listArgumentTypesV.
+   * For inputs, if the arg name is missing it will be replaced with an empty string.
+   * Tuples are encoded as (type1,type2,...,typeN), runtime splitting is required.
+   */
   struct MethodDescription {
     std::string name; ///< Name of the method.
-    std::vector<std::pair<std::string,std::string>> inputs; ///< Vector of pairs of input names and types. Types encoded with ABI::FunctorEncoder::listArgumentTypesV,
-                                                            ///< if the arg name is missing it will be replaced with an empty string.
-                                                            ///< Tuples are encoded as (type1,type2,...,typeN), runtime splitting is required.
-    std::vector<std::string> outputs; ///< Vector of output types (there is no naming). Types encoded with ABI::FunctorEncoder::listArgumentTypesV.
+    std::vector<std::pair<std::string,std::string>> inputs; ///< List of pairs of method input names and types.
+    std::vector<std::string> outputs; ///< Vector of method output types (no names).
     FunctionTypes stateMutability; ///< State mutability of the method.
     std::string type; ///< Type of the method.
   };
 
-  /// Common functions used by both encoder and decoder.
-  /// Forward declarations.
+  /// Struct that contains the data for a contract event.
+  struct EventDescription {
+    std::string name; ///< Name of the event.
+    bool anonymous; ///< Whether the event is anonymous or not.
+    std::vector<std::tuple<std::string, std::string, bool>> args; ///< Vector of arguments for the event (name, type, indexed).
+  };
+
+  /// Common struct for functions used by both encoder and decoder.
   template<typename T> struct isTupleOfDynamicTypes;
-  /// Forward declaration for std::tuple<Ts...>
+
+  /// Forward declaration for std::tuple<Ts...>.
   template<typename... Ts> struct isTupleOfDynamicTypes<std::tuple<Ts...>>;
-  /// Forward declaration for std::vector<T>
+
+  /// Forward declaration for std::vector<T>.
   template<typename T> struct isTupleOfDynamicTypes<std::vector<T>>;
-      // Type trait to check if T is a std::vector
-  template <typename T>
-  struct isVector : std::false_type {};
-
-  template <typename... Args>
-  struct isVector<std::vector<Args...>> : std::true_type {};
-
-  /// Helper variable template for is_vector
-  template <typename T>
-  inline constexpr bool isVectorV = isVector<T>::value;
-
-  /// vectorElementType trait to get the element type of a vector
-  template <typename T>
-  struct vectorElementType {};
-
-  /// Getter for the element type of a vector
-  template <typename... Args>
-  struct vectorElementType<std::vector<Args...>> {
-    /// The element type of the vector
-    using type = typename std::vector<Args...>::value_type;
+
+  /// Type trait to check if T is a std::vector (defaults to false for types without args).
+  template <typename T> struct isVector : std::false_type {};
+
+  /// Type trait to check if T is a std::vector (defaults to true for types with args).
+  template <typename... Args> struct isVector<std::vector<Args...>> : std::true_type {};
+
+  /// Helper variable template for is_vector.
+  template <typename T> inline constexpr bool isVectorV = isVector<T>::value;
+
+  /// vectorElementType trait to get the element type of a vector.
+  template <typename T> struct vectorElementType {};
+
+  /// Getter for the element type of a vector.
+  template <typename... Args> struct vectorElementType<std::vector<Args...>> {
+    using type = typename std::vector<Args...>::value_type; ///< The element type of the vector.
   };
 
-  /// Helper alias template for vector_element_type
-  template <typename T>
-  using vectorElementTypeT = typename vectorElementType<T>::type;
-
-  // Helper to check if a type is a std::tuple
-  template<typename T>
-  struct isTuple : std::false_type {};
-
-  template<typename... Ts>
-  struct isTuple<std::tuple<Ts...>> : std::true_type {};
+  /// Helper alias template for vector_element_type.
+  template <typename T> using vectorElementTypeT = typename vectorElementType<T>::type;
+
+  /// Helper to check if a type is a std::tuple (defaults to false for types without args).
+  template <typename T> struct isTuple : std::false_type {};
+
+  /// Helper to check if a type is a std::tuple (defaults to true for types with args).
+  template<typename... Ts> struct isTuple<std::tuple<Ts...>> : std::true_type {};
 
   /**
    * Check if a type is dynamic.
@@ -679,8 +95,7 @@
    * @tparam T Any type.
    */
   template<typename T> struct isTupleOfDynamicTypes {
-    /// Default value is false.
-    static constexpr bool value = false;
+    static constexpr bool value = false; ///< Default value is false.
   };
 
   /**
@@ -689,8 +104,7 @@
    * @tparam Ts Any list of types.
    */
   template<typename... Ts> struct isTupleOfDynamicTypes<std::tuple<Ts...>> {
-    /// For every type in Ts, check if it is dynamic. if it is, return true.
-    static constexpr bool value = (... || isDynamic<Ts>());
+    static constexpr bool value = (... || isDynamic<Ts>()); ///< For every type in Ts, check if it is dynamic. If it is, return true.
   };
 
   /**
@@ -698,21 +112,18 @@
    * @tparam T Any type.
    */
   template<typename T> struct isTupleOfDynamicTypes<std::vector<T>> {
-    /// For every type in T, check if it is dynamic. if it is, return true.
-    static constexpr bool value = isTupleOfDynamicTypes<T>::value;
+    static constexpr bool value = isTupleOfDynamicTypes<T>::value; ///< For every type in T, check if it is dynamic. If it is, return true.
   };
 
-  /// Calculates the total nextOffset of a given tuple type.
-  template<typename T>
-  constexpr uint64_t calculateOffsetForType() {
-    if constexpr (isDynamic<T>()) {
-      return 32;
-    }
-    if constexpr (isTuple<T>::value) {
-      return 32 * std::tuple_size<T>::value;
-    } else {
-      return 32;
-    }
+  /**
+   * Calculate the total next offset of a given tuple type.
+   * @tparam T The tuple type to calculate from.
+   * @return The total next offset.
+   */
+  template<typename T> constexpr uint64_t calculateOffsetForType() {
+    if constexpr (isDynamic<T>()) return 32;
+    if constexpr (isTuple<T>::value) return 32 * std::tuple_size<T>::value;
+    return 32;
   }
 
   /**
@@ -720,28 +131,22 @@
    * @tparam Ts The types to calculate the offset for.
    * @return The total offset.
    */
-  template <typename... Ts>
-  constexpr uint64_t calculateTotalOffset() {
+  template <typename... Ts> constexpr uint64_t calculateTotalOffset() {
     return (calculateOffsetForType<Ts>() + ...);
   }
 
-  /// Namespace for Functor encoding.
+  /// Namespace for Functor encoding functions.
   namespace FunctorEncoder {
+    /// @cond
     // General template for type to string conversion
-    template<typename T>
-    /**
-     * @cond
-     * Default TypeName implementation
-     */
-    struct TypeName {
-      static std::string get()
-      {
+    template<typename T> struct TypeName {
+      static std::string get() {
         static_assert(std::is_same_v<T, void>, "TypeName specialization for this type is not defined");
         return "";
       }
     };
 
-    /// Specialization for all numeric types
+    // Specialization for all types
     template<> struct TypeName<uint8_t> { static std::string get() { return "uint8"; }};
     template<> struct TypeName<uint16_t> { static std::string get() { return "uint16"; }};
     template<> struct TypeName<uint24_t> { static std::string get() { return "uint24"; }};
@@ -774,6 +179,7 @@
     template<> struct TypeName<uint240_t> { static std::string get() { return "uint240"; }};
     template<> struct TypeName<uint248_t> { static std::string get() { return "uint248"; }};
     template<> struct TypeName<uint256_t> { static std::string get() { return "uint256"; }};
+
     template<> struct TypeName<int8_t> { static std::string get() { return "int8"; }};
     template<> struct TypeName<int16_t> { static std::string get() { return "int16"; }};
     template<> struct TypeName<int24_t> { static std::string get() { return "int24"; }};
@@ -807,83 +213,69 @@
     template<> struct TypeName<int248_t> { static std::string get() { return "int248"; }};
     template<> struct TypeName<int256_t> { static std::string get() { return "int256"; }};
 
-    /// Specialization for address type
     template<> struct TypeName<Address> { static std::string get() { return "address"; }};
-    /// Specialization for bool type
     template<> struct TypeName<bool> { static std::string get() { return "bool"; }};
-    /// Specialization for bytes type
     template<> struct TypeName<Bytes> { static std::string get() { return "bytes"; }};
-    /// Specialization for bytes type
     template<> struct TypeName<std::string> { static std::string get() { return "string"; }};
     /// @endcond
-    // Helper for tuple types
-    template <typename Tuple, typename IndexSequence>
-    struct TupleTypeNameHelper;
-    /**
-     * Helper that expand the tuple and call TypeName for each element
+
+    /// Helper for tuple types
+    template <typename Tuple, typename IndexSequence> struct TupleTypeNameHelper;
+
+    /**
+     * Helper that expands the tuple and calls TypeName for each element.
      * @tparam Tuple The tuple type
      * @tparam Is The index sequence
      */
     template <typename Tuple, std::size_t... Is>
     struct TupleTypeNameHelper<Tuple, std::index_sequence<Is...>> {
-      /// Static function because this is a struct.
+      /// Get the type name.
       static std::string get() {
         std::string result;
         ((result += TypeName<std::decay_t<std::tuple_element_t<Is, Tuple>>>::get() + ","), ...);
-        if (!result.empty()) {
-          result.pop_back(); // Remove the last comma
-        }
+        if (!result.empty()) result.pop_back(); // Remove the last comma ","
         return result;
       }
     };
 
     /**
-     * TypeName specialization for std::tuple
-     * @tparam Args The tuple types
-     */
-    template<typename... Args>
-    struct TypeName<std::tuple<Args...>> {
-      /// Static function because this is a struct.
+     * TypeName specialization for std::tuple.
+     * @tparam Args The tuple types.
+     */
+    template<typename... Args> struct TypeName<std::tuple<Args...>> {
+      /// Get the type name.
       static std::string get() {
         return "(" + TupleTypeNameHelper<std::tuple<Args...>, std::index_sequence_for<Args...>>::get() + ")";
       }
     };
 
     /**
-     * TypeName specialization for std::vector
-     * @tparam T The vector type
-     */
-    template<typename T>
-    struct TypeName<std::vector<T>> {
-      /// Static function because this is a struct.
-      static std::string get() {
-        return TypeName<T>::get() + "[]";
-      }
+     * TypeName specialization for std::vector.
+     * @tparam T The vector type.
+     */
+    template<typename T> struct TypeName<std::vector<T>> {
+      /// Get the type name.
+      static std::string get() { return TypeName<T>::get() + "[]"; }
     };
 
     /**
-     * List the argument types in a string, comma separated, uses () for tuples and [] for arrays
-     * Example: listArgumentTypes<int, std::string, std::tuple<int, int>, std::vector<std::string>>()
-     * Will result in "int,string,(int,int),string[]"
-     * @tparam Args The argument types
-     * @return The string with the argument types
-     */
-    template <typename... Args>
-    static std::string listArgumentTypes() {
+     * List the argument types in a string, comma separated. Uses () for tuples and [] for arrays.
+     * Example: listArgumentTypes<int, std::string, std::tuple<int, int>, std::vector<std::string>>() will result in "int,string,(int,int),string[]".
+     * @tparam Args The argument types.
+     * @return The string with the argument types.
+     */
+    template <typename... Args> static std::string listArgumentTypes() {
       std::string result;
       ((result += TypeName<std::decay_t<Args>>::get() + ","), ...);
-      if (!result.empty()) {
-        result.pop_back(); // Remove the last comma
-      }
+      if (!result.empty()) result.pop_back(); // Remove the last comma ","
       return result;
     }
 
     /**
-     * List the argument types in a vector of strings, uses () for tuples and [] for arrays
-     * Example: listArgumentTypesV<int, std::string, std::tuple<int, int>, std::vector<std::string>>()
-     * Will result in {"int","string","(int,int)","string[]"}
-     * @tparam Args
-     * @return The vector with the argument types
+     * List the argument types in a vector of strings. Uses () for tuples and [] for arrays.
+     * Example: listArgumentTypesV<int, std::string, std::tuple<int, int>, std::vector<std::string>>() will result in "{"int","string","(int,int)","string[]"}".
+     * @tparam Args The argument types.
+     * @return The vector with the argument types.
      */
     template<typename... Args>
     static std::vector<std::string> listArgumentTypesV() {
@@ -893,7 +285,7 @@
     }
 
     /**
-     * Helper function for listArgumentTypesVFromTuple
+     * Helper function for listArgumentTypesVFromTuple.
      * @tparam Tuple The tuple type
      * @tparam I The index sequence
      * @return The vector with the argument types
@@ -904,30 +296,24 @@
     }
 
     /**
-     * Same as listArgumentTypesV, but takes a tuple as template parameter
+     * Same as listArgumentTypesV, but takes a tuple as template parameter.
      * @tparam Tuple The tuple type
      * @return The vector with the argument types
      */
-    template<typename Tuple>
-    static std::vector<std::string> listArgumentTypesVFromTuple() {
+    template<typename Tuple> static std::vector<std::string> listArgumentTypesVFromTuple() {
       return unpackTupleAndListTypesV<Tuple>(std::make_index_sequence<std::tuple_size_v<Tuple>>{});
     }
 
     /**
-    * Encode a function signature following solidity rules.
-    * @tparam Args The argument types.
-    * @param funcSignature The function signature (name).
-    */
-    template <typename... Args>
-    static Functor encode(const std::string& funcSignature) {
-      std::string fullSignature = funcSignature;
-      fullSignature += "(" + listArgumentTypes<Args...>() + ")";
-      return Utils::sha3(Utils::create_view_span(fullSignature)).view_const(0, 4);
-    }
-
-    /// Generate the functor for a function.
-  }
-
+     * Encode a function signature following Solidity rules.
+     * @tparam Args The argument types.
+     * @param funcSig The function signature (name).
+     */
+    template <typename... Args> static Functor encode(const std::string& funcSig) {
+      std::string fullSig = funcSig + "(" + listArgumentTypes<Args...>() + ")";
+      return Utils::sha3(Utils::create_view_span(fullSig)).view_const(0, 4);
+    }
+  }; // namespace FunctorEncoder
 
   /// Namespace for ABI-encoding functions.
   namespace Encoder {
@@ -936,8 +322,7 @@
      * @param dest The Bytes piece to append to.
      * @param src The Bytes piece to be appended.
      */
-    template <typename T>
-    void append(Bytes &dest, const T &src) {
+    template <typename T> void append(Bytes &dest, const T &src) {
       dest.insert(dest.end(), src.cbegin(), src.cend());
     }
 
@@ -1022,15 +407,14 @@
       } else throw std::runtime_error("The type " + Utils::getRealTypeName<T>() + " is not supported on encoding");
     }
 
-    /// Forward declaration so encode(std::tuple<Ts...>) be able to see it.
+    /// Forward declaration so encode(std::tuple<Ts...>) can see it.
     template<typename T> Bytes encode(const std::vector<T>& v);
 
-    /// Specialization for encoding a tuple. Expand and call back encode<T,Ts...>
+    /// Specialization for encoding a tuple. Expand and call back encode<T,Ts...>.
     template<typename... Ts> Bytes encode(const std::tuple<Ts...>& t) {
       Bytes result;
       Bytes dynamicBytes;
       uint64_t nextOffset = calculateTotalOffset<Ts...>();
-
       std::apply([&](const auto&... args) {
         auto encodeItem = [&](auto&& item) {
           using ItemType = std::decay_t<decltype(item)>;
@@ -1045,7 +429,6 @@
         };
         (encodeItem(args), ...);
       }, t);
-
       result.insert(result.end(), dynamicBytes.begin(), dynamicBytes.end());
       return result;
     }
@@ -1053,14 +436,13 @@
     /// Specialization for encoding a vector of type T.
     template<typename T> Bytes encode(const std::vector<T>& v) {
       Bytes result;
-      uint64_t nextOffset = 32 * v.size();  // The first 32 bytes are for the length of the dynamic array
-      if constexpr (isDynamic<T>())
-      {
-        /// If the vector is dynamic, we need to account the offsets of each tuple
+      uint64_t nextOffset = 32 * v.size();  // First 32 bytes are the length of the dynamic array
+      if constexpr (isDynamic<T>()) {
+        // If the vector is dynamic, we need to account the offsets of each tuple
         Bytes dynamicData;
         Bytes dynamicOffSets;
 
-        // Encode each item within the vector.
+        // Encode each item within the vector
         for (const auto& t : v) {
           append(dynamicOffSets, Utils::uint256ToBytes(nextOffset));
           Bytes dynamicBytes = encode(t);  // We're calling the encode function specialized for the T type.
@@ -1068,15 +450,15 @@
           dynamicData.insert(dynamicData.end(), dynamicBytes.begin(), dynamicBytes.end());
         }
 
-        append(result, Utils::padLeftBytes(Utils::uintToBytes(v.size()), 32));  // Add the array length to the result
-        append(result, dynamicOffSets);  // Add the dynamic offsets
-        result.insert(result.end(), dynamicData.begin(), dynamicData.end());  // Add the dynamic data
+        // Add the array length, dynamic offsets and dynamic data
+        append(result, Utils::padLeftBytes(Utils::uintToBytes(v.size()), 32));
+        append(result, dynamicOffSets);
+        result.insert(result.end(), dynamicData.begin(), dynamicData.end());
         return result;
       } else {
-        append(result, Utils::padLeftBytes(Utils::uintToBytes(v.size()), 32));  // Add the array length to the result
-        for (const auto& t : v) {
-          append (result, encode(t));
-        }
+        // Add array length and append
+        append(result, Utils::padLeftBytes(Utils::uintToBytes(v.size()), 32));
+        for (const auto& t : v) append(result, encode(t));
         return result;
       }
     }
@@ -1091,10 +473,8 @@
      */
     template<typename T, typename... Ts> Bytes encodeData(const T& first, const Ts&... rest) {
       Bytes result;
-      // Based on the ABI spec, use calculateTotalOffset to calculate the nextOffset
       uint64_t nextOffset = calculateTotalOffset<T, Ts...>();
       Bytes dynamicBytes;
-
       auto encodeItem = [&](auto&& item) {
         using ItemType = std::decay_t<decltype(item)>;
         if constexpr (isDynamic<ItemType>()) {
@@ -1104,141 +484,18 @@
           dynamicBytes.insert(dynamicBytes.end(), packed.begin(), packed.end());
         } else append(result, encode(item));
       };
-
       encodeItem(first);
       (encodeItem(rest), ...);
       result.insert(result.end(), dynamicBytes.begin(), dynamicBytes.end());
       return result;
     }
   }; // namespace Encoder
->>>>>>> c9c6d366
 
   /// Namespace for ABI-decoding functions.
   namespace Decoder {
     /// Struct for a list of decoded types.
     template <typename T, typename... Ts> struct TypeList;
 
-<<<<<<< HEAD
-/**
-* Struct to map a type to an ABI type.
-* @tparam T The type to map to an ABI type.
-*/
-template <typename T> struct TypeToEnum {
-  static constexpr Types value = ABIType<T>::value; ///< ABI type.
-};
-
-/**
-* Specializations for reference types
-* @tparam T The type to map to an ABI type.
-*/
-template <typename T> struct TypeToEnum<T&> : TypeToEnum<T> {};
-
-/**
-* Specializations for const reference types
-* @tparam T The type to map to an ABI type.
-*/
-template <typename T> struct TypeToEnum<const T&> : TypeToEnum<T> {};
-
-/**
-* Specializations for vector reference types
-* @tparam T The type to map to an ABI type.
-*/
-template <typename T> struct TypeToEnum<std::vector<T>&> : TypeToEnum<std::vector<T>> {};
-
-/**
-* Specializations for const vector reference types
-* @tparam T The type to map to an ABI type.
-*/
-template <typename T> struct TypeToEnum<const std::vector<T>&> : TypeToEnum<std::vector<T>> {};
-
-/**
-* Map for calling the correct ABI function for a given uint type.
-*/
-inline std::unordered_map<Types, std::function<std::any(uint256_t)>> castUintFunctions = {
-  {Types::uint8, [](uint256_t value) { return std::any(static_cast<uint8_t>(value)); }},
-  {Types::uint16, [](uint256_t value) { return std::any(static_cast<uint16_t>(value)); }},
-  {Types::uint24, [](uint256_t value) { return std::any(static_cast<uint24_t>(value)); }},
-  {Types::uint32, [](uint256_t value) { return std::any(static_cast<uint32_t>(value)); }},
-  {Types::uint40, [](uint256_t value) { return std::any(static_cast<uint40_t>(value)); }},
-  {Types::uint48, [](uint256_t value) { return std::any(static_cast<uint48_t>(value)); }},
-  {Types::uint56, [](uint256_t value) { return std::any(static_cast<uint56_t>(value)); }},
-  {Types::uint64, [](uint256_t value) { return std::any(static_cast<uint64_t>(value)); }},
-  {Types::uint72, [](uint256_t value) { return std::any(static_cast<uint72_t>(value)); }},
-  {Types::uint80, [](uint256_t value) { return std::any(static_cast<uint80_t>(value)); }},
-  {Types::uint88, [](uint256_t value) { return std::any(static_cast<uint88_t>(value)); }},
-  {Types::uint96, [](uint256_t value) { return std::any(static_cast<uint96_t>(value)); }},
-  {Types::uint104, [](uint256_t value) { return std::any(static_cast<uint104_t>(value)); }},
-  {Types::uint112, [](uint256_t value) { return std::any(static_cast<uint112_t>(value)); }},
-  {Types::uint120, [](uint256_t value) { return std::any(static_cast<uint120_t>(value)); }},
-  {Types::uint128, [](uint256_t value) { return std::any(static_cast<uint128_t>(value)); }},
-  {Types::uint136, [](uint256_t value) { return std::any(static_cast<uint136_t>(value)); }},
-  {Types::uint144, [](uint256_t value) { return std::any(static_cast<uint144_t>(value)); }},
-  {Types::uint152, [](uint256_t value) { return std::any(static_cast<uint152_t>(value)); }},
-  {Types::uint160, [](uint256_t value) { return std::any(static_cast<uint160_t>(value)); }},
-  {Types::uint168, [](uint256_t value) { return std::any(static_cast<uint168_t>(value)); }},
-  {Types::uint176, [](uint256_t value) { return std::any(static_cast<uint176_t>(value)); }},
-  {Types::uint184, [](uint256_t value) { return std::any(static_cast<uint184_t>(value)); }},
-  {Types::uint192, [](uint256_t value) { return std::any(static_cast<uint192_t>(value)); }},
-  {Types::uint200, [](uint256_t value) { return std::any(static_cast<uint200_t>(value)); }},
-  {Types::uint208, [](uint256_t value) { return std::any(static_cast<uint208_t>(value)); }},
-  {Types::uint216, [](uint256_t value) { return std::any(static_cast<uint216_t>(value)); }},
-  {Types::uint224, [](uint256_t value) { return std::any(static_cast<uint224_t>(value)); }},
-  {Types::uint232, [](uint256_t value) { return std::any(static_cast<uint232_t>(value)); }},
-  {Types::uint240, [](uint256_t value) { return std::any(static_cast<uint240_t>(value)); }},
-  {Types::uint248, [](uint256_t value) { return std::any(static_cast<uint248_t>(value)); }}
-};
-
-/**
- * Map for calling the correct ABI function for a given int type.
- */
-inline std::unordered_map<Types, std::function<std::any(int256_t)>> castIntFunctions = {
-  {Types::int8, [](int256_t value) { return std::any(static_cast<int8_t>(value)); }},
-  {Types::int16, [](int256_t value) { return std::any(static_cast<int16_t>(value)); }},
-  {Types::int24, [](int256_t value) { return std::any(static_cast<int24_t>(value)); }},
-  {Types::int32, [](int256_t value) { return std::any(static_cast<int32_t>(value)); }},
-  {Types::int40, [](int256_t value) { return std::any(static_cast<int40_t>(value)); }},
-  {Types::int48, [](int256_t value) { return std::any(static_cast<int48_t>(value)); }},
-  {Types::int56, [](int256_t value) { return std::any(static_cast<int56_t>(value)); }},
-  {Types::int64, [](int256_t value) { return std::any(static_cast<int64_t>(value)); }},
-  {Types::int72, [](int256_t value) { return std::any(static_cast<int72_t>(value)); }},
-  {Types::int80, [](int256_t value) { return std::any(static_cast<int80_t>(value)); }},
-  {Types::int88, [](int256_t value) { return std::any(static_cast<int88_t>(value)); }},
-  {Types::int96, [](int256_t value) { return std::any(static_cast<int96_t>(value)); }},
-  {Types::int104, [](int256_t value) { return std::any(static_cast<int104_t>(value)); }},
-  {Types::int112, [](int256_t value) { return std::any(static_cast<int112_t>(value)); }},
-  {Types::int120, [](int256_t value) { return std::any(static_cast<int120_t>(value)); }},
-  {Types::int128, [](int256_t value) { return std::any(static_cast<int128_t>(value)); }},
-  {Types::int136, [](int256_t value) { return std::any(static_cast<int136_t>(value)); }},
-  {Types::int144, [](int256_t value) { return std::any(static_cast<int144_t>(value)); }},
-  {Types::int152, [](int256_t value) { return std::any(static_cast<int152_t>(value)); }},
-  {Types::int160, [](int256_t value) { return std::any(static_cast<int160_t>(value)); }},
-  {Types::int168, [](int256_t value) { return std::any(static_cast<int168_t>(value)); }},
-  {Types::int176, [](int256_t value) { return std::any(static_cast<int176_t>(value)); }},
-  {Types::int184, [](int256_t value) { return std::any(static_cast<int184_t>(value)); }},
-  {Types::int192, [](int256_t value) { return std::any(static_cast<int192_t>(value)); }},
-  {Types::int200, [](int256_t value) { return std::any(static_cast<int200_t>(value)); }},
-  {Types::int208, [](int256_t value) { return std::any(static_cast<int208_t>(value)); }},
-  {Types::int216, [](int256_t value) { return std::any(static_cast<int216_t>(value)); }},
-  {Types::int224, [](int256_t value) { return std::any(static_cast<int224_t>(value)); }},
-  {Types::int232, [](int256_t value) { return std::any(static_cast<int232_t>(value)); }},
-  {Types::int240, [](int256_t value) { return std::any(static_cast<int240_t>(value)); }},
-  {Types::int248, [](int256_t value) { return std::any(static_cast<int248_t>(value)); }}
-};
-
-/**
- * Get the respective ABI enum type from a BaseTypes variant.
- * Index is expected to be the in exact same order as the elements
- * declared inside the BaseTypes variant in the Utils namespace.
- * If the variant order is updated, so this function has to.
- * @param type The BaseTypes variant to check.
- * @return The equivalent Types enum.
- */
-Types inline BaseTypesToEnum(const BaseTypes& type) {
-  return std::visit([](const auto& item) -> Types {
-    return TypeToEnum<decltype(item)>::value;
-  }, type);
-}
-=======
     // TODO: docs
     template<typename T> inline T decode(const BytesArrView& bytes, uint64_t& index);
 
@@ -1261,20 +518,17 @@
     int256_t decodeInt(const BytesArrView& bytes, uint64_t& index);
 
     /**
-     * Decode a packed std::tuple<Args...> individually
-     * This function takes advante of std::tuple_element and template recurssion
-     * in order to parse all the items within that given tuple.
-     * @tparam TupleLike The std::tuple<Args...> structure
-     * @tparam I - the current tuple index
+     * Decode a packed std::tuple<Args...> individually.
+     * Takes advantage of std::tuple_element and template recursion to parse all items within the given tuple.
+     * @tparam TupleLike The std::tuple<Args...> structure.
+     * @tparam I The current tuple index.
      * @param bytes The data string to decode.
      * @param index The point on the encoded string to start decoding.
-     * @param ret The tuple object to return, needs to be a reference and create outside the function due to recursion
-     * Doesn't return, use the referenced TupleLike object..
+     * @param ret The tuple object to "return". Needs to be a reference and created outside the function due to recursion.
      */
     template<typename TupleLike, size_t I = 0>
     void decodeTuple(const BytesArrView& bytes, uint64_t& index, TupleLike& ret) {
-      if constexpr (I < std::tuple_size_v<TupleLike>)
-      {
+      if constexpr (I < std::tuple_size_v<TupleLike>) {
         using SelectedType = typename std::tuple_element<I, TupleLike>::type;
         std::get<I>(ret) = decode<SelectedType>(bytes, index);
         decodeTuple<TupleLike, I + 1>(bytes, index, ret);
@@ -1283,8 +537,8 @@
 
     /**
      * Specialization for decoding any type of uint or int.
-     * This function is also used by std::tuple<OtherArgs...> and std::vector<std::tuple<OtherArgs...>>
-     * Due to incapability of partially specializing the decode function for std::tuple<Args...>
+     * Also used by std::tuple<OtherArgs...> and std::vector<std::tuple<OtherArgs...>>,
+     * due to incapability of partially specializing the decode function for std::tuple<Args...>.
      * @tparam T Any supported uint or int.
      * @param bytes The data string to decode.
      * @param index The point on the encoded string to start decoding.
@@ -1327,13 +581,11 @@
         if (arrayStart + 32 > bytes.size()) throw std::runtime_error("Data too short for vector");
         uint64_t newIndex = 0;
         auto view = bytes.subspan(arrayStart + 32);
-        for (uint64_t i = 0; i < arrayLength; ++i) {
-          // Recursion here
-          retVector.emplace_back(decode<ElementType>(view, newIndex));
+        for (uint64_t i = 0; i < arrayLength; i++) {
+          retVector.emplace_back(decode<ElementType>(view, newIndex)); // Hic sunt recursis
         }
         return retVector;
       }
->>>>>>> c9c6d366
 
       if constexpr (
         std::is_same_v<T, int8_t> || std::is_same_v<T, int16_t> || std::is_same_v<T, int24_t> ||
@@ -1394,158 +646,6 @@
       return result;
     }
 
-<<<<<<< HEAD
-  /// Struct that contains the data for a contract method.
-  struct MethodDescription {
-    std::string name; ///< Name of the method.
-    std::vector<std::pair<std::string, std::string>> inputs; ///< Vector of pairs of input names and types.
-    std::vector<std::pair<std::string, std::string>> outputs; ///< Vector of pairs of output names and types.
-    std::string stateMutability; ///< State mutability of the method.
-    std::string type; ///< Type of the method.
-  };
-
-  /// Struct that contains the data for a contract event.
-  struct EventDescription {
-    std::string name; ///< Name of the event.
-    bool anonymous; ///< Whether the event is anonymous or not.
-    std::vector<std::tuple<std::string, std::string, bool>> args; ///< Vector of arguments for the event (name, type, indexed).
-  };
-
-  /// Class that encodes and packs native data types into Solidity ABI strings.
-  class Encoder {
-    private:
-      Bytes data_; ///< Encoded Solidity ABI string, as RAW BYTES. Use Hex::fromBytes().get() to print it properly.
-      Functor functor_; ///< Functor of the function to call. (if any)
-
-      /**
-      * Checks if a given type is a valid ABI type.
-      * @param funcType The type to check.
-      * @return True if the type is valid, false otherwise.
-      */
-      bool isValidType(const std::string_view& funcType);
-
-      /**
-      * Checks if a given type is a valid and supported ABI type.
-      * @param funcType The type to check.
-      * @param dataValue The value to check.
-      * @return True if the type is valid and supported, false otherwise.
-      */
-      bool matchesDataType(const std::string_view& funcType, const BaseTypes& dataValue);
-
-      /**
-       * Encode a function header into Solidity ABI format.
-       * Requires the full function header, no spaces between args
-       * (e.g. `func(arg1,arg2)`). The function will SHA3-hash the header
-       * and return the first 4 hex bytes of the hash (aka the "functor").
-       * @param func The function header to encode.
-       * @return The encoded functor hex string.
-       */
-      Functor encodeFunction(const std::string_view func) const;
-
-      /**
-       * Encode a 256-bit unsigned integer into Solidity ABI format.
-       * @param num The 256-bit unsigned integer to encode.
-       * @return The encoded uint256 hex string, padded 32 hex bytes to the LEFT.
-       */
-      Bytes encodeUint256(const uint256_t& num) const;
-
-      /**
-      * Encode a 256-bit signed integer into Solidity ABI format.
-      * @param num The 256-bit signed integer to encode.
-      * @return The encoded int256 hex string, padded 32 hex bytes to the LEFT.
-      */
-      Bytes encodeInt256(const int256_t& num) const;
-
-      /**
-       * Encode a 20-byte address into Solidity ABI format.
-       * @param add The 20-byte address to encode.
-       * @return The encoded address hex string, padded 32 bytes to the LEFT.
-       */
-      Bytes encodeAddress(const Address& add) const;
-
-      /**
-       * Encode a boolean into Solidity ABI format.
-       * @param b The boolean to encode.
-       * @return The encoded boolean hex string, padded 32 bytes to the LEFT.
-       */
-      Bytes encodeBool(bool b) const;
-
-      /**
-       * Encode a raw bytes or UTF-8 string into Solidity ABI format.
-       * Solidity bytes and string types are parsed the exact same way,
-       * so we can use the same function for encoding both types.
-       * @param bytes The raw bytes or UTF-8 string to encode.
-       * @return The encoded hex bytes or string,
-       *         padded to the nearest multiple of 32 bytes to the RIGHT.
-       */
-      Bytes encodeBytes(const BytesArrView bytes) const;
-
-      /**
-       * Encode a 256-bit unsigned integer array into Solidity ABI format.
-       * @param numV The 256-bit unsigned integer array to encode.
-       * @return The encoded uint256[] hex string, with the proper offsets and lengths.
-       */
-      Bytes encodeUint256Arr(const std::vector<uint256_t>& numV) const;
-
-      /**
-       * Encode a 256-bit signed integer array into Solidity ABI format.
-       * @param numV The 256-bit signed integer array to encode.
-       * @return The encoded int256[] hex string, with the proper offsets and lengths.
-       */
-      Bytes encodeInt256Arr(const std::vector<int256_t>& numV) const;
-
-      /**
-       * Encode a 20-byte address array into Solidity ABI format.
-       * @param addV The 20-byte address array to encode.
-       * @return The encoded address[] hex string, with the proper offsets and lengths.
-       */
-      Bytes encodeAddressArr(const std::vector<Address>& addV) const;
-
-      /**
-       * Encode a boolean array into Solidity ABI format.
-       * @param bV The boolean array to encode.
-       * @return The encoded bool[] hex string, with the proper offsets and lengths.
-       */
-      Bytes encodeBoolArr(const std::vector<bool>& bV) const;
-
-      /**
-       * Encode a raw bytes or UTF-8 string array into Solidity ABI format.
-       * See `encodeBytes()` for more details.
-       * @param bytesV The raw bytes or UTF-8 string array to encode.
-       * @return The encoded bytes[] or string[] hex string, with the proper offsets and lengths.
-       */
-      Bytes encodeBytesArr(const std::vector<BytesArrView>& bytesV) const;
-
-    public:
-      /// Alias for variant type, for easier handling.
-      typedef std::vector<BaseTypes> EncVar;
-
-      /**
-       * Constructor.
-       * Automatically encodes the data during construction.
-       * Throws on error.
-       * @param data A list of variables to encode.
-       * @param func (optional) The full function header to encode.
-       *             Defaults to an empty string.
-       *@throw std::runtime_error if the function header is invalid or if header
-       *and data do not match.
-       * TODO: change std::string_view func to be only the function name, and derive the respective argument types from data.
-       */
-      Encoder(const ABI::Encoder::EncVar& data, const std::string_view func = "");
-
-      /// Getter for `data`.
-      const Bytes& getData() const { return this->data_; }
-
-      /// Getter for 'functor'
-      const Functor& getFunctor() const { return this->functor_; }
-
-      /**
-       * Get the length of `data`.
-       * @return The total size of the data string.
-       */
-      size_t size() const { return this->data_.size(); }
-  };
-=======
     /**
      * Decode a raw bytes string.
      * @param bytes The data string to decode.
@@ -1601,8 +701,6 @@
       tmp.insert(tmp.end(), bytes.begin() + bytesStart + 32, bytes.begin() + bytesStart + 32 + bytesLength);
       return tmp;
     }
->>>>>>> c9c6d366
-
 
     /**
      * Recursive helper function to decode each element of the tuple.
@@ -1614,15 +712,13 @@
      */
     template<std::size_t Index = 0, typename... Args>
     typename std::enable_if<Index == sizeof...(Args), void>::type
-    decodeTupleHelper(const BytesArrView& encodedData, uint64_t& index, std::tuple<Args...>& tuple) {
-      // End of recursion
-    }
+    decodeTupleHelper(const BytesArrView& encodedData, uint64_t& index, std::tuple<Args...>& tuple) {} // End of recursion
 
     template<std::size_t Index = 0, typename... Args>
     typename std::enable_if<Index < sizeof...(Args), void>::type
     decodeTupleHelper(const BytesArrView& encodedData, uint64_t& index, std::tuple<Args...>& tuple) {
-      /// TODO: Technically, we could pass std::get<Index>(tuple) as a reference to decode<>().
-      /// But, it is worth to reduce code readability for a few nanoseconds*? * Need to benchmark.
+      // TODO: Technically, we could pass std::get<Index>(tuple) as a reference to decode<>().
+      // But, it is worth to reduce code readability for a few nanoseconds? Need to benchmark.
       std::get<Index>(tuple) = decode<std::tuple_element_t<Index, std::tuple<Args...>>>(encodedData, index);
       decodeTupleHelper<Index + 1, Args...>(encodedData, index, tuple);
     }
