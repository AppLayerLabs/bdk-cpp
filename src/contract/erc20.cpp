#include "erc20.h"

/// Default Constructor when loading contract from DB.
<<<<<<< HEAD
ERC20::ERC20(ContractManagerInterface &interface, const Address& address, const std::unique_ptr<DB> &db) :
  DynamicContract(interface, address, db), _name(this), _symbol(this), _decimals(this), _totalSupply(this), _balances(this), _allowed(this) {

  this->_name = db->get("_name", DBPrefix::contracts + this->getContractAddress().get());
  this->_symbol = db->get("_symbol", DBPrefix::contracts + this->getContractAddress().get());
  this->_decimals = Utils::bytesToUint8(db->get("_decimals", DBPrefix::contracts + this->getContractAddress().get()));
  this->_totalSupply = Utils::bytesToUint256(db->get("_totalSupply", DBPrefix::contracts + this->getContractAddress().get()));
  auto balances = db->getBatch(DBPrefix::contracts + this->getContractAddress().get() + "_balances");
  for (const auto& dbEntry : balances) {
    this->_balances[Address(dbEntry.key, true)] = Utils::fromBigEndian<uint256_t>(dbEntry.value);
=======
ERC20::ERC20(ContractManager::ContractManagerInterface &interface,
             const Address &address, const std::unique_ptr<DB> &db)
    : DynamicContract(interface, address, db), _name(this), _symbol(this),
      _decimals(this), _totalSupply(this), _balances(this), _allowed(this) {

  this->_name =
      db->get("_name", DBPrefix::contracts + this->getContractAddress().get());
  this->_symbol = db->get("_symbol", DBPrefix::contracts +
                                         this->getContractAddress().get());
  this->_decimals = Utils::bytesToUint8(db->get(
      "_decimals", DBPrefix::contracts + this->getContractAddress().get()));
  this->_totalSupply = Utils::bytesToUint256(db->get(
      "_totalSupply", DBPrefix::contracts + this->getContractAddress().get()));
  auto balances = db->getBatch(DBPrefix::contracts +
                               this->getContractAddress().get() + "_balances");
  for (const auto &dbEntry : balances) {
    this->_balances[Address(dbEntry.key, true)] =
        Utils::fromBigEndian<uint256_t>(dbEntry.value);
>>>>>>> 7347097d
  }

  auto allowances = db->getBatch(DBPrefix::contracts +
                                 this->getContractAddress().get() + "_allowed");
  for (const auto &dbEntry : allowances) {
    this->_allowed[Address(dbEntry.key, true)]
                  [Address(dbEntry.value.substr(0, 20), true)] =
        Utils::fromBigEndian<uint256_t>(dbEntry.value.substr(20));
  }
  this->registerContractFunctions();
  updateState(true);
}

<<<<<<< HEAD
ERC20::ERC20(const std::string &erc20_name, const std::string &erc20_symbol, const uint8_t &erc20_decimals, const uint256_t &mintValue, ContractManagerInterface &interface,
        const Address &address, const Address &creator, const uint64_t &chainId, const std::unique_ptr<DB> &db) :
  DynamicContract(interface, "ERC20", address, creator, chainId, db), _name(this), _symbol(this), _decimals(this), _totalSupply(this), _balances(this), _allowed(this) {
=======
ERC20::ERC20(const std::string &erc20_name, const std::string &erc20_symbol,
             const uint8_t &erc20_decimals, const uint256_t &mintValue,
             ContractManager::ContractManagerInterface &interface,
             const Address &address, const Address &creator,
             const uint64_t &chainId, const std::unique_ptr<DB> &db)
    : DynamicContract(interface, "ERC20", address, creator, chainId, db),
      _name(this), _symbol(this), _decimals(this), _totalSupply(this),
      _balances(this), _allowed(this) {
>>>>>>> 7347097d
  _name = erc20_name;
  _symbol = erc20_symbol;
  _decimals = erc20_decimals;
  _mintValue(creator, mintValue);
  this->registerContractFunctions();
  updateState(true);
}

ERC20::~ERC20() {
  DBBatch balancesBatch;
  DBBatch allowanceBatch;

  this->db->put("_name", _name.get(),
                DBPrefix::contracts + this->getContractAddress().get());
  this->db->put("_symbol", _symbol.get(),
                DBPrefix::contracts + this->getContractAddress().get());
  this->db->put("_decimals", Utils::uint8ToBytes(_decimals.get()),
                DBPrefix::contracts + this->getContractAddress().get());
  this->db->put("_totalSupply", Utils::uint256ToBytes(_totalSupply.get()),
                DBPrefix::contracts + this->getContractAddress().get());

  for (auto it = _balances.cbegin(); it != _balances.cend(); ++it) {
    std::string key = it->first.get();
    std::string value;
    value += Utils::uintToBytes(it->second);
    balancesBatch.puts.emplace_back(DBEntry(key, value));
  }

  for (auto it = _allowed.cbegin(); it != _allowed.cend(); ++it) {
    for (auto it2 = it->second.cbegin(); it2 != it->second.cend(); ++it2) {
      std::string key = it->first.get();
      std::string value;
      value += it2->first.get();
      value += Utils::uintToBytes(it2->second);
      allowanceBatch.puts.emplace_back(DBEntry(key, value));
    }
  }
  this->db->putBatch(balancesBatch, DBPrefix::contracts +
                                        this->getContractAddress().get() +
                                        "_balances");
  this->db->putBatch(allowanceBatch, DBPrefix::contracts +
                                         this->getContractAddress().get() +
                                         "_allowed");
  this->registerContractFunctions();
}

void ERC20::registerContractFunctions() {
  registerContract();
  this->registerMemberFunction("name", &ERC20::name, this);
  this->registerMemberFunction("symbol", &ERC20::symbol, this);
  this->registerMemberFunction("decimals", &ERC20::decimals, this);
  this->registerMemberFunction("totalSupply", &ERC20::totalSupply, this);
  this->registerMemberFunction("balanceOf", &ERC20::balanceOf, this);
  this->registerMemberFunction("allowance", &ERC20::allowance, this);
  this->registerMemberFunction("transfer", &ERC20::transfer, this);
  this->registerMemberFunction("approve", &ERC20::approve, this);
  this->registerMemberFunction("transferFrom", &ERC20::transferFrom, this);
}

void ERC20::_mintValue(const Address &address, const uint256_t &value) {
  _balances[address] += value;
  _totalSupply += value;
}

std::string ERC20::name() const {
  return ABI::Encoder({this->_name.get()}).getRaw();
}

std::string ERC20::symbol() const {
  return ABI::Encoder({this->_symbol.get()}).getRaw();
}

std::string ERC20::decimals() const {
  return ABI::Encoder({this->_decimals.get()}).getRaw();
}

std::string ERC20::totalSupply() const {
  return ABI::Encoder({this->_totalSupply.get()}).getRaw();
}

std::string ERC20::balanceOf(const Address &_owner) const {
  const auto &it = std::as_const(this->_balances).find(_owner);
  if (it == this->_balances.end()) {
    return ABI::Encoder({0}).getRaw();
  } else {
    return ABI::Encoder({it->second}).getRaw();
  }
}

void ERC20::transfer(const Address &_to, const uint256_t &_value) {
  this->_balances[this->getCaller()] -= _value;
  this->_balances[_to] += _value;
}

void ERC20::approve(const Address &_spender, const uint256_t &_value) {
  this->_allowed[this->getCaller()][_spender] = _value;
}

std::string ERC20::allowance(const Address &_owner,
                             const Address &_spender) const {
  const auto &it = std::as_const(this->_allowed).find(_owner);
  if (it == this->_allowed.end()) {
    return ABI::Encoder({0}).getRaw();
  } else {
    const auto &it2 = it->second.find(_spender);
    if (it2 == it->second.end()) {
      return ABI::Encoder({0}).getRaw();
    } else {
      return ABI::Encoder({it2->second}).getRaw();
    }
  }
}

void ERC20::transferFrom(const Address &_from, const Address &_to,
                         const uint256_t &_value) {
  this->_allowed[_from][this->getCaller()] -= _value;
  this->_balances[_from] -= _value;
  this->_balances[_to] += _value;
}<|MERGE_RESOLUTION|>--- conflicted
+++ resolved
@@ -1,22 +1,8 @@
 #include "erc20.h"
 
 /// Default Constructor when loading contract from DB.
-<<<<<<< HEAD
 ERC20::ERC20(ContractManagerInterface &interface, const Address& address, const std::unique_ptr<DB> &db) :
   DynamicContract(interface, address, db), _name(this), _symbol(this), _decimals(this), _totalSupply(this), _balances(this), _allowed(this) {
-
-  this->_name = db->get("_name", DBPrefix::contracts + this->getContractAddress().get());
-  this->_symbol = db->get("_symbol", DBPrefix::contracts + this->getContractAddress().get());
-  this->_decimals = Utils::bytesToUint8(db->get("_decimals", DBPrefix::contracts + this->getContractAddress().get()));
-  this->_totalSupply = Utils::bytesToUint256(db->get("_totalSupply", DBPrefix::contracts + this->getContractAddress().get()));
-  auto balances = db->getBatch(DBPrefix::contracts + this->getContractAddress().get() + "_balances");
-  for (const auto& dbEntry : balances) {
-    this->_balances[Address(dbEntry.key, true)] = Utils::fromBigEndian<uint256_t>(dbEntry.value);
-=======
-ERC20::ERC20(ContractManager::ContractManagerInterface &interface,
-             const Address &address, const std::unique_ptr<DB> &db)
-    : DynamicContract(interface, address, db), _name(this), _symbol(this),
-      _decimals(this), _totalSupply(this), _balances(this), _allowed(this) {
 
   this->_name =
       db->get("_name", DBPrefix::contracts + this->getContractAddress().get());
@@ -31,7 +17,6 @@
   for (const auto &dbEntry : balances) {
     this->_balances[Address(dbEntry.key, true)] =
         Utils::fromBigEndian<uint256_t>(dbEntry.value);
->>>>>>> 7347097d
   }
 
   auto allowances = db->getBatch(DBPrefix::contracts +
@@ -45,20 +30,9 @@
   updateState(true);
 }
 
-<<<<<<< HEAD
 ERC20::ERC20(const std::string &erc20_name, const std::string &erc20_symbol, const uint8_t &erc20_decimals, const uint256_t &mintValue, ContractManagerInterface &interface,
         const Address &address, const Address &creator, const uint64_t &chainId, const std::unique_ptr<DB> &db) :
   DynamicContract(interface, "ERC20", address, creator, chainId, db), _name(this), _symbol(this), _decimals(this), _totalSupply(this), _balances(this), _allowed(this) {
-=======
-ERC20::ERC20(const std::string &erc20_name, const std::string &erc20_symbol,
-             const uint8_t &erc20_decimals, const uint256_t &mintValue,
-             ContractManager::ContractManagerInterface &interface,
-             const Address &address, const Address &creator,
-             const uint64_t &chainId, const std::unique_ptr<DB> &db)
-    : DynamicContract(interface, "ERC20", address, creator, chainId, db),
-      _name(this), _symbol(this), _decimals(this), _totalSupply(this),
-      _balances(this), _allowed(this) {
->>>>>>> 7347097d
   _name = erc20_name;
   _symbol = erc20_symbol;
   _decimals = erc20_decimals;
