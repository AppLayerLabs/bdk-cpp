#include "erc20.h"

<<<<<<< HEAD
/// Default Constructor when loading contract from DB.
ERC20::ERC20(ContractManagerInterface &interface, const Address& address, const std::unique_ptr<DB> &db) :
  DynamicContract(interface, address, db), _name(this), _symbol(this), _decimals(this), _totalSupply(this), _balances(this), _allowed(this) {

  this->_name =
      db->get("_name", DBPrefix::contracts + this->getContractAddress().get());
  this->_symbol = db->get("_symbol", DBPrefix::contracts +
                                         this->getContractAddress().get());
  this->_decimals = Utils::bytesToUint256(db->get(
      "_decimals", DBPrefix::contracts + this->getContractAddress().get()));
  this->_totalSupply = Utils::bytesToUint256(db->get(
      "_totalSupply", DBPrefix::contracts + this->getContractAddress().get()));
  auto balances = db->getBatch(DBPrefix::contracts +
                               this->getContractAddress().get() + "_balances");
  for (const auto &dbEntry : balances) {
    this->_balances[Address(dbEntry.key, true)] =
        Utils::fromBigEndian<uint256_t>(dbEntry.value);
=======
ERC20::ERC20(
  ContractManager::ContractManagerInterface& interface,
  const Address& address, const std::unique_ptr<DB>& db
) : DynamicContract(interface, address, db), _name(this), _symbol(this),
  _decimals(this), _totalSupply(this), _balances(this), _allowed(this)
{
  this->_name = db->get("_name", DBPrefix::contracts + this->getContractAddress().get());
  this->_symbol = db->get("_symbol", DBPrefix::contracts + this->getContractAddress().get());
  this->_decimals = Utils::bytesToUint8(
    db->get("_decimals", DBPrefix::contracts + this->getContractAddress().get())
  );
  this->_totalSupply = Utils::bytesToUint256(
    db->get("_totalSupply", DBPrefix::contracts + this->getContractAddress().get())
  );
  auto balances = db->getBatch(DBPrefix::contracts + this->getContractAddress().get() + "_balances");
  for (const auto& dbEntry : balances) {
    this->_balances[Address(dbEntry.key, true)] = Utils::fromBigEndian<uint256_t>(dbEntry.value);
>>>>>>> 9bcc3ab5
  }
  auto allowances = db->getBatch(DBPrefix::contracts + this->getContractAddress().get() + "_allowed");
  for (const auto& dbEntry : allowances) {
    this->_allowed[
      Address(dbEntry.key, true)
    ][
      Address(dbEntry.value.substr(0, 20), true)
    ] = Utils::fromBigEndian<uint256_t>(dbEntry.value.substr(20));
  }
  this->registerContractFunctions();
  updateState(true);
}

<<<<<<< HEAD
ERC20::ERC20(const std::string &erc20_name, const std::string &erc20_symbol, const uint256_t &erc20_decimals, const uint256_t &mintValue, ContractManagerInterface &interface,
        const Address &address, const Address &creator, const uint64_t &chainId, const std::unique_ptr<DB> &db) :
  DynamicContract(interface, "ERC20", address, creator, chainId, db), _name(this), _symbol(this), _decimals(this), _totalSupply(this), _balances(this), _allowed(this) {
=======
ERC20::ERC20(
  const std::string& erc20_name, const std::string& erc20_symbol,
  const uint8_t& erc20_decimals, const uint256_t& mintValue,
  ContractManager::ContractManagerInterface& interface,
  const Address& address, const Address& creator, const uint64_t& chainId,
  const std::unique_ptr<DB>& db
) : DynamicContract(interface, "ERC20", address, creator, chainId, db),
  _name(this), _symbol(this), _decimals(this), _totalSupply(this), _balances(this), _allowed(this)
{
>>>>>>> 9bcc3ab5
  _name = erc20_name;
  _symbol = erc20_symbol;
  _decimals = erc20_decimals;
  _mintValue(creator, mintValue);
  this->registerContractFunctions();
  updateState(true);
}

ERC20::~ERC20() {
  DBBatch balancesBatch;
  DBBatch allowanceBatch;
<<<<<<< HEAD

  this->db->put("_name", _name.get(),
                DBPrefix::contracts + this->getContractAddress().get());
  this->db->put("_symbol", _symbol.get(),
                DBPrefix::contracts + this->getContractAddress().get());
  this->db->put("_decimals", Utils::uint256ToBytes(_decimals.get()),
                DBPrefix::contracts + this->getContractAddress().get());
  this->db->put("_totalSupply", Utils::uint256ToBytes(_totalSupply.get()),
                DBPrefix::contracts + this->getContractAddress().get());

  for (auto it = _balances.cbegin(); it != _balances.cend(); ++it) {
=======
  this->db->put("_name", _name.get(), DBPrefix::contracts + this->getContractAddress().get());
  this->db->put("_symbol", _symbol.get(), DBPrefix::contracts + this->getContractAddress().get());
  this->db->put("_decimals", Utils::uint8ToBytes(
    _decimals.get()), DBPrefix::contracts + this->getContractAddress().get()
  );
  this->db->put("_totalSupply", Utils::uint256ToBytes(
    _totalSupply.get()), DBPrefix::contracts + this->getContractAddress().get()
  );

  for (auto it = _balances.cbegin(); it != _balances.cend(); it++) {
>>>>>>> 9bcc3ab5
    std::string key = it->first.get();
    std::string value;
    value += Utils::uintToBytes(it->second);
    balancesBatch.puts.emplace_back(DBEntry(key, value));
  }

  for (auto it = _allowed.cbegin(); it != _allowed.cend(); it++) {
    for (auto it2 = it->second.cbegin(); it2 != it->second.cend(); it2++) {
      std::string key = it->first.get();
      std::string value;
      value += it2->first.get();
      value += Utils::uintToBytes(it2->second);
      allowanceBatch.puts.emplace_back(DBEntry(key, value));
    }
  }

  this->db->putBatch(balancesBatch, DBPrefix::contracts + this->getContractAddress().get() + "_balances");
  this->db->putBatch(allowanceBatch, DBPrefix::contracts + this->getContractAddress().get() + "_allowed");
  this->registerContractFunctions();
}

void ERC20::_mintValue(const Address& address, const uint256_t& value) {
  _balances[address] += value;
  _totalSupply += value;
}

std::string ERC20::name() const { return ABI::Encoder({this->_name.get()}).getRaw(); }

std::string ERC20::symbol() const { return ABI::Encoder({this->_symbol.get()}).getRaw(); }

std::string ERC20::decimals() const { return ABI::Encoder({this->_decimals.get()}).getRaw(); }

std::string ERC20::totalSupply() const { return ABI::Encoder({this->_totalSupply.get()}).getRaw(); }

std::string ERC20::balanceOf(const Address& _owner) const {
  const auto& it = std::as_const(this->_balances).find(_owner);
  return (it == this->_balances.end())
    ? ABI::Encoder({0}).getRaw() : ABI::Encoder({it->second}).getRaw();
}

void ERC20::transfer(const Address &_to, const uint256_t &_value) {
  this->_balances[this->getCaller()] -= _value;
  this->_balances[_to] += _value;
}

void ERC20::approve(const Address &_spender, const uint256_t &_value) {
  this->_allowed[this->getCaller()][_spender] = _value;
}

std::string ERC20::allowance(const Address& _owner, const Address& _spender) const {
  const auto& it = std::as_const(this->_allowed).find(_owner);
  if (it == this->_allowed.end()) return ABI::Encoder({0}).getRaw();
  const auto& it2 = it->second.find(_spender);
  return (it2 == it->second.end())
    ? ABI::Encoder({0}).getRaw() : ABI::Encoder({it2->second}).getRaw();
}

void ERC20::transferFrom(
  const Address &_from, const Address &_to, const uint256_t &_value
) {
  this->_allowed[_from][this->getCaller()] -= _value;
  this->_balances[_from] -= _value;
  this->_balances[_to] += _value;
}

void ERC20::registerContractFunctions() {
  registerContract();
  this->registerMemberFunction("name", &ERC20::name, this);
  this->registerMemberFunction("symbol", &ERC20::symbol, this);
  this->registerMemberFunction("decimals", &ERC20::decimals, this);
  this->registerMemberFunction("totalSupply", &ERC20::totalSupply, this);
  this->registerMemberFunction("balanceOf", &ERC20::balanceOf, this);
  this->registerMemberFunction("allowance", &ERC20::allowance, this);
  this->registerMemberFunction("transfer", &ERC20::transfer, this);
  this->registerMemberFunction("approve", &ERC20::approve, this);
  this->registerMemberFunction("transferFrom", &ERC20::transferFrom, this);
}
<|MERGE_RESOLUTION|>--- conflicted
+++ resolved
@@ -1,6 +1,5 @@
 #include "erc20.h"
 
-<<<<<<< HEAD
 /// Default Constructor when loading contract from DB.
 ERC20::ERC20(ContractManagerInterface &interface, const Address& address, const std::unique_ptr<DB> &db) :
   DynamicContract(interface, address, db), _name(this), _symbol(this), _decimals(this), _totalSupply(this), _balances(this), _allowed(this) {
@@ -18,25 +17,6 @@
   for (const auto &dbEntry : balances) {
     this->_balances[Address(dbEntry.key, true)] =
         Utils::fromBigEndian<uint256_t>(dbEntry.value);
-=======
-ERC20::ERC20(
-  ContractManager::ContractManagerInterface& interface,
-  const Address& address, const std::unique_ptr<DB>& db
-) : DynamicContract(interface, address, db), _name(this), _symbol(this),
-  _decimals(this), _totalSupply(this), _balances(this), _allowed(this)
-{
-  this->_name = db->get("_name", DBPrefix::contracts + this->getContractAddress().get());
-  this->_symbol = db->get("_symbol", DBPrefix::contracts + this->getContractAddress().get());
-  this->_decimals = Utils::bytesToUint8(
-    db->get("_decimals", DBPrefix::contracts + this->getContractAddress().get())
-  );
-  this->_totalSupply = Utils::bytesToUint256(
-    db->get("_totalSupply", DBPrefix::contracts + this->getContractAddress().get())
-  );
-  auto balances = db->getBatch(DBPrefix::contracts + this->getContractAddress().get() + "_balances");
-  for (const auto& dbEntry : balances) {
-    this->_balances[Address(dbEntry.key, true)] = Utils::fromBigEndian<uint256_t>(dbEntry.value);
->>>>>>> 9bcc3ab5
   }
   auto allowances = db->getBatch(DBPrefix::contracts + this->getContractAddress().get() + "_allowed");
   for (const auto& dbEntry : allowances) {
@@ -50,21 +30,9 @@
   updateState(true);
 }
 
-<<<<<<< HEAD
 ERC20::ERC20(const std::string &erc20_name, const std::string &erc20_symbol, const uint256_t &erc20_decimals, const uint256_t &mintValue, ContractManagerInterface &interface,
         const Address &address, const Address &creator, const uint64_t &chainId, const std::unique_ptr<DB> &db) :
   DynamicContract(interface, "ERC20", address, creator, chainId, db), _name(this), _symbol(this), _decimals(this), _totalSupply(this), _balances(this), _allowed(this) {
-=======
-ERC20::ERC20(
-  const std::string& erc20_name, const std::string& erc20_symbol,
-  const uint8_t& erc20_decimals, const uint256_t& mintValue,
-  ContractManager::ContractManagerInterface& interface,
-  const Address& address, const Address& creator, const uint64_t& chainId,
-  const std::unique_ptr<DB>& db
-) : DynamicContract(interface, "ERC20", address, creator, chainId, db),
-  _name(this), _symbol(this), _decimals(this), _totalSupply(this), _balances(this), _allowed(this)
-{
->>>>>>> 9bcc3ab5
   _name = erc20_name;
   _symbol = erc20_symbol;
   _decimals = erc20_decimals;
@@ -76,7 +44,14 @@
 ERC20::~ERC20() {
   DBBatch balancesBatch;
   DBBatch allowanceBatch;
-<<<<<<< HEAD
+  this->db->put("_name", _name.get(), DBPrefix::contracts + this->getContractAddress().get());
+  this->db->put("_symbol", _symbol.get(), DBPrefix::contracts + this->getContractAddress().get());
+  this->db->put("_decimals", Utils::uint8ToBytes(
+    _decimals.get()), DBPrefix::contracts + this->getContractAddress().get()
+  );
+  this->db->put("_totalSupply", Utils::uint256ToBytes(
+    _totalSupply.get()), DBPrefix::contracts + this->getContractAddress().get()
+  );
 
   this->db->put("_name", _name.get(),
                 DBPrefix::contracts + this->getContractAddress().get());
@@ -88,18 +63,6 @@
                 DBPrefix::contracts + this->getContractAddress().get());
 
   for (auto it = _balances.cbegin(); it != _balances.cend(); ++it) {
-=======
-  this->db->put("_name", _name.get(), DBPrefix::contracts + this->getContractAddress().get());
-  this->db->put("_symbol", _symbol.get(), DBPrefix::contracts + this->getContractAddress().get());
-  this->db->put("_decimals", Utils::uint8ToBytes(
-    _decimals.get()), DBPrefix::contracts + this->getContractAddress().get()
-  );
-  this->db->put("_totalSupply", Utils::uint256ToBytes(
-    _totalSupply.get()), DBPrefix::contracts + this->getContractAddress().get()
-  );
-
-  for (auto it = _balances.cbegin(); it != _balances.cend(); it++) {
->>>>>>> 9bcc3ab5
     std::string key = it->first.get();
     std::string value;
     value += Utils::uintToBytes(it->second);
