--- conflicted
+++ resolved
@@ -1,6 +1,5 @@
 #include "erc20.h"
 
-<<<<<<< HEAD
 /// Default Constructor when loading contract from DB.
 ERC20::ERC20(ContractManager::ContractManagerInterface &interface, const Address& address, const std::unique_ptr<DB> &db) :
   DynamicContract(interface, address, db), _name(this), _symbol(this), _decimals(this), _totalSupply(this), _balances(this), _allowed(this) {
@@ -10,41 +9,14 @@
   this->_decimals = Utils::bytesToUint8(db->get(std::string("_decimals"), this->getDBPrefix()));
   this->_totalSupply = Utils::bytesToUint256(db->get(std::string("_totalSupply"), this->getDBPrefix()));
   auto balances = db->getBatch(this->getNewPrefix("_balances"));
-=======
-ERC20::ERC20(
-  ContractManager::ContractManagerInterface& interface,
-  const Address& address, const std::unique_ptr<DB>& db
-) : DynamicContract(interface, address, db), _name(this), _symbol(this),
-  _decimals(this), _totalSupply(this), _balances(this), _allowed(this)
-{
-  this->_name = db->get("_name", DBPrefix::contracts + this->getContractAddress().get());
-  this->_symbol = db->get("_symbol", DBPrefix::contracts + this->getContractAddress().get());
-  this->_decimals = Utils::bytesToUint8(
-    db->get("_decimals", DBPrefix::contracts + this->getContractAddress().get())
-  );
-  this->_totalSupply = Utils::bytesToUint256(
-    db->get("_totalSupply", DBPrefix::contracts + this->getContractAddress().get())
-  );
-  auto balances = db->getBatch(DBPrefix::contracts + this->getContractAddress().get() + "_balances");
->>>>>>> 08c59a93
   for (const auto& dbEntry : balances) {
     this->_balances[Address(dbEntry.key)] = Utils::fromBigEndian<uint256_t>(dbEntry.value);
   }
-<<<<<<< HEAD
 
   auto allowances = db->getBatch(this->getNewPrefix("_allowed"));
   for (const auto& dbEntry : allowances) {
     BytesArrView valueView(dbEntry.value);
     this->_allowed[Address(dbEntry.key)][Address(valueView.subspan(0, 20))] = Utils::fromBigEndian<uint256_t>(valueView.subspan(20));
-=======
-  auto allowances = db->getBatch(DBPrefix::contracts + this->getContractAddress().get() + "_allowed");
-  for (const auto& dbEntry : allowances) {
-    this->_allowed[
-      Address(dbEntry.key, true)
-    ][
-      Address(dbEntry.value.substr(0, 20), true)
-    ] = Utils::fromBigEndian<uint256_t>(dbEntry.value.substr(20));
->>>>>>> 08c59a93
   }
   this->registerContractFunctions();
   updateState(true);
@@ -68,7 +40,6 @@
 }
 
 ERC20::~ERC20() {
-<<<<<<< HEAD
   DBBatch batchOperations;
 
   this->db->put(std::string("_name"), _name.get(), this->getDBPrefix());
@@ -94,125 +65,35 @@
 }
 
 void ERC20::registerContractFunctions() {
-  this->registerViewFunction(Hex::toBytes("0x06fdde03"), [this](const ethCallInfo &callInfo) {
-    return this->name();
-  });
-  this->registerViewFunction(Hex::toBytes("0x95d89b41"), [this](const ethCallInfo &callInfo) {
-    return this->symbol();
-  });
-  this->registerViewFunction(Hex::toBytes("0x313ce567"), [this](const ethCallInfo &callInfo) {
-    return this->decimals();
-  });
-  this->registerViewFunction(Hex::toBytes("0x18160ddd"), [this](const ethCallInfo &callInfo) {
-    return this->totalSupply();
-  });
-  this->registerViewFunction(Hex::toBytes("0x70a08231"), [this](const ethCallInfo &callInfo) {
-    std::vector<ABI::Types> types = { ABI::Types::address };
-    ABI::Decoder decoder(types, std::get<6>(callInfo));
-    return this->balanceOf(decoder.getData<Address>(0));
-  });
-  this->registerViewFunction(Hex::toBytes("0xdd62ed3e"), [this](const ethCallInfo &callInfo) {
-    std::vector<ABI::Types> types = { ABI::Types::address, ABI::Types::address };
-    ABI::Decoder decoder(types, std::get<6>(callInfo));
-    return this->allowance(decoder.getData<Address>(0), decoder.getData<Address>(1));
-  });
-
-  this->registerFunction(Hex::toBytes("0xa9059cbb"), [this](const ethCallInfo &callInfo) {
-    std::vector<ABI::Types> types = { ABI::Types::address, ABI::Types::uint256 };
-    ABI::Decoder decoder(types, std::get<6>(callInfo));
-    this->transfer(decoder.getData<Address>(0), decoder.getData<uint256_t>(1));
-  });
-  this->registerFunction(Hex::toBytes("0x095ea7b3"), [this](const ethCallInfo &callInfo) {
-    std::vector<ABI::Types> types = { ABI::Types::address, ABI::Types::uint256 };
-    ABI::Decoder decoder(types, std::get<6>(callInfo));
-    this->approve(decoder.getData<Address>(0), decoder.getData<uint256_t>(1));
-  });
-  this->registerFunction(Hex::toBytes("0x23b872dd"), [this](const ethCallInfo &callInfo) {
-    std::vector<ABI::Types> types = { ABI::Types::address, ABI::Types::address, ABI::Types::uint256 };
-    ABI::Decoder decoder(types, std::get<6>(callInfo));
-    this->transferFrom(decoder.getData<Address>(0), decoder.getData<Address>(1), decoder.getData<uint256_t>(2));
-  });
+  registerContract();
+  this->registerMemberFunction("name", &ERC20::name, this);
+  this->registerMemberFunction("symbol", &ERC20::symbol, this);
+  this->registerMemberFunction("decimals", &ERC20::decimals, this);
+  this->registerMemberFunction("totalSupply", &ERC20::totalSupply, this);
+  this->registerMemberFunction("balanceOf", &ERC20::balanceOf, this);
+  this->registerMemberFunction("allowance", &ERC20::allowance, this);
+  this->registerMemberFunction("transfer", &ERC20::transfer, this);
+  this->registerMemberFunction("approve", &ERC20::approve, this);
+  this->registerMemberFunction("transferFrom", &ERC20::transferFrom, this);
 }
 
-
-=======
-  DBBatch balancesBatch;
-  DBBatch allowanceBatch;
-  this->db->put("_name", _name.get(), DBPrefix::contracts + this->getContractAddress().get());
-  this->db->put("_symbol", _symbol.get(), DBPrefix::contracts + this->getContractAddress().get());
-  this->db->put("_decimals", Utils::uint8ToBytes(
-    _decimals.get()), DBPrefix::contracts + this->getContractAddress().get()
-  );
-  this->db->put("_totalSupply", Utils::uint256ToBytes(
-    _totalSupply.get()), DBPrefix::contracts + this->getContractAddress().get()
-  );
-
-  for (auto it = _balances.cbegin(); it != _balances.cend(); it++) {
-    std::string key = it->first.get();
-    std::string value;
-    value += Utils::uintToBytes(it->second);
-    balancesBatch.puts.emplace_back(DBEntry(key, value));
-  }
-
-  for (auto it = _allowed.cbegin(); it != _allowed.cend(); it++) {
-    for (auto it2 = it->second.cbegin(); it2 != it->second.cend(); it2++) {
-      std::string key = it->first.get();
-      std::string value;
-      value += it2->first.get();
-      value += Utils::uintToBytes(it2->second);
-      allowanceBatch.puts.emplace_back(DBEntry(key, value));
-    }
-  }
-
-  this->db->putBatch(balancesBatch, DBPrefix::contracts + this->getContractAddress().get() + "_balances");
-  this->db->putBatch(allowanceBatch, DBPrefix::contracts + this->getContractAddress().get() + "_allowed");
-  this->registerContractFunctions();
-}
-
->>>>>>> 08c59a93
 void ERC20::_mintValue(const Address& address, const uint256_t& value) {
   _balances[address] += value;
   _totalSupply += value;
 }
 
-<<<<<<< HEAD
-Bytes ERC20::name() const {
-  return ABI::Encoder({this->_name.get()}).getData();
-}
+Bytes ERC20::name() const { return ABI::Encoder({this->_name.get()}).getRaw(); }
 
-Bytes ERC20::symbol() const {
-  return ABI::Encoder({this->_symbol.get()}).getData();
-}
+Bytes ERC20::symbol() const { return ABI::Encoder({this->_symbol.get()}).getRaw(); }
 
-Bytes ERC20::decimals() const {
-  return ABI::Encoder({this->_decimals.get()}).getData();
-}
+Bytes ERC20::decimals() const { return ABI::Encoder({this->_decimals.get()}).getRaw(); }
 
-Bytes ERC20::totalSupply() const {
-  return ABI::Encoder({this->_totalSupply.get()}).getData();
-}
-=======
-std::string ERC20::name() const { return ABI::Encoder({this->_name.get()}).getRaw(); }
-
-std::string ERC20::symbol() const { return ABI::Encoder({this->_symbol.get()}).getRaw(); }
-
-std::string ERC20::decimals() const { return ABI::Encoder({this->_decimals.get()}).getRaw(); }
-
-std::string ERC20::totalSupply() const { return ABI::Encoder({this->_totalSupply.get()}).getRaw(); }
->>>>>>> 08c59a93
+Bytes ERC20::totalSupply() const { return ABI::Encoder({this->_totalSupply.get()}).getRaw(); }
 
 Bytes ERC20::balanceOf(const Address& _owner) const {
   const auto& it = std::as_const(this->_balances).find(_owner);
-<<<<<<< HEAD
-  if (it == this->_balances.end()) {
-    return ABI::Encoder({0}).getData();
-  } else {
-    return ABI::Encoder({it->second}).getData();
-  }
-=======
   return (it == this->_balances.end())
-    ? ABI::Encoder({0}).getRaw() : ABI::Encoder({it->second}).getRaw();
->>>>>>> 08c59a93
+    ? ABI::Encoder({0}).getData() : ABI::Encoder({it->second}).getData();
 }
 
 void ERC20::transfer(const Address &_to, const uint256_t &_value) {
@@ -226,7 +107,6 @@
 
 Bytes ERC20::allowance(const Address& _owner, const Address& _spender) const {
   const auto& it = std::as_const(this->_allowed).find(_owner);
-<<<<<<< HEAD
   if (it == this->_allowed.end()) {
     return ABI::Encoder({0}).getData();
   } else {
@@ -237,12 +117,6 @@
       return ABI::Encoder({it2->second}).getData();
     }
   }
-=======
-  if (it == this->_allowed.end()) return ABI::Encoder({0}).getRaw();
-  const auto& it2 = it->second.find(_spender);
-  return (it2 == it->second.end())
-    ? ABI::Encoder({0}).getRaw() : ABI::Encoder({it2->second}).getRaw();
->>>>>>> 08c59a93
 }
 
 void ERC20::transferFrom(
@@ -253,15 +127,5 @@
   this->_balances[_to] += _value;
 }
 
-void ERC20::registerContractFunctions() {
-  registerContract();
-  this->registerMemberFunction("name", &ERC20::name, this);
-  this->registerMemberFunction("symbol", &ERC20::symbol, this);
-  this->registerMemberFunction("decimals", &ERC20::decimals, this);
-  this->registerMemberFunction("totalSupply", &ERC20::totalSupply, this);
-  this->registerMemberFunction("balanceOf", &ERC20::balanceOf, this);
-  this->registerMemberFunction("allowance", &ERC20::allowance, this);
-  this->registerMemberFunction("transfer", &ERC20::transfer, this);
-  this->registerMemberFunction("approve", &ERC20::approve, this);
-  this->registerMemberFunction("transferFrom", &ERC20::transferFrom, this);
-}
+
+
