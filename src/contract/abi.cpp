--- conflicted
+++ resolved
@@ -1,42 +1,6 @@
 #include "abi.h"
 
 std::string ABIEncoder::encodeFunction(std::string func) {
-<<<<<<< HEAD
-  return dev::toHex(dev::sha3(func)).substr(0, 8);
-}
-
-std::string ABIEncoder::encodeUint256(uint256_t num) {
-  // TODO: padding
-  //return Utils::padLeft(Utils::toHex(num), 64);
-}
-
-std::string ABIEncoder::encodeAddress(Address add) {
-  
-}
-
-std::string ABIEncoder::encodeBool(bool b) {
-  
-}
-
-std::string ABIEncoder::encodeBytes(std::string bytes) {
-  
-}
-
-std::string ABIEncoder::encodeUint256Arr(std::vector<uint256_t> numV) {
-  
-}
-
-std::string ABIEncoder::encodeAddressArr(std::vector<Address> addV) {
-  
-}
-
-std::string ABIEncoder::encodeBoolArr(std::vector<bool> bV) {
-  
-}
-
-std::string ABIEncoder::encodeBytesArr(std::vector<std::string> bytesV) {
-  
-=======
   std::string hash = "";
   Utils::sha3(func, hash);
   return hash.substr(0, 8);
@@ -140,31 +104,10 @@
     ret += bytesLen[i] + bytesData[i];
   }
   return ret;
-}
-
-ABIEncoder::ABIEncoder(std::vector<std::variant<
-  uint256_t, std::vector<uint256_t>, Address, std::vector<Address>,
-  bool, std::vector<bool>, std::string, std::vector<std::string>
->> data, std::string func) {
-  // Handle function ID first if it exists.
-  // We have to check the existence of "()", every type inside it, *and* if
-  // the type positions on both header and data vector are the same
-  // (e.g. arg 0 on header is a string, arg 0 on data vector has to be a string too).
-  this->data = "0x";
-  if (!func.empty()) {
-    if (func.find("(") == std::string::npos || func.find(")") == std::string::npos) {
-      throw std::runtime_error("Invalid function header");
-    }
-    std::string funcTmp = func;
-    funcTmp.erase(0, func.find("(") + 1);
-    funcTmp.replace(func.find(")"), 1, ",");
-    int pos, posct = 0;
-    while ((pos = funcTmp.find(",")) != std::string::npos) {
-      std::string funcType = funcTmp.substr(0, pos);
-      if (
-        funcType != "uint256" && funcType != "address" &&
-        funcType != "bool" && funcType != "bytes" &&
-        funcType != "string" && funcType != "uint256[]" &&
+}ABI: implement ABIEncoder
+￼
+Jean-Lessa
+
         funcType != "address[]" && funcType != "bool[]" &&
         funcType != "bytes[]" && funcType != "string[]"
       ) {
@@ -238,7 +181,6 @@
     }
   }
   this->data += arrToAppend;
->>>>>>> 4e263647
 }
 
 uint256_t ABIDecoder::decodeUint256(const std::string &data, const uint64_t &start) {
