/*
Copyright (c) [2023] [Sparq Network]

This software is distributed under the MIT License.
See the LICENSE.txt file in the project root for more information.
*/

#include "abi.h"

Bytes ABI::Encoder::encodeUint(const uint256_t& num) {
  Bytes ret(32, 0x00);
  Bytes tmp;
  tmp.reserve(32);
  boost::multiprecision::export_bits(num, std::back_inserter(tmp), 8);
  for (unsigned ii = 0; ii < tmp.size(); ii++) ret[31 - ii] = tmp[tmp.size() - ii - 1];
  return ret;
}

Bytes ABI::Encoder::encodeInt(const int256_t& num) {
  Bytes ret(32, num < 0 ? 0xff : 0x00);
  int256_t valueToEncode = num;
  if (num < 0) {
    valueToEncode = -num;
    for (int i = 0; i < 32; i++) ret[31 - i] = ~((unsigned char*)&valueToEncode)[i];
    for (int i = 31; i >= 0; i--) {
      if (ret[i] != 0xff) {
        ret[i]++; break;
      } else {
        ret[i] = 0x00;
      }
    }
  } else {
    Bytes tempBytes;
    boost::multiprecision::export_bits(valueToEncode, std::back_inserter(tempBytes), 8);
    std::copy(tempBytes.rbegin(), tempBytes.rend(), ret.rbegin());
  }
  return ret;
}

Bytes ABI::Encoder::encode(const Address& add) {
  return Utils::padLeftBytes(add.get(), 32);
}

Bytes ABI::Encoder::encode(const bool& b) {
  return Utils::padLeftBytes((b ? Bytes{0x01} : Bytes{0x00}), 32);
}

Bytes ABI::Encoder::encode(const Bytes &bytes) {
  int pad = 0;
  do { pad += 32; } while (pad < bytes.size());
  Bytes len = Utils::padLeftBytes(Utils::uintToBytes(bytes.size()), 32);
  Bytes data = Utils::padRightBytes(bytes, pad);
  len.reserve(len.size() + data.size());
  len.insert(len.end(), std::make_move_iterator(data.begin()), std::make_move_iterator(data.end()));
  return len;
}

<<<<<<< HEAD
Bytes ABI::Encoder::encode(const std::string& str) {
  BytesArrView bytes = Utils::create_view_span(str);
  int pad = 0;
  do { pad += 32; } while (pad < bytes.size());
  Bytes len = Utils::padLeftBytes(Utils::uintToBytes(bytes.size()), 32);
  Bytes data = Utils::padRightBytes(bytes, pad);
  len.reserve(len.size() + data.size());
  len.insert(len.end(), std::make_move_iterator(data.begin()), std::make_move_iterator(data.end()));
  return len;
=======
Bytes ABI::Encoder::encodeUint256Arr(const std::vector<uint256_t>& numV) const {
  Bytes ret;
  Utils::appendBytes(ret, Utils::padLeftBytes(Utils::uintToBytes(numV.size()), 32));
  ret.reserve(ret.size() + (numV.size() * 32));
  for (uint256_t num : numV) Utils::appendBytes(ret, encodeUint256(num));
  return ret;
}

Bytes ABI::Encoder::encodeInt256Arr(const std::vector<int256_t>& numV) const {
  Bytes ret;
  Utils::appendBytes(ret, Utils::padLeftBytes(Utils::uintToBytes(numV.size()), 32));
  ret.reserve(ret.size() + (numV.size() * 32));
  for (int256_t num : numV) Utils::appendBytes(ret, encodeInt256(num));
  return ret;
}

Bytes ABI::Encoder::encodeAddressArr(const std::vector<Address>& addV) const {
  Bytes ret;
  Utils::appendBytes(ret, Utils::padLeftBytes(Utils::uintToBytes(addV.size()), 32));
  ret.reserve(ret.size() + (addV.size() * 32));
  for (Address add : addV) Utils::appendBytes(ret, encodeAddress(add));
  return ret;
}

Bytes ABI::Encoder::encodeBoolArr(const std::vector<bool>& bV) const {
  Bytes ret;
  Utils::appendBytes(ret, Utils::padLeftBytes(Utils::uintToBytes(bV.size()), 32));
  ret.reserve(ret.size() + (bV.size() * 32));
  for (bool b : bV) Utils::appendBytes(ret, encodeBool(b));
  return ret;
}

Bytes ABI::Encoder::encodeBytesArr(const std::vector<BytesArrView>& bytesV) const {
  Bytes ret;
  Utils::appendBytes(ret, Utils::padLeftBytes(Utils::uintToBytes(bytesV.size()), 32));
  std::vector<Bytes> bytesStrip, bytesOff, bytesLen, bytesData = {};
  int pads = 0;
  for (int i = 0; i < bytesV.size(); i++) {
    int p = 0;
    Bytes bS(bytesV[i].begin(), bytesV[i].end());
    Bytes bL = Utils::uintToBytes(bS.size()); // Get length first so we can get the right offset
    Bytes bO = Utils::uintToBytes((32 * bytesV.size()) + (32 * i) + (32 * pads)); // (offsets) + (lengths) + (datas)
    do { p += 32; } while (p < bS.size());
    pads += (p / 32);
    Bytes bD = Utils::padRightBytes(bS, p);
    bytesOff.push_back(Utils::padLeftBytes(bO, 32));
    bytesLen.push_back(Utils::padLeftBytes(bL, 32));
    bytesData.push_back(Utils::padRightBytes(bD, 32));
  }
  for (Bytes off : bytesOff) ret.insert(ret.end(), off.begin(), off.end());
  for (int i = 0; i < bytesV.size(); i++) {
    ret.insert(ret.end(), bytesLen[i].begin(), bytesLen[i].end());
    ret.insert(ret.end(), bytesData[i].begin(), bytesData[i].end());
  }
  return ret;
}

bool ABI::Encoder::isValidType(const std::string_view& funcType) {
  if (funcType == "bool" || funcType == "bytes" || funcType == "string" || funcType == "address") {
    return true;
  }

  if (funcType.ends_with("[]")) {
    return isValidType(funcType.substr(0, funcType.size() - 2));
  }

  if (funcType.starts_with("uint") || funcType.starts_with("int")) {
    std::string_view numPart = funcType.substr(funcType.find_first_of("0123456789"));
    try {
      int bitSize = std::stoi(std::string(numPart));
      if (bitSize >= 8 && bitSize <= 256 && bitSize % 8 == 0) {
        return true;
      }
    } catch (const std::invalid_argument&) {
      return false;
    }
  }

  return false;
}

bool ABI::Encoder::matchesDataType(const std::string_view& funcType, const BaseTypes& dataValue) {
    if (funcType == "bool") {
        return std::holds_alternative<bool>(dataValue);
    } else if (funcType == "address") {
        return std::holds_alternative<Address>(dataValue);
    } else if (funcType == "bytes") {
        return std::holds_alternative<Bytes>(dataValue);
    } else if (funcType == "string") {
        return std::holds_alternative<std::string>(dataValue);
    } else if (funcType.ends_with("[]")) {
        std::string_view baseType = funcType.substr(0, funcType.size() - 2);
        if (baseType.starts_with("uint") || baseType.starts_with("int")) {
            return std::holds_alternative<std::vector<uint256_t>>(dataValue) || std::holds_alternative<std::vector<int256_t>>(dataValue);
        } else if (baseType == "address") {
            return std::holds_alternative<std::vector<Address>>(dataValue);
        } else if (baseType == "bool") {
            return std::holds_alternative<std::vector<bool>>(dataValue);
        } else if (baseType == "bytes") {
            return std::holds_alternative<std::vector<Bytes>>(dataValue);
        } else if (baseType == "string") {
            return std::holds_alternative<std::vector<std::string>>(dataValue);
        }
    } else if (funcType.starts_with("uint") || funcType.starts_with("int")) {
        std::string_view numPart = funcType.substr(funcType.find_first_of("0123456789"));
        try {
            int bitSize = std::stoi(std::string(numPart));
            if (bitSize >= 8 && bitSize <= 256 && bitSize % 8 == 0) {
                return std::holds_alternative<uint256_t>(dataValue) || std::holds_alternative<int256_t>(dataValue);
            }
        } catch (const std::invalid_argument&) {
            return false;
        }
    }

    return false;
}

ABI::Encoder::Encoder(const ABI::Encoder::EncVar& data, const std::string_view func) {
  // Handle function ID first if it exists.
  // We have to check the existence of "()", every type inside it,
  // *and* if type positions on both header and data vector are the same
  // (e.g. arg[0] on header is string, arg[0] on data vector has to be string too).
  if (!func.empty()) {
    // Check if header is formatted accordingly
    bool invalidFunc = (func.find("(") == std::string::npos || func.find(")") == std::string::npos);
    if (invalidFunc) throw std::runtime_error("Invalid function header");

    // Check if function has args and data, throw if args are missing but data is not
    std::string_view funcTmp(func.begin() + func.find("(") + 1, func.end() - 1);
    if (funcTmp.empty() && data.size() != 0) throw std::runtime_error("Invalid function header");

    // Parse the function header types and encode the function header
    int b = 0, e = 0, ct = 0; // Arg start, arg end, and arg count
    e = funcTmp.find_first_of(",)", b);
    while (ct < data.size()) {
      std::string_view funcType = funcTmp.substr(b, e - b);
      if (!this->isValidType(funcType)) {
        throw std::runtime_error("Invalid function header type: " + std::string(funcType));
      }
      if (!this->matchesDataType(funcType, data[ct])) {
        throw std::runtime_error("Invalid function header type: " + std::string(funcType));
      }
      b = e + 1; ct++; // Skip "," and go to next types
      e = funcTmp.find_first_of(",", b);
    }
    this->functor_ = encodeFunction(func);
  }

  /**
   * Handle each data type and value, like this:
   * - Split parsing in two: static vars + offsets (appended to this->data_),
   * and dynamic vars (appended to dynamicStr)
   * - Consider each 32-byte space, thus each declared item in the
   * array, as a "line" (for easier understanding)
   * - Count a "global" dynamic offset (nextOffset),
   * starting from (32 bytes * starting number of lines), and
   * adding every (32 bytes * number of lines from current item)
   * for each parsed item
   * - Offsets, lengths and data are all in bytes.
   */
  uint64_t nextOffset = 32 * data.size();
  Bytes dynamicBytes;
  for (auto arg : data) {
    //int256 (static)
    if (std::holds_alternative<int256_t>(arg)) {
      Utils::appendBytes(this->data_, encodeInt256(std::get<int256_t>(arg)));
    // uint256 (static)
    } else if (std::holds_alternative<uint256_t>(arg)) {
      Utils::appendBytes(this->data_, encodeUint256(std::get<uint256_t>(arg)));
    // address (static)
    } else if (std::holds_alternative<Address>(arg)) {
      Utils::appendBytes(this->data_, encodeAddress(std::get<Address>(arg)));
    // bool (static)
    } else if (std::holds_alternative<bool>(arg)) {
      Utils::appendBytes(this->data_, encodeBool(std::get<bool>(arg)));
    // string (dynamic)
    } else if (std::holds_alternative<std::string>(arg)) {
      const Bytes &packed = encodeBytes(Utils::create_view_span(std::get<std::string>(arg)));
      Utils::appendBytes(this->data_, Utils::padLeftBytes(Utils::uintToBytes(nextOffset), 32));
      nextOffset += 32 * (packed.size() / 32); // Both offset and packed in bytes
      dynamicBytes.insert(dynamicBytes.end(), packed.begin(), packed.end());
      // bytes (dynamic)
    } else if (std::holds_alternative<Bytes>(arg)) {
      const Bytes &packed = encodeBytes(std::get<Bytes>(arg));
      Utils::appendBytes(this->data_, Utils::padLeftBytes(Utils::uintToBytes(nextOffset), 32));
      nextOffset += 32 * (packed.size() / 32); // Both offset and packed in bytes
      dynamicBytes.insert(dynamicBytes.end(), packed.begin(), packed.end());
      // bytes wrapper
    } else if (std::holds_alternative<BytesEncoded>(arg)) {
      const Bytes &packed = encodeBytes(std::get<BytesEncoded>(arg).data);
      Utils::appendBytes(this->data_, Utils::padLeftBytes(Utils::uintToBytes(nextOffset), 32));
      nextOffset += 32 * (packed.size() / 32); // Both offset and packed in bytes
      dynamicBytes.insert(dynamicBytes.end(), packed.begin(), packed.end());
      // uint256[] (dynamic)
    } else if (std::holds_alternative<std::vector<uint256_t>>(arg)) {
    const std::vector<uint256_t>& argData = std::get<std::vector<uint256_t>>(arg);
    Utils::appendBytes(this->data_, Utils::padLeftBytes(Utils::uintToBytes(nextOffset), 32));
    nextOffset += 32 + (32 * argData.size());  // Length + items, in bytes
    Utils::appendBytes(dynamicBytes, encodeUint256Arr(argData));
    // int256[] (dynamic)
    } else if (std::holds_alternative<std::vector<int256_t>>(arg)) {
      const std::vector<int256_t>& argData = std::get<std::vector<int256_t>>(arg);
      Utils::appendBytes(this->data_, Utils::padLeftBytes(Utils::uintToBytes(nextOffset), 32));
      nextOffset += 32 + (32 * argData.size());  // Length + items, in bytes
      Utils::appendBytes(dynamicBytes, encodeInt256Arr(argData));
    // address[] (dynamic)
    } else if (std::holds_alternative<std::vector<Address>>(arg)) {
      const std::vector<Address>& argData = std::get<std::vector<Address>>(arg);
      Utils::appendBytes(this->data_, Utils::padLeftBytes(Utils::uintToBytes(nextOffset), 32));
      nextOffset += 32 + (32 * argData.size());  // Length + items, in bytes
      Utils::appendBytes(dynamicBytes, encodeAddressArr(argData));
    // bool[] (dynamic)
    } else if (std::holds_alternative<std::vector<bool>>(arg)) {
      const std::vector<bool> &argData = std::get<std::vector<bool>>(arg);
      Utils::appendBytes(this->data_, Utils::padLeftBytes(Utils::uintToBytes(nextOffset), 32));
      nextOffset += 32 + (32 * argData.size());  // Length + items, in bytes
      Utils::appendBytes(dynamicBytes, encodeBoolArr(argData));
      // bytes[] (dynamic)
    } else if (std::holds_alternative<std::vector<Bytes>>(arg)) {
      const std::vector<Bytes>& argData = std::get<std::vector<Bytes>>(arg);
      std::vector<BytesArrView> argDataView;
      argDataView.reserve(argData.size());
      std::transform(argData.begin(), argData.end(), std::back_inserter(argDataView), [](const Bytes& b) { return Utils::create_view_span(b); });
      Bytes packed = encodeBytesArr(argDataView);
      Utils::appendBytes(this->data_, Utils::padLeftBytes(Utils::uintToBytes(nextOffset), 32));
      nextOffset += 32 * (packed.size() / 32); // Both offset and packed in bytes
      dynamicBytes.insert(dynamicBytes.end(), packed.begin(), packed.end());
      // string[] (dynamic)
    } else if (std::holds_alternative<std::vector<std::string>>(arg)) {
      const std::vector<std::string>& argData = std::get<std::vector<std::string>>(arg);
      std::vector<BytesArrView> argDataView;
      argDataView.reserve(argData.size());
      std::transform(argData.begin(), argData.end(), std::back_inserter(argDataView), [](const std::string& b) { return Utils::create_view_span(b); });
      Bytes packed = encodeBytesArr(argDataView);
      Utils::appendBytes(this->data_, Utils::padLeftBytes(Utils::uintToBytes(nextOffset), 32));
      nextOffset += 32 * (packed.size() / 32); // Both offset and packed in bytes
      dynamicBytes.insert(dynamicBytes.end(), packed.begin(), packed.end());
    }
  }
  this->data_.insert(this->data_.end(), dynamicBytes.begin(), dynamicBytes.end());
}

uint256_t ABI::Decoder::decodeUint256(const BytesArrView data, const uint64_t& start) const {
  if (start + 32 > data.size()) throw std::runtime_error("Data too short for uint256");
  return Utils::bytesToUint256(data.subspan(start, 32));
}

int256_t ABI::Decoder::decodeInt256(const BytesArrView data, const uint64_t& start) const {
  if (start + 32 > data.size()) throw std::runtime_error("Data too short for int256");
  return Utils::bytesToInt256(data.subspan(start, 32));
}

Address ABI::Decoder::decodeAddress(const BytesArrView data, const uint64_t& start) const {
  if (start + 32 > data.size()) throw std::runtime_error("Data too short for address");
  return Address(data.subspan(start + 12, 20));
}

bool ABI::Decoder::decodeBool(const BytesArrView data, const uint64_t& start) const {
  if (start + 32 > data.size()) throw std::runtime_error("Data too short for bool");
  return (data[start + 31] == 0x01);  // Bool value ("00"/"01") is at the very end
}

Bytes ABI::Decoder::decodeBytes(const BytesArrView data, const uint64_t& start) const {
  // Get bytes offset
  if (start + 32 > data.size()) throw std::runtime_error("Data too short for bytes");
  Bytes tmp(data.begin() + start, data.begin() + start + 32);
  uint64_t bytesStart = Utils::fromBigEndian<uint64_t>(tmp);

  // Get bytes length
  tmp.clear();
  if (bytesStart + 32 > data.size()) throw std::runtime_error("Data too short for bytes");
  tmp.insert(tmp.end(), data.begin() + bytesStart, data.begin() + bytesStart + 32);
  uint64_t bytesLength = Utils::fromBigEndian<uint64_t>(tmp);

  // Size sanity check
  if (bytesStart + 32 + bytesLength > data.size()) throw std::runtime_error("Data too short for bytes");

  // Get bytes data
  tmp.clear();
  tmp.insert(tmp.end(), data.begin() + bytesStart + 32, data.begin() + bytesStart + 32 + bytesLength);
  return tmp;
}

std::string ABI::Decoder::decodeString(const BytesArrView data, const uint64_t &start) const {
  // Get bytes offset
  if (start + 32 > data.size()) throw std::runtime_error("Data too short for string");
  std::string tmp(data.begin() + start, data.begin() + start + 32);
  uint64_t bytesStart = Utils::fromBigEndian<uint64_t>(tmp);

  // Get bytes length
  tmp.clear();
  if (bytesStart + 32 > data.size()) throw std::runtime_error("Data too short for string");
  tmp.insert(tmp.end(), data.begin() + bytesStart, data.begin() + bytesStart + 32);
  uint64_t bytesLength = Utils::fromBigEndian<uint64_t>(tmp);

  // Size sanity check
  if (bytesStart + 32 + bytesLength > data.size()) throw std::runtime_error("Data too short for string");

  // Get bytes data
  tmp.clear();
  tmp.insert(tmp.end(), data.begin() + bytesStart + 32, data.begin() + bytesStart + 32 + bytesLength);
  return tmp;
}


std::vector<uint256_t> ABI::Decoder::decodeUint256Arr(const BytesArrView data, const uint64_t& start) const {
  // Get array offset
  if (start + 32 > data.size()) throw std::runtime_error("Data too short for uint256[]");
  Bytes tmp(data.begin() + start, data.begin() + start + 32);
  uint64_t arrayStart = Utils::fromBigEndian<uint64_t>(tmp);

  // Get array length
  tmp.clear();

  if (arrayStart + 32 > data.size()) throw std::runtime_error("Data too short for uint256[]");
  tmp.insert(tmp.end(), data.begin() + arrayStart, data.begin() + arrayStart + 32);
  uint64_t arrayLength = Utils::fromBigEndian<uint64_t>(tmp);

  // Size sanity check
  if (arrayStart + 32 + (arrayLength * 32) > data.size()) throw std::runtime_error("Data too short for uint256[]");

  // Get array data
  std::vector<uint256_t> tmpArr;
  for (uint64_t i = 0; i < arrayLength; i++) {
    tmp.clear();
    tmp.insert(tmp.end(), data.begin() + arrayStart + 32 + (i * 32), data.begin() + arrayStart + 32 + (i * 32) + 32);
    uint256_t value = Utils::bytesToUint256(tmp);
    tmpArr.emplace_back(value);
  }

  return tmpArr;
}

std::vector<int256_t> ABI::Decoder::decodeInt256Arr(const BytesArrView data, const uint64_t& start) const {
  // Get array offset
  if (start + 32 > data.size()) throw std::runtime_error("Data too short for int256[]");
  Bytes tmp(data.begin() + start, data.begin() + start + 32);
  uint64_t arrayStart = Utils::fromBigEndian<uint64_t>(tmp);

  // Get array length
  tmp.clear();

  if (arrayStart + 32 > data.size()) throw std::runtime_error("Data too short for int256[]");
  tmp.insert(tmp.end(), data.begin() + arrayStart, data.begin() + arrayStart + 32);
  uint64_t arrayLength = Utils::fromBigEndian<uint64_t>(tmp);

  // Size sanity check
  if (arrayStart + 32 + (arrayLength * 32) > data.size()) throw std::runtime_error("Data too short for int256[]");

  // Get array data
  std::vector<int256_t> tmpArr;
  for (uint64_t i = 0; i < arrayLength; i++) {
    tmp.clear();
    tmp.insert(tmp.end(), data.begin() + arrayStart + 32 + (i * 32), data.begin() + arrayStart + 32 + (i * 32) + 32);
    int256_t value = Utils::bytesToInt256(tmp); // Change this line to use bytesToInt256
    tmpArr.emplace_back(value);
  }

  return tmpArr;
}

std::vector<Address> ABI::Decoder::decodeAddressArr(const BytesArrView data, const uint64_t& start) const {
  // Get array offset
  if (start + 32 > data.size()) throw std::runtime_error("Data too short for address[]");
  Bytes tmp(data.begin() + start, data.begin() + start + 32);
  uint64_t arrayStart = Utils::fromBigEndian<uint64_t>(tmp);

  // Get array length
  tmp.clear();
  if (arrayStart + 32 > data.size()) throw std::runtime_error("Data too short for address[]");
  tmp.insert(tmp.end(), data.begin() + arrayStart, data.begin() + arrayStart + 32);
  uint64_t arrayLength = Utils::fromBigEndian<uint64_t>(tmp);

  // Size sanity check
  if (arrayStart + 32 + (arrayLength * 32) > data.size()) throw std::runtime_error("Data too short for address[]");

  // Get array data
  std::vector<Address> tmpArr;
  for (uint64_t i = 0; i < arrayLength; i++) {
    tmp.clear();
    // Don't forget to skip the first 12 bytes of an address!
    tmp.insert(tmp.end(), data.begin() + arrayStart + 32 + (i * 32) + 12, data.begin() + arrayStart + 32 + (i * 32) + 32);
    tmpArr.emplace_back(tmp);
  }

  return tmpArr;
}

std::vector<bool> ABI::Decoder::decodeBoolArr(const BytesArrView data, const uint64_t& start) const {
  // Get array offset
  if (start + 32 > data.size()) throw std::runtime_error("Data too short for bool[]");
  Bytes tmp(data.begin() + start, data.begin() + start + 32);
  uint64_t arrayStart = Utils::fromBigEndian<uint64_t>(tmp);

  // Get array length
  tmp.clear();
  if (arrayStart + 32 > data.size()) throw std::runtime_error("Data too short for bool[]");
  tmp.insert(tmp.end(), data.begin() + arrayStart, data.begin() + arrayStart + 32);
  uint64_t arrayLength = Utils::fromBigEndian<uint64_t>(tmp);

  // Size sanity check
  if (arrayStart + 32 + (arrayLength * 32) > data.size()) throw std::runtime_error("Data too short for bool[]");

  // Get array data
  std::vector<bool> tmpArr;
  for (uint64_t i = 0; i < arrayLength; i++) tmpArr.emplace_back(
    (data[arrayStart + 32 + (i * 32) + 31] == 0x01)
  );
  return tmpArr;
}

std::vector<Bytes> ABI::Decoder::decodeBytesArr(const BytesArrView data, const uint64_t& start) const {
  // Get array offset
  if (start + 32 > data.size()) throw std::runtime_error("Data too short for bytes[]");
  Bytes tmp(data.begin() + start, data.begin() + start + 32);
  uint64_t arrayStart = Utils::fromBigEndian<uint64_t>(tmp);

  // Get array length
  tmp.clear();
  if (arrayStart + 32 > data.size()) throw std::runtime_error("Data too short for bytes[]");
  tmp.insert(tmp.end(), data.begin() + arrayStart, data.begin() + arrayStart + 32);
  uint64_t arrayLength = Utils::fromBigEndian<uint64_t>(tmp);

  std::vector<Bytes> tmpVec;
  for (uint64_t i = 0; i < arrayLength; ++i) {
    // Get bytes offset
    tmp.clear();
    tmp.insert(tmp.end(), data.begin() + arrayStart + 32 + (i * 32), data.begin() + arrayStart + 32 + (i * 32) + 32);
    uint64_t bytesStart = Utils::fromBigEndian<uint64_t>(tmp) + arrayStart + 32;

    // Get bytes length
    tmp.clear();
    tmp.insert(tmp.end(), data.begin() + bytesStart, data.begin() + bytesStart + 32);
    uint64_t bytesLength = Utils::fromBigEndian<uint64_t>(tmp);

    // Individual size sanity check
    if (bytesStart + 32 + bytesLength > data.size()) throw std::runtime_error("Data too short for bytes[]");

    // Get bytes data
    tmp.clear();
    tmp.insert(tmp.end(), data.begin() + bytesStart + 32, data.begin() + bytesStart + 32 + bytesLength);
    tmpVec.emplace_back(tmp);
  }

  return tmpVec;
>>>>>>> 96abda4f
}

uint256_t ABI::Decoder::decodeUint(const BytesArrView &bytes, uint64_t &index) {
  if (index + 32 > bytes.size()) throw std::runtime_error("Data too short for uint256");
  uint256_t result = Utils::bytesToUint256(bytes.subspan(index, 32));
  index += 32;
  return result;
}

int256_t ABI::Decoder::decodeInt(const BytesArrView& bytes, uint64_t& index) {
  if (index + 32 > bytes.size()) throw std::runtime_error("Data too short for int256");
  int256_t result = Utils::bytesToInt256(bytes.subspan(index, 32));
  index += 32;
  return result;
}
<|MERGE_RESOLUTION|>--- conflicted
+++ resolved
@@ -55,7 +55,6 @@
   return len;
 }
 
-<<<<<<< HEAD
 Bytes ABI::Encoder::encode(const std::string& str) {
   BytesArrView bytes = Utils::create_view_span(str);
   int pad = 0;
@@ -65,454 +64,6 @@
   len.reserve(len.size() + data.size());
   len.insert(len.end(), std::make_move_iterator(data.begin()), std::make_move_iterator(data.end()));
   return len;
-=======
-Bytes ABI::Encoder::encodeUint256Arr(const std::vector<uint256_t>& numV) const {
-  Bytes ret;
-  Utils::appendBytes(ret, Utils::padLeftBytes(Utils::uintToBytes(numV.size()), 32));
-  ret.reserve(ret.size() + (numV.size() * 32));
-  for (uint256_t num : numV) Utils::appendBytes(ret, encodeUint256(num));
-  return ret;
-}
-
-Bytes ABI::Encoder::encodeInt256Arr(const std::vector<int256_t>& numV) const {
-  Bytes ret;
-  Utils::appendBytes(ret, Utils::padLeftBytes(Utils::uintToBytes(numV.size()), 32));
-  ret.reserve(ret.size() + (numV.size() * 32));
-  for (int256_t num : numV) Utils::appendBytes(ret, encodeInt256(num));
-  return ret;
-}
-
-Bytes ABI::Encoder::encodeAddressArr(const std::vector<Address>& addV) const {
-  Bytes ret;
-  Utils::appendBytes(ret, Utils::padLeftBytes(Utils::uintToBytes(addV.size()), 32));
-  ret.reserve(ret.size() + (addV.size() * 32));
-  for (Address add : addV) Utils::appendBytes(ret, encodeAddress(add));
-  return ret;
-}
-
-Bytes ABI::Encoder::encodeBoolArr(const std::vector<bool>& bV) const {
-  Bytes ret;
-  Utils::appendBytes(ret, Utils::padLeftBytes(Utils::uintToBytes(bV.size()), 32));
-  ret.reserve(ret.size() + (bV.size() * 32));
-  for (bool b : bV) Utils::appendBytes(ret, encodeBool(b));
-  return ret;
-}
-
-Bytes ABI::Encoder::encodeBytesArr(const std::vector<BytesArrView>& bytesV) const {
-  Bytes ret;
-  Utils::appendBytes(ret, Utils::padLeftBytes(Utils::uintToBytes(bytesV.size()), 32));
-  std::vector<Bytes> bytesStrip, bytesOff, bytesLen, bytesData = {};
-  int pads = 0;
-  for (int i = 0; i < bytesV.size(); i++) {
-    int p = 0;
-    Bytes bS(bytesV[i].begin(), bytesV[i].end());
-    Bytes bL = Utils::uintToBytes(bS.size()); // Get length first so we can get the right offset
-    Bytes bO = Utils::uintToBytes((32 * bytesV.size()) + (32 * i) + (32 * pads)); // (offsets) + (lengths) + (datas)
-    do { p += 32; } while (p < bS.size());
-    pads += (p / 32);
-    Bytes bD = Utils::padRightBytes(bS, p);
-    bytesOff.push_back(Utils::padLeftBytes(bO, 32));
-    bytesLen.push_back(Utils::padLeftBytes(bL, 32));
-    bytesData.push_back(Utils::padRightBytes(bD, 32));
-  }
-  for (Bytes off : bytesOff) ret.insert(ret.end(), off.begin(), off.end());
-  for (int i = 0; i < bytesV.size(); i++) {
-    ret.insert(ret.end(), bytesLen[i].begin(), bytesLen[i].end());
-    ret.insert(ret.end(), bytesData[i].begin(), bytesData[i].end());
-  }
-  return ret;
-}
-
-bool ABI::Encoder::isValidType(const std::string_view& funcType) {
-  if (funcType == "bool" || funcType == "bytes" || funcType == "string" || funcType == "address") {
-    return true;
-  }
-
-  if (funcType.ends_with("[]")) {
-    return isValidType(funcType.substr(0, funcType.size() - 2));
-  }
-
-  if (funcType.starts_with("uint") || funcType.starts_with("int")) {
-    std::string_view numPart = funcType.substr(funcType.find_first_of("0123456789"));
-    try {
-      int bitSize = std::stoi(std::string(numPart));
-      if (bitSize >= 8 && bitSize <= 256 && bitSize % 8 == 0) {
-        return true;
-      }
-    } catch (const std::invalid_argument&) {
-      return false;
-    }
-  }
-
-  return false;
-}
-
-bool ABI::Encoder::matchesDataType(const std::string_view& funcType, const BaseTypes& dataValue) {
-    if (funcType == "bool") {
-        return std::holds_alternative<bool>(dataValue);
-    } else if (funcType == "address") {
-        return std::holds_alternative<Address>(dataValue);
-    } else if (funcType == "bytes") {
-        return std::holds_alternative<Bytes>(dataValue);
-    } else if (funcType == "string") {
-        return std::holds_alternative<std::string>(dataValue);
-    } else if (funcType.ends_with("[]")) {
-        std::string_view baseType = funcType.substr(0, funcType.size() - 2);
-        if (baseType.starts_with("uint") || baseType.starts_with("int")) {
-            return std::holds_alternative<std::vector<uint256_t>>(dataValue) || std::holds_alternative<std::vector<int256_t>>(dataValue);
-        } else if (baseType == "address") {
-            return std::holds_alternative<std::vector<Address>>(dataValue);
-        } else if (baseType == "bool") {
-            return std::holds_alternative<std::vector<bool>>(dataValue);
-        } else if (baseType == "bytes") {
-            return std::holds_alternative<std::vector<Bytes>>(dataValue);
-        } else if (baseType == "string") {
-            return std::holds_alternative<std::vector<std::string>>(dataValue);
-        }
-    } else if (funcType.starts_with("uint") || funcType.starts_with("int")) {
-        std::string_view numPart = funcType.substr(funcType.find_first_of("0123456789"));
-        try {
-            int bitSize = std::stoi(std::string(numPart));
-            if (bitSize >= 8 && bitSize <= 256 && bitSize % 8 == 0) {
-                return std::holds_alternative<uint256_t>(dataValue) || std::holds_alternative<int256_t>(dataValue);
-            }
-        } catch (const std::invalid_argument&) {
-            return false;
-        }
-    }
-
-    return false;
-}
-
-ABI::Encoder::Encoder(const ABI::Encoder::EncVar& data, const std::string_view func) {
-  // Handle function ID first if it exists.
-  // We have to check the existence of "()", every type inside it,
-  // *and* if type positions on both header and data vector are the same
-  // (e.g. arg[0] on header is string, arg[0] on data vector has to be string too).
-  if (!func.empty()) {
-    // Check if header is formatted accordingly
-    bool invalidFunc = (func.find("(") == std::string::npos || func.find(")") == std::string::npos);
-    if (invalidFunc) throw std::runtime_error("Invalid function header");
-
-    // Check if function has args and data, throw if args are missing but data is not
-    std::string_view funcTmp(func.begin() + func.find("(") + 1, func.end() - 1);
-    if (funcTmp.empty() && data.size() != 0) throw std::runtime_error("Invalid function header");
-
-    // Parse the function header types and encode the function header
-    int b = 0, e = 0, ct = 0; // Arg start, arg end, and arg count
-    e = funcTmp.find_first_of(",)", b);
-    while (ct < data.size()) {
-      std::string_view funcType = funcTmp.substr(b, e - b);
-      if (!this->isValidType(funcType)) {
-        throw std::runtime_error("Invalid function header type: " + std::string(funcType));
-      }
-      if (!this->matchesDataType(funcType, data[ct])) {
-        throw std::runtime_error("Invalid function header type: " + std::string(funcType));
-      }
-      b = e + 1; ct++; // Skip "," and go to next types
-      e = funcTmp.find_first_of(",", b);
-    }
-    this->functor_ = encodeFunction(func);
-  }
-
-  /**
-   * Handle each data type and value, like this:
-   * - Split parsing in two: static vars + offsets (appended to this->data_),
-   * and dynamic vars (appended to dynamicStr)
-   * - Consider each 32-byte space, thus each declared item in the
-   * array, as a "line" (for easier understanding)
-   * - Count a "global" dynamic offset (nextOffset),
-   * starting from (32 bytes * starting number of lines), and
-   * adding every (32 bytes * number of lines from current item)
-   * for each parsed item
-   * - Offsets, lengths and data are all in bytes.
-   */
-  uint64_t nextOffset = 32 * data.size();
-  Bytes dynamicBytes;
-  for (auto arg : data) {
-    //int256 (static)
-    if (std::holds_alternative<int256_t>(arg)) {
-      Utils::appendBytes(this->data_, encodeInt256(std::get<int256_t>(arg)));
-    // uint256 (static)
-    } else if (std::holds_alternative<uint256_t>(arg)) {
-      Utils::appendBytes(this->data_, encodeUint256(std::get<uint256_t>(arg)));
-    // address (static)
-    } else if (std::holds_alternative<Address>(arg)) {
-      Utils::appendBytes(this->data_, encodeAddress(std::get<Address>(arg)));
-    // bool (static)
-    } else if (std::holds_alternative<bool>(arg)) {
-      Utils::appendBytes(this->data_, encodeBool(std::get<bool>(arg)));
-    // string (dynamic)
-    } else if (std::holds_alternative<std::string>(arg)) {
-      const Bytes &packed = encodeBytes(Utils::create_view_span(std::get<std::string>(arg)));
-      Utils::appendBytes(this->data_, Utils::padLeftBytes(Utils::uintToBytes(nextOffset), 32));
-      nextOffset += 32 * (packed.size() / 32); // Both offset and packed in bytes
-      dynamicBytes.insert(dynamicBytes.end(), packed.begin(), packed.end());
-      // bytes (dynamic)
-    } else if (std::holds_alternative<Bytes>(arg)) {
-      const Bytes &packed = encodeBytes(std::get<Bytes>(arg));
-      Utils::appendBytes(this->data_, Utils::padLeftBytes(Utils::uintToBytes(nextOffset), 32));
-      nextOffset += 32 * (packed.size() / 32); // Both offset and packed in bytes
-      dynamicBytes.insert(dynamicBytes.end(), packed.begin(), packed.end());
-      // bytes wrapper
-    } else if (std::holds_alternative<BytesEncoded>(arg)) {
-      const Bytes &packed = encodeBytes(std::get<BytesEncoded>(arg).data);
-      Utils::appendBytes(this->data_, Utils::padLeftBytes(Utils::uintToBytes(nextOffset), 32));
-      nextOffset += 32 * (packed.size() / 32); // Both offset and packed in bytes
-      dynamicBytes.insert(dynamicBytes.end(), packed.begin(), packed.end());
-      // uint256[] (dynamic)
-    } else if (std::holds_alternative<std::vector<uint256_t>>(arg)) {
-    const std::vector<uint256_t>& argData = std::get<std::vector<uint256_t>>(arg);
-    Utils::appendBytes(this->data_, Utils::padLeftBytes(Utils::uintToBytes(nextOffset), 32));
-    nextOffset += 32 + (32 * argData.size());  // Length + items, in bytes
-    Utils::appendBytes(dynamicBytes, encodeUint256Arr(argData));
-    // int256[] (dynamic)
-    } else if (std::holds_alternative<std::vector<int256_t>>(arg)) {
-      const std::vector<int256_t>& argData = std::get<std::vector<int256_t>>(arg);
-      Utils::appendBytes(this->data_, Utils::padLeftBytes(Utils::uintToBytes(nextOffset), 32));
-      nextOffset += 32 + (32 * argData.size());  // Length + items, in bytes
-      Utils::appendBytes(dynamicBytes, encodeInt256Arr(argData));
-    // address[] (dynamic)
-    } else if (std::holds_alternative<std::vector<Address>>(arg)) {
-      const std::vector<Address>& argData = std::get<std::vector<Address>>(arg);
-      Utils::appendBytes(this->data_, Utils::padLeftBytes(Utils::uintToBytes(nextOffset), 32));
-      nextOffset += 32 + (32 * argData.size());  // Length + items, in bytes
-      Utils::appendBytes(dynamicBytes, encodeAddressArr(argData));
-    // bool[] (dynamic)
-    } else if (std::holds_alternative<std::vector<bool>>(arg)) {
-      const std::vector<bool> &argData = std::get<std::vector<bool>>(arg);
-      Utils::appendBytes(this->data_, Utils::padLeftBytes(Utils::uintToBytes(nextOffset), 32));
-      nextOffset += 32 + (32 * argData.size());  // Length + items, in bytes
-      Utils::appendBytes(dynamicBytes, encodeBoolArr(argData));
-      // bytes[] (dynamic)
-    } else if (std::holds_alternative<std::vector<Bytes>>(arg)) {
-      const std::vector<Bytes>& argData = std::get<std::vector<Bytes>>(arg);
-      std::vector<BytesArrView> argDataView;
-      argDataView.reserve(argData.size());
-      std::transform(argData.begin(), argData.end(), std::back_inserter(argDataView), [](const Bytes& b) { return Utils::create_view_span(b); });
-      Bytes packed = encodeBytesArr(argDataView);
-      Utils::appendBytes(this->data_, Utils::padLeftBytes(Utils::uintToBytes(nextOffset), 32));
-      nextOffset += 32 * (packed.size() / 32); // Both offset and packed in bytes
-      dynamicBytes.insert(dynamicBytes.end(), packed.begin(), packed.end());
-      // string[] (dynamic)
-    } else if (std::holds_alternative<std::vector<std::string>>(arg)) {
-      const std::vector<std::string>& argData = std::get<std::vector<std::string>>(arg);
-      std::vector<BytesArrView> argDataView;
-      argDataView.reserve(argData.size());
-      std::transform(argData.begin(), argData.end(), std::back_inserter(argDataView), [](const std::string& b) { return Utils::create_view_span(b); });
-      Bytes packed = encodeBytesArr(argDataView);
-      Utils::appendBytes(this->data_, Utils::padLeftBytes(Utils::uintToBytes(nextOffset), 32));
-      nextOffset += 32 * (packed.size() / 32); // Both offset and packed in bytes
-      dynamicBytes.insert(dynamicBytes.end(), packed.begin(), packed.end());
-    }
-  }
-  this->data_.insert(this->data_.end(), dynamicBytes.begin(), dynamicBytes.end());
-}
-
-uint256_t ABI::Decoder::decodeUint256(const BytesArrView data, const uint64_t& start) const {
-  if (start + 32 > data.size()) throw std::runtime_error("Data too short for uint256");
-  return Utils::bytesToUint256(data.subspan(start, 32));
-}
-
-int256_t ABI::Decoder::decodeInt256(const BytesArrView data, const uint64_t& start) const {
-  if (start + 32 > data.size()) throw std::runtime_error("Data too short for int256");
-  return Utils::bytesToInt256(data.subspan(start, 32));
-}
-
-Address ABI::Decoder::decodeAddress(const BytesArrView data, const uint64_t& start) const {
-  if (start + 32 > data.size()) throw std::runtime_error("Data too short for address");
-  return Address(data.subspan(start + 12, 20));
-}
-
-bool ABI::Decoder::decodeBool(const BytesArrView data, const uint64_t& start) const {
-  if (start + 32 > data.size()) throw std::runtime_error("Data too short for bool");
-  return (data[start + 31] == 0x01);  // Bool value ("00"/"01") is at the very end
-}
-
-Bytes ABI::Decoder::decodeBytes(const BytesArrView data, const uint64_t& start) const {
-  // Get bytes offset
-  if (start + 32 > data.size()) throw std::runtime_error("Data too short for bytes");
-  Bytes tmp(data.begin() + start, data.begin() + start + 32);
-  uint64_t bytesStart = Utils::fromBigEndian<uint64_t>(tmp);
-
-  // Get bytes length
-  tmp.clear();
-  if (bytesStart + 32 > data.size()) throw std::runtime_error("Data too short for bytes");
-  tmp.insert(tmp.end(), data.begin() + bytesStart, data.begin() + bytesStart + 32);
-  uint64_t bytesLength = Utils::fromBigEndian<uint64_t>(tmp);
-
-  // Size sanity check
-  if (bytesStart + 32 + bytesLength > data.size()) throw std::runtime_error("Data too short for bytes");
-
-  // Get bytes data
-  tmp.clear();
-  tmp.insert(tmp.end(), data.begin() + bytesStart + 32, data.begin() + bytesStart + 32 + bytesLength);
-  return tmp;
-}
-
-std::string ABI::Decoder::decodeString(const BytesArrView data, const uint64_t &start) const {
-  // Get bytes offset
-  if (start + 32 > data.size()) throw std::runtime_error("Data too short for string");
-  std::string tmp(data.begin() + start, data.begin() + start + 32);
-  uint64_t bytesStart = Utils::fromBigEndian<uint64_t>(tmp);
-
-  // Get bytes length
-  tmp.clear();
-  if (bytesStart + 32 > data.size()) throw std::runtime_error("Data too short for string");
-  tmp.insert(tmp.end(), data.begin() + bytesStart, data.begin() + bytesStart + 32);
-  uint64_t bytesLength = Utils::fromBigEndian<uint64_t>(tmp);
-
-  // Size sanity check
-  if (bytesStart + 32 + bytesLength > data.size()) throw std::runtime_error("Data too short for string");
-
-  // Get bytes data
-  tmp.clear();
-  tmp.insert(tmp.end(), data.begin() + bytesStart + 32, data.begin() + bytesStart + 32 + bytesLength);
-  return tmp;
-}
-
-
-std::vector<uint256_t> ABI::Decoder::decodeUint256Arr(const BytesArrView data, const uint64_t& start) const {
-  // Get array offset
-  if (start + 32 > data.size()) throw std::runtime_error("Data too short for uint256[]");
-  Bytes tmp(data.begin() + start, data.begin() + start + 32);
-  uint64_t arrayStart = Utils::fromBigEndian<uint64_t>(tmp);
-
-  // Get array length
-  tmp.clear();
-
-  if (arrayStart + 32 > data.size()) throw std::runtime_error("Data too short for uint256[]");
-  tmp.insert(tmp.end(), data.begin() + arrayStart, data.begin() + arrayStart + 32);
-  uint64_t arrayLength = Utils::fromBigEndian<uint64_t>(tmp);
-
-  // Size sanity check
-  if (arrayStart + 32 + (arrayLength * 32) > data.size()) throw std::runtime_error("Data too short for uint256[]");
-
-  // Get array data
-  std::vector<uint256_t> tmpArr;
-  for (uint64_t i = 0; i < arrayLength; i++) {
-    tmp.clear();
-    tmp.insert(tmp.end(), data.begin() + arrayStart + 32 + (i * 32), data.begin() + arrayStart + 32 + (i * 32) + 32);
-    uint256_t value = Utils::bytesToUint256(tmp);
-    tmpArr.emplace_back(value);
-  }
-
-  return tmpArr;
-}
-
-std::vector<int256_t> ABI::Decoder::decodeInt256Arr(const BytesArrView data, const uint64_t& start) const {
-  // Get array offset
-  if (start + 32 > data.size()) throw std::runtime_error("Data too short for int256[]");
-  Bytes tmp(data.begin() + start, data.begin() + start + 32);
-  uint64_t arrayStart = Utils::fromBigEndian<uint64_t>(tmp);
-
-  // Get array length
-  tmp.clear();
-
-  if (arrayStart + 32 > data.size()) throw std::runtime_error("Data too short for int256[]");
-  tmp.insert(tmp.end(), data.begin() + arrayStart, data.begin() + arrayStart + 32);
-  uint64_t arrayLength = Utils::fromBigEndian<uint64_t>(tmp);
-
-  // Size sanity check
-  if (arrayStart + 32 + (arrayLength * 32) > data.size()) throw std::runtime_error("Data too short for int256[]");
-
-  // Get array data
-  std::vector<int256_t> tmpArr;
-  for (uint64_t i = 0; i < arrayLength; i++) {
-    tmp.clear();
-    tmp.insert(tmp.end(), data.begin() + arrayStart + 32 + (i * 32), data.begin() + arrayStart + 32 + (i * 32) + 32);
-    int256_t value = Utils::bytesToInt256(tmp); // Change this line to use bytesToInt256
-    tmpArr.emplace_back(value);
-  }
-
-  return tmpArr;
-}
-
-std::vector<Address> ABI::Decoder::decodeAddressArr(const BytesArrView data, const uint64_t& start) const {
-  // Get array offset
-  if (start + 32 > data.size()) throw std::runtime_error("Data too short for address[]");
-  Bytes tmp(data.begin() + start, data.begin() + start + 32);
-  uint64_t arrayStart = Utils::fromBigEndian<uint64_t>(tmp);
-
-  // Get array length
-  tmp.clear();
-  if (arrayStart + 32 > data.size()) throw std::runtime_error("Data too short for address[]");
-  tmp.insert(tmp.end(), data.begin() + arrayStart, data.begin() + arrayStart + 32);
-  uint64_t arrayLength = Utils::fromBigEndian<uint64_t>(tmp);
-
-  // Size sanity check
-  if (arrayStart + 32 + (arrayLength * 32) > data.size()) throw std::runtime_error("Data too short for address[]");
-
-  // Get array data
-  std::vector<Address> tmpArr;
-  for (uint64_t i = 0; i < arrayLength; i++) {
-    tmp.clear();
-    // Don't forget to skip the first 12 bytes of an address!
-    tmp.insert(tmp.end(), data.begin() + arrayStart + 32 + (i * 32) + 12, data.begin() + arrayStart + 32 + (i * 32) + 32);
-    tmpArr.emplace_back(tmp);
-  }
-
-  return tmpArr;
-}
-
-std::vector<bool> ABI::Decoder::decodeBoolArr(const BytesArrView data, const uint64_t& start) const {
-  // Get array offset
-  if (start + 32 > data.size()) throw std::runtime_error("Data too short for bool[]");
-  Bytes tmp(data.begin() + start, data.begin() + start + 32);
-  uint64_t arrayStart = Utils::fromBigEndian<uint64_t>(tmp);
-
-  // Get array length
-  tmp.clear();
-  if (arrayStart + 32 > data.size()) throw std::runtime_error("Data too short for bool[]");
-  tmp.insert(tmp.end(), data.begin() + arrayStart, data.begin() + arrayStart + 32);
-  uint64_t arrayLength = Utils::fromBigEndian<uint64_t>(tmp);
-
-  // Size sanity check
-  if (arrayStart + 32 + (arrayLength * 32) > data.size()) throw std::runtime_error("Data too short for bool[]");
-
-  // Get array data
-  std::vector<bool> tmpArr;
-  for (uint64_t i = 0; i < arrayLength; i++) tmpArr.emplace_back(
-    (data[arrayStart + 32 + (i * 32) + 31] == 0x01)
-  );
-  return tmpArr;
-}
-
-std::vector<Bytes> ABI::Decoder::decodeBytesArr(const BytesArrView data, const uint64_t& start) const {
-  // Get array offset
-  if (start + 32 > data.size()) throw std::runtime_error("Data too short for bytes[]");
-  Bytes tmp(data.begin() + start, data.begin() + start + 32);
-  uint64_t arrayStart = Utils::fromBigEndian<uint64_t>(tmp);
-
-  // Get array length
-  tmp.clear();
-  if (arrayStart + 32 > data.size()) throw std::runtime_error("Data too short for bytes[]");
-  tmp.insert(tmp.end(), data.begin() + arrayStart, data.begin() + arrayStart + 32);
-  uint64_t arrayLength = Utils::fromBigEndian<uint64_t>(tmp);
-
-  std::vector<Bytes> tmpVec;
-  for (uint64_t i = 0; i < arrayLength; ++i) {
-    // Get bytes offset
-    tmp.clear();
-    tmp.insert(tmp.end(), data.begin() + arrayStart + 32 + (i * 32), data.begin() + arrayStart + 32 + (i * 32) + 32);
-    uint64_t bytesStart = Utils::fromBigEndian<uint64_t>(tmp) + arrayStart + 32;
-
-    // Get bytes length
-    tmp.clear();
-    tmp.insert(tmp.end(), data.begin() + bytesStart, data.begin() + bytesStart + 32);
-    uint64_t bytesLength = Utils::fromBigEndian<uint64_t>(tmp);
-
-    // Individual size sanity check
-    if (bytesStart + 32 + bytesLength > data.size()) throw std::runtime_error("Data too short for bytes[]");
-
-    // Get bytes data
-    tmp.clear();
-    tmp.insert(tmp.end(), data.begin() + bytesStart + 32, data.begin() + bytesStart + 32 + bytesLength);
-    tmpVec.emplace_back(tmp);
-  }
-
-  return tmpVec;
->>>>>>> 96abda4f
 }
 
 uint256_t ABI::Decoder::decodeUint(const BytesArrView &bytes, uint64_t &index) {
@@ -527,4 +78,4 @@
   int256_t result = Utils::bytesToInt256(bytes.subspan(index, 32));
   index += 32;
   return result;
-}
+}