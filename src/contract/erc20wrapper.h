#ifndef ERC20WRAPPER_H
#define ERC20WRAPPER_H

#include <memory>
#include <tuple>

#include "../utils/db.h"
#include "abi.h"
#include "contractmanager.h"
#include "dynamiccontract.h"
#include "erc20.h"
#include "variables/safeuint256_t.h"
#include "variables/safeunorderedmap.h"

/// Template for an ERC20Wrapper contract.
class ERC20Wrapper : public DynamicContract {
<<<<<<< HEAD
private:
  /// ERC20 Address => UserAddress/UserBalance
  /// mapping(address => mapping(address => uint256)) internal
  /// _tokensAndBalances;
  SafeUnorderedMap<Address, std::unordered_map<Address, uint256_t, SafeHash>>
      _tokensAndBalances;

  /**
   * Function for calling the register functions for contracts
   */
  void registerContractFunctions() override;

public:
  /**
   * @brief Default Constructor when loading contract from DB.
   * @param interface Reference to the contract manager interface.
   * @param address The address where the contract will be deployed.
   * @param db Reference to the database object.
   */
  ERC20Wrapper(ContractManagerInterface &interface, const Address &contractAddress, const std::unique_ptr<DB> &db);

  /**
   * @brief Default Constructor when building a new contract
   * @param interface Reference to the contract manager interface.
   * @param address The address where the contract will be deployed.
   * @param creator The address of the creator of the contract.
   * @param chainId The chain id of the contract.
   * @param db Reference to the database object.
   */
  ERC20Wrapper(ContractManagerInterface &interface,
               const Address &address, const Address &creator,
               const uint64_t &chainId, const std::unique_ptr<DB> &db);

  /**
   * Register contract class via ContractReflectionInterface.
   */
  static void registerContract() {
    ContractReflectionInterface::registerContract<
        ERC20Wrapper, ContractManagerInterface &,
=======
  private:
    /**
     * Map for tokens and balances. Solidity counterpart:
     * mapping(address => mapping(address => uint256)) internal _tokensAndBalances;
     */
    SafeUnorderedMap<Address, std::unordered_map<Address, uint256_t, SafeHash>> _tokensAndBalances;

    /// Function for calling the register functions for contracts.
    void registerContractFunctions() override;

  public:
    /**
     * Constructor for loading contract from DB.
     * @param interface Reference to the contract manager interface.
     * @param contractAddress The address where the contract will be deployed.
     * @param db Reference pointer to the database object.
     */
    ERC20Wrapper(
      ContractManager::ContractManagerInterface& interface,
      const Address& contractAddress, const std::unique_ptr<DB>& db
    );

    /**
     * Constructor for building a new contract from scratch.
     * @param interface Reference to the contract manager interface.
     * @param address The address where the contract will be deployed.
     * @param creator The address of the creator of the contract.
     * @param chainId The chain id of the contract.
     * @param db Reference pointer to the database object.
     */
    ERC20Wrapper(
      ContractManager::ContractManagerInterface& interface,
      const Address& address, const Address& creator,
      const uint64_t& chainId, const std::unique_ptr<DB>& db
    );

    /// Register contract class via ContractReflectionInterface.
    static void registerContract() {
      ContractReflectionInterface::registerContract<
        ERC20Wrapper, ContractManager::ContractManagerInterface &,
>>>>>>> 9bcc3ab5
        const Address &, const Address &, const uint64_t &,
        const std::unique_ptr<DB> &
      >(
        std::vector<std::string>{},
        std::make_tuple("getContractBalance", &ERC20Wrapper::getContractBalance, "view", std::vector<std::string>{"tokenAddress"}),
        std::make_tuple("getUserBalance", &ERC20Wrapper::getUserBalance, "view", std::vector<std::string>{"tokenAddress", "userAddress"}),
        std::make_tuple("withdraw", &ERC20Wrapper::withdraw, "nonpayable", std::vector<std::string>{"tokenAddress", "value"}),
        std::make_tuple("transferTo", &ERC20Wrapper::transferTo, "nonpayable", std::vector<std::string>{"tokenAddress", "toAddress", "value"}),
        std::make_tuple("deposit", &ERC20Wrapper::deposit, "nonpayable", std::vector<std::string>{"tokenAddress", "value"})
      );
    }

    /// Destructor.
    ~ERC20Wrapper() override;

    /**
     * Get the balance of the contract for a specific token. Solidity counterpart:
     * function getContractBalance(address _token) public view returns (uint256) { return _tokensAndBalances[_token][address(this)]; }
     * @param token The address of the token.
     * @return The contract's given token balance.
     */
    std::string getContractBalance(const Address& token) const;

    /**
     * Get the balance of a specific user for a specific token. Solidity counterpart:
     * function getUserBalance(address _token, address _user) public view returns (uint256) { return _tokensAndBalances[_token][_user]; }
     * @param token The address of the token.
     * @param user The address of the user.
     * @return The user's given token balance.
     */
    std::string getUserBalance(const Address& token, const Address& user) const;

    /**
     * Withdraw a specific amount of tokens from the contract. Solidity counterpart:
     * function withdraw (address _token, uint256 _value) public returns (bool)
     * @param token The address of the token.
     * @param value The amount of tokens to withdraw.
     * @throw std::runtime_error if the contract does not have enough tokens,
     * or if the token was not found.
     */
    void withdraw(const Address& token, const uint256_t& value);

    /**
     * Transfer a specific amount of tokens from the contract to a user. Solidity counterpart:
     * function transferTo(address _token, address _to, uint256 _value) public returns (bool)
     * @param token The address of the token.
     * @param to The address of the user to send tokens to.
     * @param value The amount of tokens to transfer.
     * @throw std::runtime_error if the contract does not have enough tokens,
     * or if either the token or the user were not found.
     */
    void transferTo(const Address& token, const Address& to, const uint256_t& value);

    /**
     * Deposit a specific amount of tokens to the contract. Solidity counterpart:
     * function deposit(address _token, uint256 _value) public returns (bool)
     * @param token The address of the token.
     * @param value The amount of tokens to deposit.
     */
    void deposit(const Address& token, const uint256_t& value);
};

#endif // ERC20WRAPPER_H<|MERGE_RESOLUTION|>--- conflicted
+++ resolved
@@ -14,18 +14,15 @@
 
 /// Template for an ERC20Wrapper contract.
 class ERC20Wrapper : public DynamicContract {
-<<<<<<< HEAD
-private:
-  /// ERC20 Address => UserAddress/UserBalance
-  /// mapping(address => mapping(address => uint256)) internal
-  /// _tokensAndBalances;
-  SafeUnorderedMap<Address, std::unordered_map<Address, uint256_t, SafeHash>>
-      _tokensAndBalances;
+  private:
+    /**
+     * Map for tokens and balances. Solidity counterpart:
+     * mapping(address => mapping(address => uint256)) internal _tokensAndBalances;
+     */
+    SafeUnorderedMap<Address, std::unordered_map<Address, uint256_t, SafeHash>> _tokensAndBalances;
 
-  /**
-   * Function for calling the register functions for contracts
-   */
-  void registerContractFunctions() override;
+    /// Function for calling the register functions for contracts.
+    void registerContractFunctions() override;
 
 public:
   /**
@@ -54,48 +51,6 @@
   static void registerContract() {
     ContractReflectionInterface::registerContract<
         ERC20Wrapper, ContractManagerInterface &,
-=======
-  private:
-    /**
-     * Map for tokens and balances. Solidity counterpart:
-     * mapping(address => mapping(address => uint256)) internal _tokensAndBalances;
-     */
-    SafeUnorderedMap<Address, std::unordered_map<Address, uint256_t, SafeHash>> _tokensAndBalances;
-
-    /// Function for calling the register functions for contracts.
-    void registerContractFunctions() override;
-
-  public:
-    /**
-     * Constructor for loading contract from DB.
-     * @param interface Reference to the contract manager interface.
-     * @param contractAddress The address where the contract will be deployed.
-     * @param db Reference pointer to the database object.
-     */
-    ERC20Wrapper(
-      ContractManager::ContractManagerInterface& interface,
-      const Address& contractAddress, const std::unique_ptr<DB>& db
-    );
-
-    /**
-     * Constructor for building a new contract from scratch.
-     * @param interface Reference to the contract manager interface.
-     * @param address The address where the contract will be deployed.
-     * @param creator The address of the creator of the contract.
-     * @param chainId The chain id of the contract.
-     * @param db Reference pointer to the database object.
-     */
-    ERC20Wrapper(
-      ContractManager::ContractManagerInterface& interface,
-      const Address& address, const Address& creator,
-      const uint64_t& chainId, const std::unique_ptr<DB>& db
-    );
-
-    /// Register contract class via ContractReflectionInterface.
-    static void registerContract() {
-      ContractReflectionInterface::registerContract<
-        ERC20Wrapper, ContractManager::ContractManagerInterface &,
->>>>>>> 9bcc3ab5
         const Address &, const Address &, const uint64_t &,
         const std::unique_ptr<DB> &
       >(
