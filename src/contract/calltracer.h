/*
Copyright (c) [2023-2024] [AppLayer Developers]

This software is distributed under the MIT License.
See the LICENSE.txt file in the project root for more information.
*/

#ifndef CONTRACT_CALLTRACER_H
#define CONTRACT_CALLTRACER_H

<<<<<<< HEAD
#include "utils/utils.h"
#include "utils/options.h"
#include "contract/messages/concepts.h"
#include "contract/messages/outofgas.h"
#include "contract/trace/call.h"
#include "contract/messages/traits.h"
#include "contract/abi.h"

template<typename MessageHandler>
class CallTracer {
public:
  CallTracer(MessageHandler handler, IndexingMode indexingMode) 
    : handler_(std::move(handler)), rootCall_(), callStack_(), indexingMode_(indexingMode) {}

  template<concepts::CallMessage Message>
  decltype(auto) onMessage(Message&& msg) {
    using Result = traits::MessageResult<Message>;

    if (indexingMode_ != IndexingMode::RPC_TRACE) {
      return handler_.onMessage(std::forward<Message>(msg));
    }

    trace::Call& callTrace = callStack_.empty()
      ? *(rootCall_ = std::make_unique<trace::Call>())
      : callStack_.top()->calls.emplace_back();

    Gas& gas = msg.gas();
    
    callTrace.type = trace::getMessageCallType(msg);
    callTrace.status = trace::CallStatus::SUCCEEDED;
    callTrace.from = Address(msg.from());
    callTrace.to = Address(msg.to());
    callTrace.value = FixedBytes<32>(Utils::uint256ToBytes(messageValueOrZero(msg)));
    callTrace.gas = uint64_t(gas);

    try {
      callTrace.input = messageInputEncoded(msg);
    } catch (const std::exception& ignored) {}

    callStack_.push(&callTrace);

    try {
      if constexpr (not std::same_as<void, Result>) {
        Result result = handler_.onMessage(std::forward<Message>(msg));

        if constexpr (concepts::PackedMessage<Message>) {
          callTrace.output = ABI::Encoder::encodeData<Result>(result);
        } else {
          callTrace.output = result;
        }

        callTrace.gasUsed = callTrace.gas - uint64_t(gas);
        callStack_.pop();

        return result;
      }

      handler_.onMessage(std::forward<Message>(msg));
    } catch (const OutOfGas& outOfGas) {
      callTrace.status = trace::CallStatus::OUT_OF_GAS;
      callTrace.gasUsed = callTrace.gas - uint64_t(gas);
      callStack_.pop();

      throw outOfGas;
    } catch (const std::exception& error) {
      callTrace.status = trace::CallStatus::EXECUTION_REVERTED;

      if (error.what()) {
        try {
          callTrace.output = ABI::Encoder::encodeError(error.what());
        } catch (const std::exception& ignored) {}
      }

      callTrace.gasUsed = callTrace.gas - uint64_t(gas);
      callStack_.pop();

      throw error;
    }
  }

  decltype(auto) onMessage(concepts::CreateMessage auto&& msg) {
    return handler_.onMessage(std::forward<decltype(msg)>(msg));
  }

  const MessageHandler& handler() const { return handler_; }

  MessageHandler& handler() { return handler_; }

  bool hasCallTrace() const { return rootCall_ != nullptr; }

  const trace::Call& getCallTrace() const { return *rootCall_; }

private:
  MessageHandler handler_;
  std::unique_ptr<trace::Call> rootCall_;
  std::stack<trace::Call*> callStack_;
  IndexingMode indexingMode_;
=======
#include <boost/container/stable_vector.hpp>

#include "../utils/utils.h" // strings.h, bytes/join.h (used in .cpp) libs/zpp_bits.h -> memory

/// Namespace for tracing-related classes and functions.
namespace trace {

/**
 * Encode the reason for a call being reverted into raw bytes.
 * @param reason The revert reason to encode.
 * @return The revert reason as a raw bytes string.
 */
Bytes encodeRevertReason(std::string_view reason);

/**
 * Decode the raw bytes string that states the reason for a call being reverted.
 * @param data The data to decode.
 * @return The revert reason as a readable string.
 */
std::string decodeRevertReason(bytes::View data);

/// Enum for the call's status.
enum class Status { SUCCEEDED, EXECUTION_REVERTED, OUT_OF_GAS };

/// Abstraction of a contract call.
struct Call {
  using serialize = zpp::bits::members<10>; ///< Typedef for the serialization struct.

  /// Enum for the call's type.
  enum class Type { CALL, STATICCALL, DELEGATECALL };

  Type type;  ///< The call's type.
  Status status;  ///< The call's status.
  Address from; ///< The address that made the call.
  Address to; ///< The address that received the call.
  FixedBytes<32> value; ///< The value spent during the call.
  uint64_t gas; ///< The call's gas limit.
  uint64_t gasUsed; ///< The call's cumulative used gas.
  Bytes input; ///< The call's input data.
  Bytes output; ///< The call's output data.
  boost::container::stable_vector<Call> calls;  ///< A list of nested calls originated from this one.

  Call() = default; ///< Constructor (default).

  /**
   * Constructor based on a call message.
   * @param msg The call message to parse.
   */
  explicit Call(const evmc_message& msg);

  json toJson() const; ///< Serialize the call data to a JSON object.
};

/**
 * Get the respective call type from a given message.
 * @param msg The message to parse.
 * @return The call type.
 */
static Call::Type getCallType(const evmc_message& msg) {
  using enum Call::Type;
  if (msg.kind == EVMC_CALL) return (msg.flags == EVMC_STATIC) ? STATICCALL : CALL;
  if (msg.kind == EVMC_DELEGATECALL) return DELEGATECALL;
  throw DynamicException("evmc_message is not from a function call");
}

/// Abstraction of a contract call tracer.
class CallTracer {
  private:
    std::unique_ptr<Call> root_;  ///< The root call (the one that initiated the trace).
    std::deque<Call*> stack_; ///< The list of subsequent calls that are being traced.

    /**
     * Add a call to the stack.
     * @param call The call to add.
     */
    void push(Call call);

    /**
     * Remove a call from the stack.
     * @param output The output of the call.
     * @param status The status of the call.
     * @param gasUsed The cumulative gas used in the call.
     * @throw DynamicException if a trace hasn't started yet (stack is empty).
     */
    void pop(Bytes output, Status status, uint64_t gasUsed);

  public:
    CallTracer() = default; ///< Constructor (default).

    /**
     * Constructor based on a root call.
     * @param rootCall The call that starts the trace.
     */
    explicit CallTracer(Call rootCall);

    /**
     * Check if calls are being traced at the moment.
     * @return `true` if tracer has a root call, `false` otherwise.
     */
    bool hasCalls() const noexcept { return bool(root_); }

    /**
     * Check if a call trace has finished (no root call, stack is empty).
     * @return `true` is call trace has finished, `false` otherwise.
     */
    bool isFinished() const noexcept { return root_ != nullptr && stack_.empty(); }

    const Call& root() const; ///< Getter.
    const Call& current() const;  ///< Getter.

    /**
     * Signal that a call has started (push into the stack).
     * @param call The call to signal.
     */
    void callStarted(Call call);

    /// Signal that a call has run out of gas (pop out of the stack).
    void callOutOfGas();

    /**
     * Signal that a call was reverted (pop out of stack).
     * @param gasUsed The cumulative gas used by the call.
     */
    void callReverted(uint64_t gasUsed);

    /**
     * Overload of callReverted() that accepts the call's output bytes.
     * @param output The call's output bytes.
     * @param gasUsed The cumulative gas used by the call.
     */
    void callReverted(Bytes output, uint64_t gasUsed);

    /**
     * Signal that a call has succeeded (pop out of stack).
     * @param output The call's output bytes.
     * @param gasUsed The cumulative gas used by the call.
     */
    void callSucceeded(Bytes output, uint64_t gasUsed);
>>>>>>> 030c9e86
};

#endif // CONTRACT_CALLTRACER_H<|MERGE_RESOLUTION|>--- conflicted
+++ resolved
@@ -8,7 +8,6 @@
 #ifndef CONTRACT_CALLTRACER_H
 #define CONTRACT_CALLTRACER_H
 
-<<<<<<< HEAD
 #include "utils/utils.h"
 #include "utils/options.h"
 #include "contract/messages/concepts.h"
@@ -106,146 +105,6 @@
   std::unique_ptr<trace::Call> rootCall_;
   std::stack<trace::Call*> callStack_;
   IndexingMode indexingMode_;
-=======
-#include <boost/container/stable_vector.hpp>
-
-#include "../utils/utils.h" // strings.h, bytes/join.h (used in .cpp) libs/zpp_bits.h -> memory
-
-/// Namespace for tracing-related classes and functions.
-namespace trace {
-
-/**
- * Encode the reason for a call being reverted into raw bytes.
- * @param reason The revert reason to encode.
- * @return The revert reason as a raw bytes string.
- */
-Bytes encodeRevertReason(std::string_view reason);
-
-/**
- * Decode the raw bytes string that states the reason for a call being reverted.
- * @param data The data to decode.
- * @return The revert reason as a readable string.
- */
-std::string decodeRevertReason(bytes::View data);
-
-/// Enum for the call's status.
-enum class Status { SUCCEEDED, EXECUTION_REVERTED, OUT_OF_GAS };
-
-/// Abstraction of a contract call.
-struct Call {
-  using serialize = zpp::bits::members<10>; ///< Typedef for the serialization struct.
-
-  /// Enum for the call's type.
-  enum class Type { CALL, STATICCALL, DELEGATECALL };
-
-  Type type;  ///< The call's type.
-  Status status;  ///< The call's status.
-  Address from; ///< The address that made the call.
-  Address to; ///< The address that received the call.
-  FixedBytes<32> value; ///< The value spent during the call.
-  uint64_t gas; ///< The call's gas limit.
-  uint64_t gasUsed; ///< The call's cumulative used gas.
-  Bytes input; ///< The call's input data.
-  Bytes output; ///< The call's output data.
-  boost::container::stable_vector<Call> calls;  ///< A list of nested calls originated from this one.
-
-  Call() = default; ///< Constructor (default).
-
-  /**
-   * Constructor based on a call message.
-   * @param msg The call message to parse.
-   */
-  explicit Call(const evmc_message& msg);
-
-  json toJson() const; ///< Serialize the call data to a JSON object.
-};
-
-/**
- * Get the respective call type from a given message.
- * @param msg The message to parse.
- * @return The call type.
- */
-static Call::Type getCallType(const evmc_message& msg) {
-  using enum Call::Type;
-  if (msg.kind == EVMC_CALL) return (msg.flags == EVMC_STATIC) ? STATICCALL : CALL;
-  if (msg.kind == EVMC_DELEGATECALL) return DELEGATECALL;
-  throw DynamicException("evmc_message is not from a function call");
-}
-
-/// Abstraction of a contract call tracer.
-class CallTracer {
-  private:
-    std::unique_ptr<Call> root_;  ///< The root call (the one that initiated the trace).
-    std::deque<Call*> stack_; ///< The list of subsequent calls that are being traced.
-
-    /**
-     * Add a call to the stack.
-     * @param call The call to add.
-     */
-    void push(Call call);
-
-    /**
-     * Remove a call from the stack.
-     * @param output The output of the call.
-     * @param status The status of the call.
-     * @param gasUsed The cumulative gas used in the call.
-     * @throw DynamicException if a trace hasn't started yet (stack is empty).
-     */
-    void pop(Bytes output, Status status, uint64_t gasUsed);
-
-  public:
-    CallTracer() = default; ///< Constructor (default).
-
-    /**
-     * Constructor based on a root call.
-     * @param rootCall The call that starts the trace.
-     */
-    explicit CallTracer(Call rootCall);
-
-    /**
-     * Check if calls are being traced at the moment.
-     * @return `true` if tracer has a root call, `false` otherwise.
-     */
-    bool hasCalls() const noexcept { return bool(root_); }
-
-    /**
-     * Check if a call trace has finished (no root call, stack is empty).
-     * @return `true` is call trace has finished, `false` otherwise.
-     */
-    bool isFinished() const noexcept { return root_ != nullptr && stack_.empty(); }
-
-    const Call& root() const; ///< Getter.
-    const Call& current() const;  ///< Getter.
-
-    /**
-     * Signal that a call has started (push into the stack).
-     * @param call The call to signal.
-     */
-    void callStarted(Call call);
-
-    /// Signal that a call has run out of gas (pop out of the stack).
-    void callOutOfGas();
-
-    /**
-     * Signal that a call was reverted (pop out of stack).
-     * @param gasUsed The cumulative gas used by the call.
-     */
-    void callReverted(uint64_t gasUsed);
-
-    /**
-     * Overload of callReverted() that accepts the call's output bytes.
-     * @param output The call's output bytes.
-     * @param gasUsed The cumulative gas used by the call.
-     */
-    void callReverted(Bytes output, uint64_t gasUsed);
-
-    /**
-     * Signal that a call has succeeded (pop out of stack).
-     * @param output The call's output bytes.
-     * @param gasUsed The cumulative gas used by the call.
-     */
-    void callSucceeded(Bytes output, uint64_t gasUsed);
->>>>>>> 030c9e86
 };
 
 #endif // CONTRACT_CALLTRACER_H