--- conflicted
+++ resolved
@@ -18,671 +18,22 @@
     for (auto& var : this->stack_.getUsedVars()) {
       var.get().revert();
     }
-<<<<<<< HEAD
 
     context_.revert();
   } else {
     for (auto& var : this->stack_.getUsedVars())
       var.get().commit();
-=======
-    // Then lets clear off newly created contracts
-    for (const auto& contractPair : this->stack_.getContracts()) {
-      const auto& address = std::get<0>(contractPair);
-      this->accounts_.erase(address);
-      this->contracts_.erase(address);
-    }
-    // Thirdly, revert all storage changes, erasing them if the key was (0x00)
-    for (const auto& [key, value] : this->stack_.getStorage()) {
-      if (value == Hash()) {
-        // If the storage key was empty, we must erase it.
-        this->vmStorage_.erase(key);
-      } else {
-        this->vmStorage_[key] = value;
-      }
-    }
-    // Fourtly, revert all balance changes
-    for (const auto& [address, balance] : this->stack_.getBalance()) {
-      // Make sure we don't create a new account if it doesn't exist (deleted as it was a newly created contract)
-      auto accountIt = this->accounts_.find(address);
-      if (accountIt != this->accounts_.end()) {
-        accountIt->second->balance = balance;
-      }
-    }
-    // Finally, revert nonce changes
-    for (const auto& [address, nonce] : this->stack_.getNonce()) {
-      // Make sure we don't create a new account if it doesn't exist (deleted as it was a newly created contract)
-      auto accountIt = this->accounts_.find(address);
-      if (accountIt != this->accounts_.end()) {
-        accountIt->second->nonce = nonce;
-      }
-    }
-  }
-
-  saveTxAdditionalData();
-  saveCallTrace();
-}
-
-Address ContractHost::deriveContractAddress(const uint64_t& nonce, const Address& address) {
-  // Contract address is last 20 bytes of sha3
-  // ( rlp ( tx from address + tx nonce ) )
-  uint8_t rlpSize = 0xc0;
-  rlpSize += 20;
-  rlpSize += (nonce < 0x80) ? 1 : 1 + Utils::bytesRequired(nonce);
-  Bytes rlp;
-  rlp.insert(rlp.end(), rlpSize);
-  rlp.insert(rlp.end(), address.cbegin(), address.cend());
-  rlp.insert(rlp.end(), (nonce < 0x80) ? (char)nonce : (char)0x80 + Utils::bytesRequired(nonce));
-
-  return Address(Utils::sha3(rlp).view(12));
-}
-
-Address ContractHost::deriveContractAddress(
-  const Address& fromAddress, const Hash& salt, const bytes::View& code
-) {
-  const auto code_hash = Utils::sha3(code);
-  Bytes buffer(1 + sizeof(fromAddress) + sizeof(salt) + sizeof(code_hash));
-  assert(std::size(buffer) == 85);
-
-  buffer[0] = 0xff;
-  buffer.insert(buffer.end(), fromAddress.cbegin(), fromAddress.cend());
-  buffer.insert(buffer.end(), salt.cbegin(), salt.cend());
-  buffer.insert(buffer.end(), code_hash.cbegin(), code_hash.cend());
-
-  return Address(Utils::sha3(buffer).view(12));
-}
-
-evmc::Result ContractHost::createEVMContract(
-  const evmc_message& msg, const Address& contractAddress, const evmc_call_kind& kind
-) {
-  assert (kind == evmc_call_kind::EVMC_CREATE || kind == evmc_call_kind::EVMC_CREATE2);
-  // Create a new contract
-  auto createMsg = msg;
-  createMsg.recipient = contractAddress.toEvmcAddress();
-  createMsg.kind = kind;
-  createMsg.input_data = nullptr;
-  createMsg.input_size = 0;
-  auto result = evmc::Result(
-    evmc_execute(this->vm_,
-                 &this->get_interface(),
-                 this->to_context(),
-                 evmc_revision::EVMC_LATEST_STABLE_REVISION,
-                 &createMsg,
-                 msg.input_data,
-                 msg.input_size));
-  // gas_left is not linked with leftoverGas_, we need to link it.
-  this->leftoverGas_ = result.gas_left;
-  this->deduceGas(100000);
-  if (result.status_code) {
-    // Set the leftOverGas_ to the gas left after the execution
-    throw DynamicException("Error when creating EVM contract, EVM status code: " +
-                           std::string(evmc_status_code_to_string(result.status_code)) + " bytes: " +
-                           Hex::fromBytes(StrConv::cArrayToBytes(result.output_data, result.output_size)).get());
-  }
-  if (result.output_size > 50000) {
-    throw DynamicException("ContractHost createEVMContract: contract code too large");
-  }
-  this->registerNewEVMContract(contractAddress,
-                               result.output_data,
-                               result.output_size);
-  return evmc::Result{result.status_code, this->leftoverGas_, 0, createMsg.recipient};
-}
-
-bool ContractHost::isTracingCalls() const noexcept {
-  return bool(txHash_) && storage_.getIndexingMode() == IndexingMode::RPC_TRACE;
-}
-
-void ContractHost::traceCallStarted(const evmc_message& msg) noexcept {
-  if (this->isTracingCalls()) {
-    callTracer_.callStarted(trace::Call(msg));
-  }
-}
-
-void ContractHost::traceCallSucceeded(Bytes output, uint64_t gasUsed) noexcept {
-  if (this->isTracingCalls() && callTracer_.hasCalls()) {
-    callTracer_.callSucceeded(std::move(output), gasUsed);
-  }
-}
-
-void ContractHost::traceCallFinished(const evmc_result& res) noexcept {
-  if (!this->isTracingCalls() || !callTracer_.hasCalls()) return;
-
-  const uint64_t gasUsed = callTracer_.current().gas - res.gas_left;
-  Bytes output = Utils::makeBytes(bytes::View(res.output_data, res.output_size));
-
-  if (res.status_code == EVMC_SUCCESS) {
-    callTracer_.callSucceeded(std::move(output), gasUsed);
-  } else {
-    callTracer_.callReverted(std::move(output), gasUsed);
-  }
-}
-
-void ContractHost::traceCallReverted(Bytes output, uint64_t gasUsed) noexcept {
-  if (this->isTracingCalls() && callTracer_.hasCalls()) {
-    callTracer_.callReverted(std::move(output), gasUsed);
-  }
-}
-
-void ContractHost::traceCallReverted(uint64_t gasUsed) noexcept {
-  this->traceCallReverted(Bytes(), gasUsed);
-}
-
-void ContractHost::traceCallOutOfGas() noexcept {
-  if (this->isTracingCalls() && callTracer_.hasCalls()) {
-    callTracer_.callOutOfGas();
-  }
-}
-
-void ContractHost::saveCallTrace() noexcept {
-  if (!this->isTracingCalls() || !callTracer_.hasCalls()) return;
-
-  if (!callTracer_.isFinished()) {
-    LOGERROR(std::string("Attempt to persist unfinished call trace, hash: ") + txHash_.hex(true).get());
-    return;
-  }
-
-  try {
-    storage_.putCallTrace(txHash_, callTracer_.root());
-  } catch (const std::exception& err) {
-    LOGERROR(std::string("Fail to persist call trace: ") + err.what());
-  }
-}
-
-void ContractHost::saveTxAdditionalData() noexcept {
-  if (!this->addTxData_.hash || this->storage_.getIndexingMode() == IndexingMode::DISABLED) return;
-  try {
-    this->storage_.putTxAdditionalData(this->addTxData_);
-  } catch (const std::exception& err) {
-    LOGERROR(std::string("Fail to persist additional tx data: ") + err.what());
-  }
-}
-
-evmc::Result ContractHost::processBDKPrecompile(const evmc_message& msg) {
-  /**
-   *  interface BDKPrecompile {
-   *    function getRandom() external view returns (uint256);
-   *  }
-   */
-  try {
-    this->leftoverGas_ = msg.gas;
-    this->deduceGas(1000); // CPP contract call is 1000 gas
-    if (msg.input_size < 4) throw DynamicException("ContractHost processBDKPrecompile: invalid input size");
-    if (EVMCConv::getFunctor(msg).value != 2865519127) {
-      // we only have one function on the BDKD precompile
-      // getRandom() == 0xaacc5a17 == 2865519127
-      throw DynamicException("ContractHost processBDKPrecompile: invalid function selector");
-    }
-    auto ret = UintConv::uint256ToBytes(this->randomGen_.operator()());
-    return evmc::Result(EVMC_SUCCESS, this->leftoverGas_, 0, ret.data(), ret.size());
-  } catch (std::exception &e) {
-    this->evmcThrows_.emplace_back(e.what());
-    this->evmcThrow_ = true;
-  }
-  return evmc::Result(EVMC_PRECOMPILE_FAILURE, this->leftoverGas_, 0, nullptr, 0);
-}
-
-void ContractHost::execute(const evmc_message& msg, const ContractType& type) {
-  const Address from(msg.sender);
-  const Address to(msg.recipient);
-  const uint256_t value(EVMCConv::evmcUint256ToUint256(msg.value));
-  const bool isContractCall = isCall(msg);
-
-  if (isContractCall) {
-    this->traceCallStarted(msg);
-  }
-
-  Bytes output;
-  std::string error;
-  bool outOfGas = false;
-
-  if (value) {
-    this->transfer(from, to, value);
-  }
-  try {
-    if (to == Address()) {
-      // If the destination address of the transaction is 0x00,
-      // it means that we are creating a new contract
-      auto contractAddress = this->deriveContractAddress(this->getNonce(from), from);
-      if (this->accounts_.contains(contractAddress)) {
-        throw DynamicException("ContractHost create/execute: contract already exists");
-      }
-      this->createEVMContract(msg, contractAddress, EVMC_CREATE);
-    } else {
-
-      switch (type)
-      {
-      case ContractType::CPP: {
-        auto contractIt = this->contracts_.find(to);
-        if (contractIt == this->contracts_.end()) {
-          throw DynamicException("contract not found");
-        }
-        this->setContractVars(contractIt->second.get(), from, value);
-        contractIt->second->ethCall(msg, this);
-        break;
-      }
-      case ContractType::EVM: {
-        // Execute a EVM contract.
-        auto result = evmc::Result(evmc_execute(this->vm_,
-                                                &this->get_interface(),
-                                                this->to_context(),
-                                                evmc_revision::EVMC_LATEST_STABLE_REVISION, &msg,
-                                                this->accounts_[to]->code.data(),
-                                                this->accounts_[to]->code.size()));
-
-        output = Utils::makeBytes(bytes::View(result.output_data, result.output_size));
-
-        this->leftoverGas_ = result.gas_left; // gas_left is not linked with leftoverGas_, we need to link it.
-        if (result.status_code) {
-          outOfGas = result.status_code == EVMC_OUT_OF_GAS;
-
-          error = evmc_status_code_to_string(result.status_code);
-          // Set the leftOverGas_ to the gas left after the execution
-          throw DynamicException("Error when executing EVM contract, EVM status code: " +
-                                 std::string(evmc_status_code_to_string(result.status_code)) + " bytes: " +
-                                 Hex::fromBytes(StrConv::cArrayToBytes(result.output_data, result.output_size)).get());
-        }
-        break;
-      }
-      }
-    }
-    // Take out 21000 gas Limit from the tx
-    this->deduceGas(21000);
-  } catch (const std::exception &e) {
-    std::string what = std::string("ContractHost execution failed: ") + e.what();
-    what += " OTHER INFO: ";
-    for (const auto& evmcError : this->evmcThrows_) {
-      what += evmcError;
-      what += " --- OTHER INFO: --- ";
-    }
-
-    this->addTxData_.gasUsed = msg.gas - this->leftoverGas_;
-    this->addTxData_.succeeded = false;
-
-    if (isContractCall) {
-      if (outOfGas) {
-        this->traceCallOutOfGas();
-      } else {
-        this->traceCallReverted(std::move(output), this->addTxData_.gasUsed);
-      }
-    }
-
-    throw DynamicException(what);
-  }
-  // We only set that we don't revert, if EVMC didn't throw a exception
-  if (this->evmcThrow_) {
-    std::string what = std::string("ContractHost execution failed: EVMC threw an exception: ");
-    for (const auto& evmcError : this->evmcThrows_) {
-      what += evmcError;
-      what += " --- OTHER INFO: --- ";
-    }
-
-    this->addTxData_.gasUsed = msg.gas - this->leftoverGas_;
-    this->addTxData_.succeeded = false;
-
-    if (isContractCall) {
-      this->traceCallReverted(std::move(output), this->addTxData_.gasUsed);
-    }
-    throw DynamicException(what);
-  }
-
-  this->addTxData_.gasUsed = msg.gas - this->leftoverGas_;
-  this->addTxData_.succeeded = true;
-  this->mustRevert_ = false;
-  if (isContractCall) {
-    this->traceCallSucceeded(std::move(output), this->addTxData_.gasUsed);
-  }
-}
-
-Bytes ContractHost::ethCallView(const evmc_message& msg, const ContractType& type) {
-  Bytes ret;
-  //const Address from(tx.sender);
-  const Address to(msg.recipient);
-  //const uint256_t value(EVMCConv::evmcUint256ToUint256(tx.value));
-  try {
-    switch (type) {
-    case ContractType::CPP: {
-      auto contractIt = this->contracts_.find(to);
-      if (contractIt == this->contracts_.end()) {
-        throw DynamicException("contract not found");
-      }
-      ret = contractIt->second->ethCallView(msg, this);
-      break;
-    }
-    case ContractType::EVM: {
-      // Execute a EVM contract.
-      auto result = evmc::Result(evmc_execute(this->vm_, &this->get_interface(), this->to_context(),
-                                              evmc_revision::EVMC_LATEST_STABLE_REVISION, &msg,
-                                              this->accounts_[to]->code.data(), this->accounts_[to]->code.size()));
-      this->leftoverGas_ = result.gas_left;
-      if (result.status_code) {
-        // Set the leftOverGas_ to the gas left after the execution
-        throw DynamicException("Error when executing (view) EVM contract, EVM status code: " +
-                               std::string(evmc_status_code_to_string(result.status_code)) + " bytes: " +
-                               Hex::fromBytes(StrConv::cArrayToBytes(result.output_data, result.output_size)).get());
-      }
-      ret = Bytes(result.output_data, result.output_data + result.output_size);
-      break;
-    }
-    }
-  } catch (const std::exception &e) {
-    std::string what = std::string("ContractHost execution failed: ") + e.what();
-    what += " OTHER INFO: ";
-    for (const auto& evmcError : this->evmcThrows_) {
-      what += evmcError;
-      what += " --- OTHER INFO: --- ";
-    }
-    throw DynamicException(what);
-  }
-  // We only set that we don't revert, if EVMC didn't throw a exception
-  if (this->evmcThrow_) {
-    std::string what = std::string("ContractHost execution failed: EVMC threw an exception: ");
-    for (const auto& evmcError : this->evmcThrows_) {
-      what += evmcError;
-      what += " --- OTHER INFO: --- ";
-    }
-    throw DynamicException(what);
-  }
-  return ret;
-}
-
-void ContractHost::simulate(const evmc_message& msg, const ContractType& type) {
-  this->execute(msg, type);
-  // We should set the revert flag to true, as we are only simulating the execution
-  this->mustRevert_ = true;
-}
-
-bool ContractHost::account_exists(const evmc::address& addr) const noexcept {
-  return accounts_.find(addr) != accounts_.end();
-}
-
-evmc::bytes32 ContractHost::get_storage(const evmc::address& addr,
-                                        const evmc::bytes32& key) const noexcept {
-  StorageKey storageKey(addr, key);
-  try {
-    auto it = vmStorage_.find(storageKey);
-    if (it != vmStorage_.end())
-      return it->second.toEvmcBytes32();
-  } catch (const std::exception& e) {
-    this->evmcThrows_.emplace_back(e.what());
-    this->evmcThrow_ = true;
-  }
-  return {};
-}
-
-// on SET_STORAGE, we can return multiple types of evmc_storage_status
-// But we simply say that the storage was modified ;)
-// TODO: Make it EIP-2200 compliant
-evmc_storage_status ContractHost::set_storage(
-  const evmc::address& addr, const evmc::bytes32& key, const evmc::bytes32& value
-) noexcept {
-  StorageKey storageKey(addr, key);
-  try {
-    Hash hashValue(value);
-    auto& storageValue = vmStorage_[storageKey];
-    this->stack_.registerStorageChange(storageKey, storageValue);
-    storageValue = hashValue;
-    return EVMC_STORAGE_MODIFIED;
-  } catch (const std::exception& e) {
-    this->evmcThrows_.emplace_back(e.what());
-    this->evmcThrow_ = true;
-    return EVMC_STORAGE_MODIFIED;
-  }
-}
-
-evmc::uint256be ContractHost::get_balance(const evmc::address& addr) const noexcept {
-  try {
-    auto it = accounts_.find(addr);
-    if (it != accounts_.end()) return EVMCConv::uint256ToEvmcUint256(it->second->balance);
-  } catch (const std::exception& e) {
-    this->evmcThrows_.emplace_back(e.what());
-    this->evmcThrow_ = true;
-  }
-  return {};
-}
-
-size_t ContractHost::get_code_size(const evmc::address& addr) const noexcept {
-  try {
-    auto it = accounts_.find(addr);
-    if (it != accounts_.end()) return it->second->code.size();
-  } catch (const std::exception& e) {
-    this->evmcThrows_.emplace_back(e.what());
-    this->evmcThrow_ = true;
-  }
-  return 0;
-}
-
-evmc::bytes32 ContractHost::get_code_hash(const evmc::address& addr) const noexcept {
-  try {
-    auto it = accounts_.find(addr);
-    if (it != accounts_.end()) {
-      return it->second->codeHash.toEvmcBytes32();
-    }
-  } catch (const std::exception& e) {
-    this->evmcThrows_.emplace_back(e.what());
-    this->evmcThrow_ = true;
-  }
-  return {};
-}
->>>>>>> 030c9e86
 
     for (auto& [address, contract] : context_.getNewContracts()) {
       if (contract == nullptr) {
         continue;
       }
 
-<<<<<<< HEAD
       this->manager_.pushBack(dynamic_cast<Dumpable*>(contract));
     }
 
     for (const auto& event : context_.getEvents()) {
       this->storage_.putEvent(event);
-=======
-evmc::Result ContractHost::callEVMCreate(const evmc_message& msg) {
-  try {
-    auto sender = Address(msg.sender);
-    auto& nonce = this->getNonce(sender);
-    auto contractAddress = this->deriveContractAddress(nonce, sender);
-    uint256_t value = EVMCConv::evmcUint256ToUint256(msg.value);
-
-    this->stack_.registerNonce(sender, nonce);
-    ++nonce;
-    if (value) {
-      this->transfer(sender, contractAddress, value);
-    }
-    return this->createEVMContract(msg, contractAddress, EVMC_CREATE);
-  } catch (const std::exception &e) {
-    this->evmcThrows_.emplace_back(e.what());
-    this->evmcThrow_ = true;
-  }
-  return evmc::Result(EVMC_REVERT, this->leftoverGas_, 0, nullptr, 0);
-}
-
-evmc::Result ContractHost::callEVMCreate2(const evmc_message& msg) {
-  try {
-    Bytes code(msg.input_data, msg.input_data + msg.input_size);
-    uint256_t value = EVMCConv::evmcUint256ToUint256(msg.value);
-    auto salt = Hash(msg.create2_salt);
-    auto sender = Address(msg.sender);
-    auto contractAddress = this->deriveContractAddress(sender, salt, code);
-
-    if (value) {
-      this->transfer(sender, contractAddress, value);
-    }
-    return this->createEVMContract(msg, contractAddress, EVMC_CREATE2);
-  } catch (const std::exception &e) {
-    this->evmcThrows_.emplace_back(e.what());
-    this->evmcThrow_ = true;
-  }
-  return evmc::Result(EVMC_REVERT, this->leftoverGas_, 0, nullptr, 0);
-}
-
-evmc::Result ContractHost::callCPPContract(const evmc_message& msg) {
-  Address recipient(msg.recipient);
-  try {
-    this->leftoverGas_ = msg.gas;
-    this->deduceGas(1000); // CPP contract call is 1000 gas
-    auto& contract = contracts_[recipient];
-    if (contract == nullptr) throw DynamicException("ContractHost call: contract not found");
-    this->setContractVars(
-      contract.get(), Address(msg.sender), EVMCConv::evmcUint256ToUint256(msg.value)
-    );
-    Bytes ret = contract->evmEthCall(msg, this);
-    return evmc::Result(EVMC_SUCCESS, this->leftoverGas_, 0, ret.data(), ret.size());
-  } catch (std::exception& e) {
-    this->evmcThrows_.emplace_back(e.what());
-    this->evmcThrow_ = true;
-    return evmc::Result(EVMC_PRECOMPILE_FAILURE, this->leftoverGas_, 0, nullptr, 0);
-  }
-}
-
-evmc::Result ContractHost::callEVMContract(const evmc_message& msg) {
-  Address recipient(msg.recipient);
-  auto &recipientAccount = *accounts_[recipient];
-  evmc::Result result(evmc_execute(
-    this->vm_,
-    &this->get_interface(),
-    this->to_context(),
-    evmc_revision::EVMC_LATEST_STABLE_REVISION,
-    &msg,
-    recipientAccount.code.data(),
-    recipientAccount.code.size())
-  );
-  this->leftoverGas_ = result.gas_left; // gas_left is not linked with leftoverGas_, we need to link it.
-  this->deduceGas(5000); // EVM contract call is 5000 gas
-  result.gas_left = this->leftoverGas_; // We need to set the gas left to the leftoverGas_
-  return result;
-}
-
-ContractType ContractHost::decodeContractCallType(const evmc_message& msg) const {
-  switch (msg.kind) {
-    case evmc_call_kind::EVMC_CREATE: {
-      return ContractType::CREATE;
-    }
-    case evmc_call_kind::EVMC_CREATE2: {
-      return ContractType::CREATE2;
-    }
-    default:
-      if (msg.recipient == BDK_PRECOMPILE) return ContractType::PRECOMPILED;
-      Address recipient(msg.recipient);
-      // we need to take a reference to the account, not a reference to the pointer
-      const auto& recipientAccount = *accounts_[recipient];
-      if (recipientAccount.contractType == ContractType::CPP) return ContractType::CPP;
-      return ContractType::EVM; // else EVM call
-  }
-}
-
-// EVM -> EVM calls don't need to use this->leftOverGas_ as the final
-// evmc::Result will have the gas left after the execution
-evmc::Result ContractHost::call(const evmc_message& msg) noexcept {
-  evmc::Result result;
-  const bool isContractCall = isCall(msg);
-
-  if (isContractCall) {
-    this->traceCallStarted(msg);
-  }
-
-  switch (this->decodeContractCallType(msg))
-  {
-  case ContractType::CREATE: {
-    result = this->callEVMCreate(msg);
-    break;
-  }
-  case ContractType::CREATE2: {
-    result = this->callEVMCreate2(msg);
-    break;
-  }
-  case ContractType::PRECOMPILED: {
-    result = this->processBDKPrecompile(msg);
-    break;
-  }
-  case ContractType::CPP: {
-    result = this->callCPPContract(msg);
-    break;
-  }
-  default:
-    result = this->callEVMContract(msg);
-    break;
-  }
-
-  if (isContractCall) {
-    this->traceCallFinished(result.raw());
-  }
-
-  return result;
-}
-
-evmc_tx_context ContractHost::get_tx_context() const noexcept {
-  return this->currentTxContext_;
-}
-
-evmc::bytes32 ContractHost::get_block_hash(int64_t number) const noexcept {
-  try {
-    return EVMCConv::uint256ToEvmcUint256(number);
-  } catch (std::exception& e) {
-    this->evmcThrows_.emplace_back(e.what());
-    this->evmcThrow_ = true;
-  }
-  return {};
-}
-
-void ContractHost::emit_log(const evmc::address& addr,
-                            const uint8_t* data,
-                            size_t data_size,
-                            const evmc::bytes32 topics[],
-                            size_t topics_count) noexcept {
-  try {
-    // We need the following arguments to build a event:
-    // (std::string) name The event's name.
-    // (uint64_t) logIndex The event's position on the block.
-    // (Hash) txHash The hash of the transaction that emitted the event.
-    // (uint64_t) txIndex The position of the transaction in the block.
-    // (Hash) blockHash The hash of the block that emitted the event.
-    // (uint64_t) blockIndex The height of the block.
-    // (Address) address The address that emitted the event.
-    // (Bytes) data The event's arguments.
-    // (std::vector<Hash>) topics The event's indexed arguments.
-    // (bool) anonymous Whether the event is anonymous or not.
-    std::vector<Hash> topics_;
-    for (uint64_t i = 0; i < topics_count; i++) {
-      topics_.emplace_back(topics[i]);
-    }
-    Event event("", // EVM events do not have names
-                this->eventIndex_,
-                this->txHash_,
-                this->txIndex_,
-                this->blockHash_,
-                this->currentTxContext_.block_number,
-                addr,
-                Bytes(data, data + data_size),
-                topics_,
-                (topics_count == 0)
-      );
-    ++this->eventIndex_;
-    this->stack_.registerEvent(std::move(event));
-  } catch (std::exception& e) {
-    this->evmcThrows_.emplace_back(e.what());
-    this->evmcThrow_ = true;
-  }
-}
-
-// We always return warm because we are warm (storage is on ram) ;)
-evmc_access_status ContractHost::access_account(const evmc::address& addr) noexcept {
-  return EVMC_ACCESS_WARM;
-}
-
-// Same as above
-evmc_access_status ContractHost::access_storage(const evmc::address& addr,
-                                                const evmc::bytes32& key) noexcept {
-  return EVMC_ACCESS_WARM;
-}
-
-evmc::bytes32 ContractHost::get_transient_storage(const evmc::address &addr,
-                                                  const evmc::bytes32 &key) const noexcept {
-  StorageKey storageKey(addr, key);
-  try {
-    auto it = transientStorage_.find(storageKey);
-    if (it != transientStorage_.end()) {
-      return it->second.toEvmcBytes32();
->>>>>>> 030c9e86
     }
 
     context_.commit();
