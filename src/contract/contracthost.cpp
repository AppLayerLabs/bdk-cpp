--- conflicted
+++ resolved
@@ -99,17 +99,9 @@
   Bytes rlp;
   rlp.insert(rlp.end(), rlpSize);
   rlp.insert(rlp.end(), address.cbegin(), address.cend());
-<<<<<<< HEAD
-  rlp.insert(rlp.end(), (nonce < 0x80)
-    ? (char)nonce
-    : (char)0x80 + Utils::bytesRequired(nonce)
-  );
+  rlp.insert(rlp.end(), (nonce < 0x80) ? (char)nonce : (char)0x80 + Utils::bytesRequired(nonce));
+
   return Address(Utils::sha3(rlp).view(12));
-=======
-  rlp.insert(rlp.end(), (nonce < 0x80) ? (char)nonce : (char)0x80 + Utils::bytesRequired(nonce));
-
-  return {Utils::sha3(rlp).view(12)};
->>>>>>> 4a7c7d29
 }
 
 Address ContractHost::deriveContractAddress(const Address& fromAddress,
@@ -293,44 +285,6 @@
       }
       this->createEVMContract(msg, contractAddress, EVMC_CREATE);
     } else {
-<<<<<<< HEAD
-      safelyTraceFunctionStart(msg);
-
-      switch (type) {
-        case ContractType::CPP: {
-          auto contractIt = this->contracts_.find(to);
-          if (contractIt == this->contracts_.end()) {
-            throw DynamicException("contract not found");
-          }
-          this->setContractVars(contractIt->second.get(), from, value);
-          contractIt->second->ethCall(msg, this);
-
-          const int64_t gasUsed = (msg.gas - this->leftoverGas_) + 21000;
-          safelyTraceFunctionEnd(bytes::View(), gasUsed); // TODO: get the contract call output
-
-          break;
-        }
-        case ContractType::EVM: {
-          // Execute a EVM contract.
-          auto result = evmc::Result(evmc_execute(this->vm_, &this->get_interface(), this->to_context(),
-                     evmc_revision::EVMC_LATEST_STABLE_REVISION, &msg,
-                      this->accounts_[to]->code.data(), this->accounts_[to]->code.size()));
-
-          this->leftoverGas_ = result.gas_left; // gas_left is not linked with leftoverGas_, we need to link it.
-
-          const int64_t gasUsed = msg.gas - this->leftoverGas_ + 21000;
-
-          if (result.status_code) {
-            safelyTraceFunctionError(evmc_status_code_to_string(result.status_code), gasUsed);
-            // Set the leftOverGas_ to the gas left after the execution
-            throw DynamicException("Error when executing EVM contract, EVM status code: " +
-              std::string(evmc_status_code_to_string(result.status_code)) + " bytes: " +
-              Hex::fromBytes(Utils::cArrayToBytes(result.output_data, result.output_size)).get());
-          } else {
-            safelyTraceFunctionEnd(bytes::View(result.output_data, result.output_size), gasUsed);
-          }
-          break;
-=======
       switch (type)
       {
       case ContractType::CPP: {
@@ -356,7 +310,6 @@
           throw DynamicException("Error when executing EVM contract, EVM status code: " +
                                  std::string(evmc_status_code_to_string(result.status_code)) + " bytes: " +
                                  Hex::fromBytes(Utils::cArrayToBytes(result.output_data, result.output_size)).get());
->>>>>>> 4a7c7d29
         }
         break;
       }
@@ -664,18 +617,6 @@
 // EVM -> EVM calls don't need to use this->leftOverGas_ as the final
 // evmc::Result will have the gas left after the execution
 evmc::Result ContractHost::call(const evmc_message& msg) noexcept {
-<<<<<<< HEAD
-  safelyTraceFunctionStart(msg);
-  evmc::Result result = callImpl(msg);
-  
-  const int64_t gasUsed = msg.gas - result.gas_left;
-
-  if (result.status_code == EVMC_SUCCESS)
-    safelyTraceFunctionEnd(bytes::View(result.output_data, result.output_size), gasUsed);
-  else
-    safelyTraceFunctionError(evmc_status_code_to_string(result.status_code), gasUsed);
-
-=======
   evmc::Result result;
   switch (this->decodeContractCallType(msg))
   {
@@ -699,7 +640,6 @@
     result = this->callEVMContract(msg);
     break;
   }
->>>>>>> 4a7c7d29
   return result;
 }
 
