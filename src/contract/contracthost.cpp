--- conflicted
+++ resolved
@@ -1,17 +1,3 @@
-/*
-<<<<<<< HEAD
-Copyright (c) [2023-2024] [AppLayer Developers]
-
-This software is distributed under the MIT License.
-See the LICENSE.txt file in the project root for more information.
-=======
-  Copyright (c) [2023-2024] [AppLayer Developers]
-
-  This software is distributed under the MIT License.
-  See the LICENSE.txt file in the project root for more information.
->>>>>>> b1882f7e
-*/
-
 #include "contracthost.h"
 #include "dynamiccontract.h"
 
@@ -107,48 +93,15 @@
   // ( rlp ( tx from address + tx nonce ) )
   uint8_t rlpSize = 0xc0;
   rlpSize += 20;
-<<<<<<< HEAD
-  // As we don't have actually access to the nonce, we will use the number of contracts existing in the chain
-=======
-  // As we don't have actually access to the nonce,
-  // we will use the number of contracts existing in the chain
->>>>>>> b1882f7e
   rlpSize += (nonce < 0x80) ? 1 : 1 + Utils::bytesRequired(nonce);
   Bytes rlp;
   rlp.insert(rlp.end(), rlpSize);
   rlp.insert(rlp.end(), address.cbegin(), address.cend());
-<<<<<<< HEAD
-  rlp.insert(
-    rlp.end(),
-    (nonce < 0x80) ? (char)nonce : (char)0x80 + Utils::bytesRequired(nonce));
+  rlp.insert(rlp.end(), (nonce < 0x80) ? (char)nonce : (char)0x80 + Utils::bytesRequired(nonce));
 
   return {Utils::sha3(rlp).view(12)};
 }
 
-Address ContractHost::computeNewAccountAddress(const Address& fromAddress,
-                                               const uint64_t& nonce,
-                                               const Hash& salt,
-                                               const BytesArrView& init_code)
-{
-  Bytes rlp;
-  uint8_t rlpSize = 1 + sizeof(fromAddress) + sizeof(salt) + sizeof(init_code);
-  const auto init_code_hash = Utils::sha3(init_code);
-
-  rlp.insert(rlp.end(), rlpSize);
-  rlp.insert(rlp.end(), fromAddress.cbegin(), fromAddress.cend());
-  rlp.insert(rlp.end(), salt.cbegin(), salt.cend());
-  rlp.insert(rlp.end(), init_code_hash.cbegin(), init_code_hash.cend());
-=======
-  rlp.insert(rlp.end(), (nonce < 0x80) ? (char)nonce : (char)0x80 + Utils::bytesRequired(nonce));
->>>>>>> b1882f7e
-
-  return {Utils::sha3(rlp).view(12)};
-}
-
-<<<<<<< HEAD
-evmc::Result ContractHost::createEVMContract(const evmc_message& msg,
-                                             const Address& contractAddr,
-=======
 Address ContractHost::deriveContractAddress(const Address& fromAddress,
                                             const Hash& salt,
                                             const BytesArrView& code)
@@ -167,17 +120,11 @@
 
 evmc::Result ContractHost::createEVMContract(const evmc_message& msg,
                                              const Address& contractAddress,
->>>>>>> b1882f7e
                                              const evmc_call_kind& kind) {
   assert (kind == evmc_call_kind::EVMC_CREATE || kind == evmc_call_kind::EVMC_CREATE2);
   // Create a new contract
   auto createMsg = msg;
-<<<<<<< HEAD
-
-  createMsg.recipient = contractAddr.toEvmcAddress();
-=======
   createMsg.recipient = contractAddress.toEvmcAddress();
->>>>>>> b1882f7e
   createMsg.kind = kind;
   createMsg.input_data = nullptr;
   createMsg.input_size = 0;
@@ -189,10 +136,6 @@
                  &createMsg,
                  msg.input_data,
                  msg.input_size));
-<<<<<<< HEAD
-
-=======
->>>>>>> b1882f7e
   // gas_left is not linked with leftoverGas_, we need to link it.
   this->leftoverGas_ = result.gas_left;
   this->deduceGas(100000);
@@ -205,13 +148,9 @@
   if (result.output_size > 50000) {
     throw DynamicException("ContractHost createEVMContract: contract code too large");
   }
-<<<<<<< HEAD
-  this->registerNewEVMContract(contractAddr, result.output_data, result.output_size);
-=======
   this->registerNewEVMContract(contractAddress,
                                result.output_data,
                                result.output_size);
->>>>>>> b1882f7e
   return evmc::Result{result.status_code, this->leftoverGas_, 0, createMsg.recipient};
 }
 
@@ -258,12 +197,8 @@
       }
       this->createEVMContract(msg, contractAddress, EVMC_CREATE);
     } else {
-<<<<<<< HEAD
-      switch (type) {
-=======
       switch (type)
       {
->>>>>>> b1882f7e
       case ContractType::CPP: {
         auto contractIt = this->contracts_.find(to);
         if (contractIt == this->contracts_.end()) {
@@ -275,18 +210,12 @@
       }
       case ContractType::EVM: {
         // Execute a EVM contract.
-<<<<<<< HEAD
-        auto result = evmc::Result(evmc_execute(this->vm_, &this->get_interface(), this->to_context(),
-                                                evmc_revision::EVMC_LATEST_STABLE_REVISION, &msg,
-                                                this->accounts_[to]->code.data(), this->accounts_[to]->code.size()));
-=======
         auto result = evmc::Result(evmc_execute(this->vm_,
                                                 &this->get_interface(),
                                                 this->to_context(),
                                                 evmc_revision::EVMC_LATEST_STABLE_REVISION, &msg,
                                                 this->accounts_[to]->code.data(),
                                                 this->accounts_[to]->code.size()));
->>>>>>> b1882f7e
         this->leftoverGas_ = result.gas_left; // gas_left is not linked with leftoverGas_, we need to link it.
         if (result.status_code) {
           // Set the leftOverGas_ to the gas left after the execution
@@ -600,55 +529,12 @@
 // EVM -> EVM calls don't need to use this->leftOverGas_ as the final
 // evmc::Result will have the gas left after the execution
 evmc::Result ContractHost::call(const evmc_message& msg) noexcept {
-<<<<<<< HEAD
-  try {
-    auto fromAddress = Address(msg.sender);
-    auto& fromNonce = this->getNonce(fromAddress);
-    this->stack_.registerNonce(fromAddress, fromNonce);
-    uint256_t value = Utils::evmcUint256ToUint256(msg.value);
-    ++fromNonce;
-    if (msg.kind == EVMC_CREATE) {
-      auto derivedContractAddress = this->deriveContractAddress(fromNonce, fromAddress);
-      if (value) {
-        this->transfer(fromAddress, derivedContractAddress, value);
-      }
-      return this->createEVMContract(msg, derivedContractAddress, EVMC_CREATE);
-    }
-    if (msg.kind == EVMC_CREATE2) {
-      auto create2_salt = Hash(msg.create2_salt);
-      Bytes init_code;
-      init_code.insert(init_code.end(), msg.input_size);
-      init_code.insert(init_code.end(),
-                       msg.input_data,
-                       msg.input_data + msg.input_size);
-      auto newConctractAddress =\
-        this->computeNewAccountAddress(fromAddress,
-                                       fromNonce,
-                                       create2_salt,
-                                       init_code);
-      if (value) {
-        this->transfer(fromAddress, newConctractAddress, value);
-      }
-      return this->createEVMContract(msg, newConctractAddress, EVMC_CREATE2);
-    }
-  } catch (const std::exception &e) {
-    this->evmcThrows_.emplace_back(e.what());
-    this->evmcThrow_ = true;
-    return evmc::Result(EVMC_REVERT, this->leftoverGas_, 0, nullptr, 0);
-  }
-
-  this->leftoverGas_ = msg.gas;
-  if (msg.recipient == BDK_PRECOMPILE) {
-    this->deduceGas(1000); // CPP contract call is 1000 gas
-    return this->processBDKPrecompile(msg);
-=======
   evmc::Result result;
   switch (this->decodeContractCallType(msg))
   {
   case ContractType::CREATE: {
     result = this->callEVMCreate(msg);
     break;
->>>>>>> b1882f7e
   }
   case ContractType::CREATE2: {
     result = this->callEVMCreate2(msg);
@@ -666,15 +552,6 @@
     result = this->callEVMContract(msg);
     break;
   }
-<<<<<<< HEAD
-  evmc::Result result (evmc_execute(this->vm_, &this->get_interface(), this->to_context(),
-                                    evmc_revision::EVMC_LATEST_STABLE_REVISION, &msg,
-                                    recipientAccount.code.data(), recipientAccount.code.size()));
-  this->leftoverGas_ = result.gas_left; // gas_left is not linked with leftoverGas_, we need to link it.
-  this->deduceGas(5000); // EVM contract call is 5000 gas
-  result.gas_left = this->leftoverGas_; // We need to set the gas left to the leftoverGas_
-=======
->>>>>>> b1882f7e
   return result;
 }
 
