#include "contracthost.h"
#include "dynamiccontract.h"

void ContractHost::transfer(const Address& from, const Address& to, const uint256_t& value) {
  // the from account **Must exist** on the unordered_map.
  // unordered_map references to values are valid **until** you insert a new element
  // So we can safely take a reference from it and create a reference from the to account.
  auto& toAccount = *accounts_[to];
  auto& fromAccount = *accounts_[from];
  auto& toBalance = toAccount.balance;
  auto& fromBalance = fromAccount.balance;
  if (fromBalance < value) {
    throw DynamicException("ContractHost transfer: insufficient funds");
  }
  this->stack_.registerBalance(from, fromBalance);
  this->stack_.registerBalance(to, toBalance);
  fromBalance -= value;
  toBalance += value;
}

ContractHost::~ContractHost() {
  if (!this->mustRevert_) {
    // When the execution is complete and we need to commit the changes to the storage we must do the following steps:
    // - Commit all the SafeBase variables
    // - Commit all the emitted events to the EventManager
    // We only need to commit the C++ stack, EVM operates directly on the storage (only requiring reverts)
    // There is no permanent temporary storage for the EVM stack like on the SaveBase variables
    // Instead, we use a journaling system with ContractStack to store the original values of the this->storage_
    // TODO: Maybe we should apply the same logic to the C++ stack as well somehow
    for (auto& var : this->stack_.getUsedVars()) {
      var.get().commit();
    }
    for (auto&& event : this->stack_.getEvents()) {
      this->eventManager_.registerEvent(std::move(event));
    }
    for (const auto& contractPair : this->stack_.getContracts()) {
      const auto& [address, contract] = contractPair;
      if (contract != nullptr) {
        this->manager_.pushBack(dynamic_cast<Dumpable*>(contract));
      } else {
        // If the contract is nullptr, it means that it was a EVM contract, we need to link txHash and txIndex
        this->storage_.setContractAddress(txHash_, address);
      }
    }
  } else {
    // When reverting, we must revert all the changes, that means:
    // - Revert all the SafeBase variables
    // - Remove newly created contracts (if any)
    // - Revert all the storage changes
    // - Revert all balance changes
    // - Revert all nonce changes (contracts creating contracts)
    // First, lets revert all the SafeBase variables
    for (auto& var : this->stack_.getUsedVars()) {
      var.get().revert();
    }
    // Then lets clear off newly created contracts
    for (const auto& contractPair : this->stack_.getContracts()) {
      const auto& address = std::get<0>(contractPair);
      this->accounts_.erase(address);
      this->contracts_.erase(address);
    }
    // Thirdly, revert all storage changes, erasing them if the key was (0x00)
    for (const auto& [key, value] : this->stack_.getStorage()) {
      if (value == Hash()) {
        // If the storage key was empty, we must erase it.
        this->vmStorage_.erase(key);
      } else {
        this->vmStorage_[key] = value;
      }
    }
    // Fourtly, revert all balance changes
    for (const auto& [address, balance] : this->stack_.getBalance()) {
      // Make sure we don't create a new account if it doesn't exist (deleted as it was a newly created contract)
      auto accountIt = this->accounts_.find(address);
      if (accountIt != this->accounts_.end()) {
        accountIt->second->balance = balance;
      }
    }
    // Finally, revert nonce changes
    for (const auto& [address, nonce] : this->stack_.getNonce()) {
      // Make sure we don't create a new account if it doesn't exist (deleted as it was a newly created contract)
      auto accountIt = this->accounts_.find(address);
      if (accountIt != this->accounts_.end()) {
        accountIt->second->nonce = nonce;
      }
    }
  }

  saveCallTrace();
}

Address ContractHost::deriveContractAddress(const uint64_t& nonce,
                                            const Address& address) {
  // Contract address is last 20 bytes of sha3
  // ( rlp ( tx from address + tx nonce ) )
  uint8_t rlpSize = 0xc0;
  rlpSize += 20;
  rlpSize += (nonce < 0x80) ? 1 : 1 + Utils::bytesRequired(nonce);
  Bytes rlp;
  rlp.insert(rlp.end(), rlpSize);
  rlp.insert(rlp.end(), address.cbegin(), address.cend());
  rlp.insert(rlp.end(), (nonce < 0x80) ? (char)nonce : (char)0x80 + Utils::bytesRequired(nonce));

  return Address(Utils::sha3(rlp).view(12));
}

Address ContractHost::deriveContractAddress(const Address& fromAddress,
                                            const Hash& salt,
                                            const bytes::View& code)
{
  const auto code_hash = Utils::sha3(code);
  Bytes buffer(1 + sizeof(fromAddress) + sizeof(salt) + sizeof(code_hash));
  assert(std::size(buffer) == 85);

  buffer[0] = 0xff;
  buffer.insert(buffer.end(), fromAddress.cbegin(), fromAddress.cend());
  buffer.insert(buffer.end(), salt.cbegin(), salt.cend());
  buffer.insert(buffer.end(), code_hash.cbegin(), code_hash.cend());

  return Address(Utils::sha3(buffer).view(12));
}

evmc::Result ContractHost::createEVMContract(const evmc_message& msg,
                                             const Address& contractAddress,
                                             const evmc_call_kind& kind) {
  assert (kind == evmc_call_kind::EVMC_CREATE || kind == evmc_call_kind::EVMC_CREATE2);
  // Create a new contract
  auto createMsg = msg;
  createMsg.recipient = contractAddress.toEvmcAddress();
  createMsg.kind = kind;
  createMsg.input_data = nullptr;
  createMsg.input_size = 0;
  auto result = evmc::Result(
    evmc_execute(this->vm_,
                 &this->get_interface(),
                 this->to_context(),
                 evmc_revision::EVMC_LATEST_STABLE_REVISION,
                 &createMsg,
                 msg.input_data,
                 msg.input_size));
  // gas_left is not linked with leftoverGas_, we need to link it.
  this->leftoverGas_ = result.gas_left;
  this->deduceGas(100000);
  if (result.status_code) {
    // Set the leftOverGas_ to the gas left after the execution
    throw DynamicException("Error when creating EVM contract, EVM status code: " +
                           std::string(evmc_status_code_to_string(result.status_code)) + " bytes: " +
                           Hex::fromBytes(Utils::cArrayToBytes(result.output_data, result.output_size)).get());
  }
  if (result.output_size > 50000) {
    throw DynamicException("ContractHost createEVMContract: contract code too large");
  }
  this->registerNewEVMContract(contractAddress,
                               result.output_data,
                               result.output_size);
  return evmc::Result{result.status_code, this->leftoverGas_, 0, createMsg.recipient};
}

<<<<<<< HEAD
bool ContractHost::isTracingCalls() const noexcept {
  return bool(txHash_) && storage_.getIndexingMode() == IndexingMode::RPC_TRACE;
}

void ContractHost::traceCallIn(const evmc_message& msg) noexcept {
  if (!isTracingCalls())
    return;

  try {
    callTracer_.traceIn(trace::Call(msg));
  } catch (const std::exception& err) {
    LOGERROR(std::string("Fail to trace call start: ") + err.what());
  }
}

void ContractHost::traceCallOut(const evmc_result& res) noexcept {
  if (!isTracingCalls())
    return;

  if (!callTracer_.hasCalls()) {
    LOGERROR("Attempt to trace the end of a function that didn't start");
    return;
  }

  const int64_t gasUsed = callTracer_.current().gas - res.gas_left;

  try {
    if (res.status_code == EVMC_SUCCESS) {
      callTracer_.traceOut(bytes::View(res.output_data, res.output_size), gasUsed);
    } else {
      callTracer_.traceError(evmc_status_code_to_string(res.status_code), gasUsed);
    }
  } catch (const std::exception& err) {
    LOGERROR(std::string("Fail to trace call start: ") + err.what());
  }
}

void ContractHost::traceCallOut(bytes::View output, int64_t gasUsed) noexcept {
  if (!isTracingCalls())
    return;

  try {
    callTracer_.traceOut(output, gasUsed);
  } catch (const std::exception& err) {
    LOGERROR(std::string("Fail to trace call end: ") + err.what());
  }
}

void ContractHost::traceCallError(std::string error, int64_t gasUsed) noexcept {
  if (!isTracingCalls())
    return;

  try {
    callTracer_.traceError(std::move(error), gasUsed);
  } catch (const std::exception& err) {
    LOGERROR(std::string("Fail to trace call error: ") + err.what());
  }
}

void ContractHost::saveCallTrace() noexcept {
  if (!isTracingCalls() || !callTracer_.hasCalls())
    return;

  if (!callTracer_.isFinished()) {
    LOGERROR("Attempt to persist unfinished call trace");
    return;
  }

  try {
    storage_.putCallTrace(txHash_, callTracer_.root());
  } catch (const std::exception& err) {
    LOGERROR(std::string("Fail to persist call trace: ") + err.what());
  }
}

evmc::Result ContractHost::processBDKPrecompile(const evmc_message& msg) const {
=======
evmc::Result ContractHost::processBDKPrecompile(const evmc_message& msg) {
>>>>>>> bfb2bf25
  /**
   *  interface BDKPrecompile {
   *    function getRandom() external view returns (uint256);
   *  }
   */
  try {
    this->leftoverGas_ = msg.gas;
    this->deduceGas(1000); // CPP contract call is 1000 gas
    if (msg.input_size < 4) {
      throw DynamicException("ContractHost processBDKPrecompile: invalid input size");
    }
    if (Utils::getFunctor(msg).value != 2865519127) {
      // we only have one function on the BDKD precompile
      // getRandom() == 0xaacc5a17 == 2865519127
      throw DynamicException("ContractHost processBDKPrecompile: invalid function selector");
    }
    auto ret = Utils::uint256ToBytes(this->randomGen_.operator()());
    return evmc::Result(EVMC_SUCCESS, this->leftoverGas_, 0, ret.data(), ret.size());
  } catch (std::exception &e) {
    this->evmcThrows_.emplace_back(e.what());
    this->evmcThrow_ = true;
  }
  return evmc::Result(EVMC_PRECOMPILE_FAILURE, this->leftoverGas_, 0, nullptr, 0);
}

void ContractHost::execute(const evmc_message& msg, const ContractType& type) {
  const Address from(msg.sender);
  const Address to(msg.recipient);
  const uint256_t value(Utils::evmcUint256ToUint256(msg.value));
  if (value) {
    this->transfer(from, to, value);
  }
  try {
    if (to == Address()) {
      // If the destination address of the transaction is 0x00,
      // it means that we are creating a new contract
      auto contractAddress = this->deriveContractAddress(this->getNonce(from), from);
      if (this->accounts_.contains(contractAddress)) {
        throw DynamicException("ContractHost create/execute: contract already exists");
      }
      this->createEVMContract(msg, contractAddress, EVMC_CREATE);
    } else {
      traceCallIn(msg);

      switch (type)
      {
      case ContractType::CPP: {
        auto contractIt = this->contracts_.find(to);
        if (contractIt == this->contracts_.end()) {
          throw DynamicException("contract not found");
        }
        this->setContractVars(contractIt->second.get(), from, value);
        contractIt->second->ethCall(msg, this);

        // TODO: no proper way for filling these values in the current design
        traceCallOut(bytes::View(), 0);

        break;
      }
      case ContractType::EVM: {
        // Execute a EVM contract.
        auto result = evmc::Result(evmc_execute(this->vm_,
                                                &this->get_interface(),
                                                this->to_context(),
                                                evmc_revision::EVMC_LATEST_STABLE_REVISION, &msg,
                                                this->accounts_[to]->code.data(),
                                                this->accounts_[to]->code.size()));



        traceCallOut(result.raw());

        this->leftoverGas_ = result.gas_left; // gas_left is not linked with leftoverGas_, we need to link it.
        if (result.status_code) {
          // Set the leftOverGas_ to the gas left after the execution
          throw DynamicException("Error when executing EVM contract, EVM status code: " +
                                 std::string(evmc_status_code_to_string(result.status_code)) + " bytes: " +
                                 Hex::fromBytes(Utils::cArrayToBytes(result.output_data, result.output_size)).get());
        }
        break;
      }
      }
    }
    // Take out 21000 gas Limit from the tx
    this->deduceGas(21000);
  } catch (const std::exception &e) {
    std::string what = std::string("ContractHost execution failed: ") + e.what();
    what += " OTHER INFO: ";
    for (const auto& evmcError : this->evmcThrows_) {
      what += evmcError;
      what += " --- OTHER INFO: --- ";
    }
    throw DynamicException(what);
  }
  // We only set that we don't revert, if EVMC didn't throw a exception
  if (this->evmcThrow_) {
    std::string what = std::string("ContractHost execution failed: EVMC threw an exception: ");
    for (const auto& evmcError : this->evmcThrows_) {
      what += evmcError;
      what += " --- OTHER INFO: --- ";
    }
    throw DynamicException(what);
  }
  this->mustRevert_ = false;
}

Bytes ContractHost::ethCallView(const evmc_message& msg, const ContractType& type) {
  Bytes ret;
  //const Address from(tx.sender);
  const Address to(msg.recipient);
  //const uint256_t value(Utils::evmcUint256ToUint256(tx.value));
  try {
    switch (type) {
    case ContractType::CPP: {
      auto contractIt = this->contracts_.find(to);
      if (contractIt == this->contracts_.end()) {
        throw DynamicException("contract not found");
      }
      ret = contractIt->second->ethCallView(msg, this);
      break;
    }
    case ContractType::EVM: {
      // Execute a EVM contract.
      auto result = evmc::Result(evmc_execute(this->vm_, &this->get_interface(), this->to_context(),
                                              evmc_revision::EVMC_LATEST_STABLE_REVISION, &msg,
                                              this->accounts_[to]->code.data(), this->accounts_[to]->code.size()));
      this->leftoverGas_ = result.gas_left;
      if (result.status_code) {
        // Set the leftOverGas_ to the gas left after the execution
        throw DynamicException("Error when executing (view) EVM contract, EVM status code: " +
                               std::string(evmc_status_code_to_string(result.status_code)) + " bytes: " +
                               Hex::fromBytes(Utils::cArrayToBytes(result.output_data, result.output_size)).get());
      }
      ret = Bytes(result.output_data, result.output_data + result.output_size);
      break;
    }
    }
  } catch (const std::exception &e) {
    std::string what = std::string("ContractHost execution failed: ") + e.what();
    what += " OTHER INFO: ";
    for (const auto& evmcError : this->evmcThrows_) {
      what += evmcError;
      what += " --- OTHER INFO: --- ";
    }
    throw DynamicException(what);
  }
  // We only set that we don't revert, if EVMC didn't throw a exception
  if (this->evmcThrow_) {
    std::string what = std::string("ContractHost execution failed: EVMC threw an exception: ");
    for (const auto& evmcError : this->evmcThrows_) {
      what += evmcError;
      what += " --- OTHER INFO: --- ";
    }
    throw DynamicException(what);
  }
  return ret;
}

void ContractHost::simulate(const evmc_message& msg, const ContractType& type) {
  this->execute(msg, type);
  // We should set the revert flag to true, as we are only simulating the execution
  this->mustRevert_ = true;
}

bool ContractHost::account_exists(const evmc::address& addr) const noexcept {
  return accounts_.find(addr) != accounts_.end();
}

evmc::bytes32 ContractHost::get_storage(const evmc::address& addr,
                                        const evmc::bytes32& key) const noexcept {
  StorageKey storageKey(addr, key);
  try {
    auto it = vmStorage_.find(storageKey);
    if (it != vmStorage_.end())
      return it->second.toEvmcBytes32();
  } catch (const std::exception& e) {
    this->evmcThrows_.emplace_back(e.what());
    this->evmcThrow_ = true;
  }
  return {};
}

// on SET_STORAGE, we can return multiple types of evmc_storage_status
// But we simply say that the storage was modified ;)
// TODO: Make it EIP-2200 compliant
evmc_storage_status ContractHost::set_storage(const evmc::address& addr,
                                              const evmc::bytes32& key,
                                              const evmc::bytes32& value) noexcept {
  StorageKey storageKey(addr, key);
  try {
    Hash hashValue(value);
    auto& storageValue = vmStorage_[storageKey];
    this->stack_.registerStorageChange(storageKey, storageValue);
    storageValue = hashValue;
    return EVMC_STORAGE_MODIFIED;
  } catch (const std::exception& e) {
    this->evmcThrows_.emplace_back(e.what());
    this->evmcThrow_ = true;
    return EVMC_STORAGE_MODIFIED;
  }
}

evmc::uint256be ContractHost::get_balance(const evmc::address& addr) const noexcept {
  try {
    auto it = accounts_.find(addr);
    if (it != accounts_.end()) {
      return Utils::uint256ToEvmcUint256(it->second->balance);
    }
  } catch (const std::exception& e) {
    this->evmcThrows_.emplace_back(e.what());
    this->evmcThrow_ = true;
  }
  return {};
}

size_t ContractHost::get_code_size(const evmc::address& addr) const noexcept {
  try {
    auto it = accounts_.find(addr);
    if (it != accounts_.end()) {
      return it->second->code.size();
    }
  } catch (const std::exception& e) {
    this->evmcThrows_.emplace_back(e.what());
    this->evmcThrow_ = true;
  }
  return 0;
}

evmc::bytes32 ContractHost::get_code_hash(const evmc::address& addr) const noexcept {
  try {
    auto it = accounts_.find(addr);
    if (it != accounts_.end()) {
      return it->second->codeHash.toEvmcBytes32();
    }
  } catch (const std::exception& e) {
    this->evmcThrows_.emplace_back(e.what());
    this->evmcThrow_ = true;
  }
  return {};
}

size_t ContractHost::copy_code(const evmc::address& addr,
                               size_t code_offset,
                               uint8_t* buffer_data,
                               size_t buffer_size) const noexcept {
  try {
    const auto it = this->accounts_.find(addr);
    if (it != this->accounts_.end()) {
      const auto& code = it->second->code;
      if (code_offset < code.size()) {
        const auto n = std::min(buffer_size, code.size() - code_offset);
        if (n > 0)
          std::copy_n(&code[code_offset], n, buffer_data);
        return n;
      }
    }
  } catch (std::exception& e) {
    this->evmcThrows_.emplace_back(e.what());
    std::cerr << e.what() << std::endl;
    this->evmcThrow_ = true;
  }
  return 0;
}

bool ContractHost::selfdestruct(const evmc::address& addr,
                                const evmc::address& beneficiary) noexcept {
  // SELFDESTRUCT is not allowed in the current implementation
  this->evmcThrow_ = true;
  return false;
}

evmc::Result ContractHost::callEVMCreate(const evmc_message& msg) {
  try {
    auto sender = Address(msg.sender);
    auto& nonce = this->getNonce(sender);
    auto contractAddress = this->deriveContractAddress(nonce, sender);
    uint256_t value = Utils::evmcUint256ToUint256(msg.value);

    this->stack_.registerNonce(sender, nonce);
    ++nonce;
    if (value) {
      this->transfer(sender, contractAddress, value);
    }
    return this->createEVMContract(msg, contractAddress, EVMC_CREATE);
  } catch (const std::exception &e) {
    this->evmcThrows_.emplace_back(e.what());
    this->evmcThrow_ = true;
  }
  return evmc::Result(EVMC_REVERT, this->leftoverGas_, 0, nullptr, 0);
}

evmc::Result ContractHost::callEVMCreate2(const evmc_message& msg) {
  try {
    Bytes code(msg.input_data, msg.input_data + msg.input_size);
    uint256_t value = Utils::evmcUint256ToUint256(msg.value);
    auto salt = Hash(msg.create2_salt);
    auto sender = Address(msg.sender);
    auto contractAddress = this->deriveContractAddress(sender, salt, code);

    if (value) {
      this->transfer(sender, contractAddress, value);
    }
    return this->createEVMContract(msg, contractAddress, EVMC_CREATE2);
  } catch (const std::exception &e) {
    this->evmcThrows_.emplace_back(e.what());
    this->evmcThrow_ = true;
  }
  return evmc::Result(EVMC_REVERT, this->leftoverGas_, 0, nullptr, 0);
}

evmc::Result ContractHost::callCPPContract(const evmc_message& msg) {
  Address recipient(msg.recipient);
  try {
    this->leftoverGas_ = msg.gas;
    this->deduceGas(1000); // CPP contract call is 1000 gas
    auto& contract = contracts_[recipient];
    if (contract == nullptr) {
      throw DynamicException("ContractHost call: contract not found");
    }
    this->setContractVars(contract.get(),
                          Address(msg.sender),
                          Utils::evmcUint256ToUint256(msg.value));
    Bytes ret = contract->evmEthCall(msg, this);
    return evmc::Result(EVMC_SUCCESS,
                        this->leftoverGas_,
                        0,
                        ret.data(),
                        ret.size());
  } catch (std::exception& e) {
    this->evmcThrows_.emplace_back(e.what());
    this->evmcThrow_ = true;
    return evmc::Result(EVMC_PRECOMPILE_FAILURE, this->leftoverGas_, 0, nullptr, 0);
  }
}

evmc::Result ContractHost::callEVMContract(const evmc_message& msg) {
  Address recipient(msg.recipient);
  auto &recipientAccount = *accounts_[recipient];
  evmc::Result result(evmc_execute(this->vm_,
                                   &this->get_interface(),
                                   this->to_context(),
                                   evmc_revision::EVMC_LATEST_STABLE_REVISION,
                                   &msg,
                                   recipientAccount.code.data(),
                                   recipientAccount.code.size()));
  // gas_left is not linked with leftoverGas_, we need to link it.
  this->leftoverGas_ = result.gas_left;
  // EVM contract call is 5000 gas
  this->deduceGas(5000);
  // We need to set the gas left to the leftoverGas_
  result.gas_left = this->leftoverGas_;
  return result;
}

ContractType ContractHost::decodeContractCallType(const evmc_message& msg) const {
  switch (msg.kind)
  {
  case evmc_call_kind::EVMC_CREATE: {
    return ContractType::CREATE;
  }
  case evmc_call_kind::EVMC_CREATE2: {
    return ContractType::CREATE2;
  }
  default:
    if (msg.recipient == BDK_PRECOMPILE)
      return ContractType::PRECOMPILED;
    Address recipient(msg.recipient);
    // we need to take a reference to the account, not a reference
    // to the pointer
    const auto& recipientAccount = *accounts_[recipient];
    if (recipientAccount.contractType == CPP)
      return ContractType::CPP;
    // else EVM call
    return ContractType::EVM;
  }
}

// EVM -> EVM calls don't need to use this->leftOverGas_ as the final
// evmc::Result will have the gas left after the execution
evmc::Result ContractHost::call(const evmc_message& msg) noexcept {
  evmc::Result result;

  traceCallIn(msg);

  switch (this->decodeContractCallType(msg))
  {
  case ContractType::CREATE: {
    result = this->callEVMCreate(msg);
    break;
  }
  case ContractType::CREATE2: {
    result = this->callEVMCreate2(msg);
    break;
  }
  case ContractType::PRECOMPILED: {
    result = this->processBDKPrecompile(msg);
    break;
  }
  case ContractType::CPP: {
    result = this->callCPPContract(msg);
    break;
  }
  default:
    result = this->callEVMContract(msg);
    break;
  }

  traceCallOut(result.raw());

  return result;
}

evmc_tx_context ContractHost::get_tx_context() const noexcept {
  return this->currentTxContext_;
}

evmc::bytes32 ContractHost::get_block_hash(int64_t number) const noexcept {
  try {
    return Utils::uint256ToEvmcUint256(number);
  } catch (std::exception& e) {
    this->evmcThrows_.emplace_back(e.what());
    this->evmcThrow_ = true;
  }
  return {};
}

void ContractHost::emit_log(const evmc::address& addr,
                            const uint8_t* data,
                            size_t data_size,
                            const evmc::bytes32 topics[],
                            size_t topics_count) noexcept {
  try {
    // We need the following arguments to build a event:
    // (std::string) name The event's name.
    // (uint64_t) logIndex The event's position on the block.
    // (Hash) txHash The hash of the transaction that emitted the event.
    // (uint64_t) txIndex The position of the transaction in the block.
    // (Hash) blockHash The hash of the block that emitted the event.
    // (uint64_t) blockIndex The height of the block.
    // (Address) address The address that emitted the event.
    // (Bytes) data The event's arguments.
    // (std::vector<Hash>) topics The event's indexed arguments.
    // (bool) anonymous Whether the event is anonymous or not.
    std::vector<Hash> topics_;
    for (uint64_t i = 0; i < topics_count; i++) {
      topics_.emplace_back(topics[i]);
    }
    Event event("", // EVM events do not have names
                this->eventIndex_,
                this->txHash_,
                this->txIndex_,
                this->blockHash_,
                this->currentTxContext_.block_number,
                addr,
                Bytes(data, data + data_size),
                topics_,
                (topics_count == 0)
      );
    ++this->eventIndex_;
    this->stack_.registerEvent(std::move(event));
  } catch (std::exception& e) {
    this->evmcThrows_.emplace_back(e.what());
    this->evmcThrow_ = true;
  }
}

// We always return warm because we are warm (storage is on ram) ;)
evmc_access_status ContractHost::access_account(const evmc::address& addr) noexcept {
  return EVMC_ACCESS_WARM;
}

// Same as above
evmc_access_status ContractHost::access_storage(const evmc::address& addr,
                                                const evmc::bytes32& key) noexcept {
  return EVMC_ACCESS_WARM;
}

evmc::bytes32 ContractHost::get_transient_storage(const evmc::address &addr,
                                                  const evmc::bytes32 &key) const noexcept {
  StorageKey storageKey(addr, key);
  try {
    auto it = transientStorage_.find(storageKey);
    if (it != transientStorage_.end()) {
      return it->second.toEvmcBytes32();
    }
  } catch (const std::exception& e) {
    this->evmcThrows_.emplace_back(e.what());
    this->evmcThrow_ = true;
  }
  return {};
}

void ContractHost::set_transient_storage(const evmc::address &addr,
                                         const evmc::bytes32 &key,
                                         const evmc::bytes32 &value) noexcept {
  StorageKey storageKey(addr, key);
  try {
    Hash hashValue(value);
    transientStorage_[storageKey] = hashValue;
  } catch (const std::exception& e) {
    this->evmcThrows_.emplace_back(e.what());
    this->evmcThrow_ = true;
  }
}

void ContractHost::emitContractEvent(Event&& event) {
  this->stack_.registerEvent(std::move(event));
}

uint256_t ContractHost::getBalanceFromAddress(const Address& address) const {
  auto it = this->accounts_.find(address);
  if (it != this->accounts_.end())
    return it->second->balance;
  return 0;
}

void ContractHost::sendTokens(const BaseContract* from,
                              const Address& to,
                              const uint256_t& amount) {
  this->transfer(from->getContractAddress(), to, amount);
}

uint64_t& ContractHost::getNonce(const Address& nonce) {
  return this->accounts_[nonce]->nonce;
}

void ContractHost::registerNewCPPContract(const Address& address,
                                          BaseContract* contract) {
  Account contractAcc;
  contractAcc.contractType = ContractType::CPP;
  contractAcc.nonce = 1;
  auto emplace = this->accounts_.try_emplace(address, contractAcc);
  if (!emplace.second) {
    throw DynamicException("ContractHost registerNewCPPContract: account on address already exists");
  }
  this->stack_.registerContract(address, contract);
}

void ContractHost::registerNewEVMContract(const Address& address,
                                          const uint8_t* code,
                                          size_t codeSize) {
  Account contractAcc;
  contractAcc.contractType = ContractType::EVM;
  contractAcc.nonce = 1;
  contractAcc.code = Bytes(code, code + codeSize);
  contractAcc.codeHash = Utils::sha3(contractAcc.code);
  auto emplace = this->accounts_.try_emplace(address, contractAcc);
  if (!emplace.second) {
    throw DynamicException("ContractHost registerNewCPPContract: account on address already exists");
  }
  this->stack_.registerContract(address, nullptr);
}

void ContractHost::registerVariableUse(SafeBase& variable) {
  this->stack_.registerVariableUse(variable);
}<|MERGE_RESOLUTION|>--- conflicted
+++ resolved
@@ -156,7 +156,6 @@
   return evmc::Result{result.status_code, this->leftoverGas_, 0, createMsg.recipient};
 }
 
-<<<<<<< HEAD
 bool ContractHost::isTracingCalls() const noexcept {
   return bool(txHash_) && storage_.getIndexingMode() == IndexingMode::RPC_TRACE;
 }
@@ -232,10 +231,7 @@
   }
 }
 
-evmc::Result ContractHost::processBDKPrecompile(const evmc_message& msg) const {
-=======
 evmc::Result ContractHost::processBDKPrecompile(const evmc_message& msg) {
->>>>>>> bfb2bf25
   /**
    *  interface BDKPrecompile {
    *    function getRandom() external view returns (uint256);
