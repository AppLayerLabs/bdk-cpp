--- conflicted
+++ resolved
@@ -16,43 +16,7 @@
 }
 
 ContractHost::~ContractHost() {
-<<<<<<< HEAD
-  if (!this->mustRevert_) {
-    // When the execution is complete and we need to commit the changes to the storage we must do the following steps:
-    // - Commit all the SafeBase variables
-    // - Commit all the emitted events to the storage
-    // We only need to commit the C++ stack, EVM operates directly on the storage (only requiring reverts)
-    // There is no permanent temporary storage for the EVM stack like on the SaveBase variables
-    // Instead, we use a journaling system with ContractStack to store the original values of the this->storage_
-    // TODO: Maybe we should apply the same logic to the C++ stack as well somehow
-    for (auto& var : this->stack_.getUsedVars()) {
-      var.get().commit();
-    }
-
-    for (const auto& event : this->stack_.getEvents()) {
-      this->storage_.putEvent(event);
-    }
-
-    for (const auto& contractPair : this->stack_.getContracts()) {
-      const auto& [address, contract] = contractPair;
-      if (contract != nullptr) {
-        //this->manager_.pushBack(dynamic_cast<Dumpable*>(contract));
-      } else {
-        // If the contract is nullptr, it means that it was a EVM contract, we need to link txHash and txIndex
-        this->addTxData_.contractAddress = address;
-      }
-    }
-  } else {
-    // When reverting, we must revert all the changes, that means:
-    // - Revert all the SafeBase variables
-    // - Remove newly created contracts (if any)
-    // - Revert all the storage changes
-    // - Revert all balance changes
-    // - Revert all nonce changes (contracts creating contracts)
-    // First, lets revert all the SafeBase variables
-=======
   if (mustRevert_) {
->>>>>>> 0c8a2cbd
     for (auto& var : this->stack_.getUsedVars()) {
       var.get().revert();
     }
