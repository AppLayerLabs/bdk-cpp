--- conflicted
+++ resolved
@@ -14,19 +14,11 @@
 {
   this->feeTo_ = Address(db.get(std::string("feeTo_"), this->getDBPrefix()));
   this->feeToSetter_ = Address(db.get(std::string("feeToSetter_"), this->getDBPrefix()));
-<<<<<<< HEAD
   for (const auto& dbEntry : db.getBatch(this->getNewPrefix("allPairs_"))) {
     this->allPairs_.push_back(Address(dbEntry.value));
   }
   for (const auto& dbEntry : db.getBatch(this->getNewPrefix("getPair_"))) {
-    BytesArrView valueView(dbEntry.value);
-=======
-  std::vector<DBEntry> allPairs = db.getBatch(this->getNewPrefix("allPairs_"));
-  for (const auto& dbEntry : allPairs) this->allPairs_.push_back(Address(dbEntry.value));
-  std::vector<DBEntry> getPairs = db.getBatch(this->getNewPrefix("getPair_"));
-  for (const auto& dbEntry : getPairs) {
     bytes::View valueView(dbEntry.value);
->>>>>>> a155cfa2
     this->getPair_[Address(dbEntry.key)][Address(valueView.subspan(0, 20))] = Address(valueView.subspan(20));
   }
 
