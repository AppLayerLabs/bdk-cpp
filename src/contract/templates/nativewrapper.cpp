/*
Copyright (c) [2023-2024] [AppLayer Developers]

This software is distributed under the MIT License.
See the LICENSE.txt file in the project root for more information.
*/

#include "nativewrapper.h"

//NativeWrapper::NativeWrapper(const Address& address, const DB& db
//) : ERC20(address, db)
//{
//  this->registerContractFunctions();
//}

NativeWrapper::NativeWrapper(
  const std::string &erc20_name, const std::string &erc20_symbol,
  const uint8_t &erc20_decimals,
  const Address &address, const Address &creator,
  const uint64_t &chainId
) : ERC20("NativeWrapper", erc20_name, erc20_symbol, erc20_decimals,
  0, address, creator, chainId
) {
  this->registerContractFunctions();
}

NativeWrapper::~NativeWrapper() = default;

<<<<<<< HEAD
//DBBatch NativeWrapper::dump() const {
//  return BaseContract::dump();
//}
=======
DBBatch NativeWrapper::dump() const {
  // We need to dump all the data from the parent class as well
  DBBatch batch = ERC20::dump();
  DBBatch baseDump = BaseContract::dump();
  for (const auto& dbItem : baseDump.getPuts()) batch.push_back(dbItem);
  for (const auto& dbItem : baseDump.getDels()) batch.delete_key(dbItem);
  return batch;
}
>>>>>>> 0c8a2cbd

void NativeWrapper::registerContractFunctions() {
  registerContract();
  this->registerMemberFunction("deposit", &NativeWrapper::deposit, FunctionTypes::Payable, this);
  this->registerMemberFunction("withdraw", &NativeWrapper::withdraw, FunctionTypes::Payable, this);
}

void NativeWrapper::deposit() {
  this->mintValue_(this->getCaller(), this->getValue());
}

void NativeWrapper::withdraw(const uint256_t &value) {
  this->burnValue_(this->getCaller(), value);
  this->sendTokens(this->getCaller(), value);
}
<|MERGE_RESOLUTION|>--- conflicted
+++ resolved
@@ -7,11 +7,11 @@
 
 #include "nativewrapper.h"
 
-//NativeWrapper::NativeWrapper(const Address& address, const DB& db
-//) : ERC20(address, db)
-//{
-//  this->registerContractFunctions();
-//}
+NativeWrapper::NativeWrapper(const Address& address, const DB& db
+) : ERC20(address, db)
+{
+  this->registerContractFunctions();
+}
 
 NativeWrapper::NativeWrapper(
   const std::string &erc20_name, const std::string &erc20_symbol,
@@ -26,11 +26,6 @@
 
 NativeWrapper::~NativeWrapper() = default;
 
-<<<<<<< HEAD
-//DBBatch NativeWrapper::dump() const {
-//  return BaseContract::dump();
-//}
-=======
 DBBatch NativeWrapper::dump() const {
   // We need to dump all the data from the parent class as well
   DBBatch batch = ERC20::dump();
@@ -39,7 +34,6 @@
   for (const auto& dbItem : baseDump.getDels()) batch.delete_key(dbItem);
   return batch;
 }
->>>>>>> 0c8a2cbd
 
 void NativeWrapper::registerContractFunctions() {
   registerContract();
