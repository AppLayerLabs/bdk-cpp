/*
Copyright (c) [2023-2024] [AppLayer Developers]

This software is distributed under the MIT License.
See the LICENSE.txt file in the project root for more information.
*/

#include "erc721.h"

ERC721::ERC721(const Address& address, const DB& db
) : DynamicContract(address, db), name_(this), symbol_(this),
  owners_(this), balances_(this), tokenApprovals_(this), operatorAddressApprovals_(this)
{
  this->name_ = Utils::bytesToString(db.get(std::string("name_"), this->getDBPrefix()));
  this->symbol_ = Utils::bytesToString(db.get(std::string("symbol_"), this->getDBPrefix()));
<<<<<<< HEAD
  auto owners = db.getBatch(this->getNewPrefix("owners_"));
  for (const auto& dbEntry : owners) {
    bytes::View valueView(dbEntry.value);
=======
  for (const auto& dbEntry : db.getBatch(this->getNewPrefix("owners_"))) {
    BytesArrView valueView(dbEntry.value);
>>>>>>> a9423628
    this->owners_[Utils::fromBigEndian<uint256_t>(dbEntry.key)] = Address(valueView.subspan(0, 20));
  }
  for (const auto& dbEntry : db.getBatch(this->getNewPrefix("balances_"))) {
    this->balances_[Address(dbEntry.key)] = Utils::fromBigEndian<uint256_t>(dbEntry.value);
  }
  for (const auto& dbEntry : db.getBatch(this->getNewPrefix("tokenApprovals_"))) {
    this->tokenApprovals_[Utils::fromBigEndian<uint256_t>(dbEntry.key)] = Address(dbEntry.value);
  }
<<<<<<< HEAD
  auto operatorAddressApprovals = db.getBatch(this->getNewPrefix("operatorAddressApprovals_"));
  for (const auto& dbEntry : operatorAddressApprovals) {
    bytes::View keyView(dbEntry.key);
=======
  for (const auto& dbEntry : db.getBatch(this->getNewPrefix("operatorAddressApprovals_"))) {
    BytesArrView keyView(dbEntry.key);
>>>>>>> a9423628
    Address owner(keyView.subspan(0, 20));
    Address operatorAddress(keyView.subspan(20));
    this->operatorAddressApprovals_[owner][operatorAddress] = dbEntry.value[0];
  }

  this->name_.commit();
  this->symbol_.commit();
  this->owners_.commit();
  this->balances_.commit();
  this->tokenApprovals_.commit();
  this->operatorAddressApprovals_.commit();

  ERC721::registerContractFunctions();

  this->name_.enableRegister();
  this->symbol_.enableRegister();
  this->owners_.enableRegister();
  this->balances_.enableRegister();
  this->tokenApprovals_.enableRegister();
  this->operatorAddressApprovals_.enableRegister();
}

ERC721::ERC721(
  const std::string &erc721name, const std::string &erc721symbol_,
  const Address &address, const Address &creator, const uint64_t &chainId
) : DynamicContract("ERC721", address, creator, chainId), name_(this, erc721name),
  symbol_(this, erc721symbol_), owners_(this), balances_(this), tokenApprovals_(this), operatorAddressApprovals_(this)
{
  this->name_.commit();
  this->symbol_.commit();
  this->owners_.commit();
  this->balances_.commit();
  this->tokenApprovals_.commit();
  this->operatorAddressApprovals_.commit();

  ERC721::registerContractFunctions();

  this->name_.enableRegister();
  this->symbol_.enableRegister();
  this->owners_.enableRegister();
  this->balances_.enableRegister();
  this->tokenApprovals_.enableRegister();
  this->operatorAddressApprovals_.enableRegister();
}

ERC721::ERC721(
  const std::string &derivedTypeName,
  const std::string &erc721name, const std::string &erc721symbol_,
  const Address &address, const Address &creator, const uint64_t &chainId
) : DynamicContract(derivedTypeName, address, creator, chainId), name_(this, erc721name),
  symbol_(this, erc721symbol_), owners_(this), balances_(this), tokenApprovals_(this), operatorAddressApprovals_(this)
{
  this->name_.commit();
  this->symbol_.commit();
  this->owners_.commit();
  this->balances_.commit();
  this->tokenApprovals_.commit();
  this->operatorAddressApprovals_.commit();

  ERC721::registerContractFunctions();

  this->name_.enableRegister();
  this->symbol_.enableRegister();
  this->owners_.enableRegister();
  this->balances_.enableRegister();
  this->tokenApprovals_.enableRegister();
  this->operatorAddressApprovals_.enableRegister();
}

void ERC721::registerContractFunctions() {
  ERC721::registerContract();
  this->registerMemberFunction("name", &ERC721::name, FunctionTypes::View, this);
  this->registerMemberFunction("symbol", &ERC721::symbol, FunctionTypes::View, this);
  this->registerMemberFunction("balanceOf", &ERC721::balanceOf, FunctionTypes::View, this);
  this->registerMemberFunction("ownerOf", &ERC721::ownerOf, FunctionTypes::View, this);
  this->registerMemberFunction("approve", &ERC721::approve, FunctionTypes::NonPayable, this);
  this->registerMemberFunction("getApproved", &ERC721::getApproved, FunctionTypes::View, this);
  this->registerMemberFunction("setApprovalForAll", &ERC721::setApprovalForAll, FunctionTypes::NonPayable, this);
  this->registerMemberFunction("isApprovedForAll", &ERC721::isApprovedForAll, FunctionTypes::View, this);
  this->registerMemberFunction("transferFrom", &ERC721::transferFrom, FunctionTypes::NonPayable, this);
}

Address ERC721::ownerOf_(const uint256_t& tokenId) const {
  auto it = this->owners_.find(tokenId);
  if (it == this->owners_.cend()) return Address();
  return it->second;
}

Address ERC721::getApproved_(const uint256_t& tokenId) const {
  auto it = this->tokenApprovals_.find(tokenId);
  if (it == this->tokenApprovals_.cend()) return Address();
  return it->second;
}

Address ERC721::update_(const Address& to, const uint256_t& tokenId, const Address& auth) {
  Address from = this->ownerOf_(tokenId);
  if (auth) {
    this->checkAuthorized_(from, auth, tokenId);
  }
  if (from) {
    this->tokenApprovals_[tokenId] = Address();
    this->balances_[from]--;
  }
  if (to) {
    this->balances_[to]++;
  }
  this->owners_[tokenId] = to;
  return from;
}

void ERC721::checkAuthorized_(const Address& owner, const Address& spender, const uint256_t& tokenId) const {
  if (!this->isAuthorized_(owner, spender, tokenId)) {
    if (owner) {
      throw DynamicException("ERC721::checkAuthorized_: Not authorized");
    }
    throw DynamicException("ERC721::checkAuthorized_: inexistent token");
  }
}

bool ERC721::isAuthorized_(const Address& owner, const Address& spender, const uint256_t& tokenId) const {
  if (spender == owner) { return true; }
  if (spender == Address()) { return false; }
  if (this->isApprovedForAll(owner, spender)) { return true; }
  if (this->getApproved_(tokenId) == spender) { return true; }
  return false;
}

void ERC721::mint_(const Address& to, const uint256_t& tokenId) {
  if (to == Address()) {
    throw DynamicException("ERC721::mint_: mint to the zero address");
  }
  Address prevOwner = this->update_(to, tokenId, Address());
}

void ERC721::burn_(const uint256_t& tokenId) {
  Address prevOwner = this->update_(Address(), tokenId, Address());
  if (prevOwner == Address()) {
    throw DynamicException("ERC721::burn_: inexistent token");
  }
}

void ERC721::transfer_(const Address& from, const Address& to, const uint256_t& tokenId) {
  if (to == Address()) {
    throw DynamicException("ERC721::transfer_: transfer to the zero address");
  }

  Address prevOwner = this->update_(to, tokenId, Address());
  if (prevOwner == Address()) {
    throw DynamicException("ERC721::transfer_: inexistent token");
  } else if (prevOwner != from) {
    throw DynamicException("ERC721::transfer_: incorrect owner");
  }
}

Address ERC721::approve_(const Address& to, const uint256_t& tokenId, const Address& auth) {
  Address owner = this->ownerOf(tokenId);

  if (auth != Address() && owner != auth && !this->isApprovedForAll(owner, auth)) {
    throw DynamicException("ERC721::approve_: Not authorized");
  }

  this->tokenApprovals_[tokenId] = to;

  return owner;
}

std::string ERC721::name() const {
  return this->name_.get();
}

std::string ERC721::symbol() const {
  return this->symbol_.get();
}

uint256_t ERC721::balanceOf(const Address& owner) const {
  if (owner == Address()) throw DynamicException("ERC721::balanceOf: zero address");
  auto it = this->balances_.find(owner);
  if (it == this->balances_.cend()) return 0;
  return it->second;
}

Address ERC721::ownerOf(const uint256_t& tokenId) const {
  Address owner = this->ownerOf_(tokenId);
  if (owner == Address()) throw DynamicException("ERC721::ownerOf: inexistent token");
  return owner;
}

std::string ERC721::tokenURI(const uint256_t& tokenId) const {
  this->requireMinted_(tokenId);
  return this->baseURI_() + tokenId.str();
}

void ERC721::approve(const Address& to, const uint256_t& tokenId) {
  approve_(to, tokenId, this->getCaller());
}

Address ERC721::getApproved(const uint256_t &tokenId) const {
  this->requireMinted_(tokenId);
  return this->getApproved_(tokenId);
}

void ERC721::setApprovalForAll(const Address& operatorAddress, const bool& approved) {
  this->setApprovalForAll_(this->getCaller(), operatorAddress, approved);
}

void ERC721::setApprovalForAll_(const Address& owner, const Address& operatorAddress, bool approved) {
  if (operatorAddress == Address()) {
    throw DynamicException("ERC721::setApprovalForAll_: zero address");
  }
  this->operatorAddressApprovals_[owner][operatorAddress] = approved;
}

void ERC721::requireMinted_(const uint256_t& tokenId) const {
  if (this->ownerOf_(tokenId) == Address()) {
    throw DynamicException("ERC721::requireMinted_: inexistent token");
  }
}

bool ERC721::isApprovedForAll(const Address& owner, const Address& operatorAddress) const {
  auto it = this->operatorAddressApprovals_.find(owner);
  if (it == this->operatorAddressApprovals_.cend()) return false;
  auto it2 = it->second.find(operatorAddress);
  if (it2 == it->second.cend()) return false;
  return it2->second;
}

void ERC721::transferFrom(const Address& from, const Address& to, const uint256_t& tokenId) {
  if (to == Address()) {
    throw DynamicException("ERC721::transferFrom: transfer to the zero address");
  }
  Address prevOwner = this->update_(to, tokenId, this->getCaller());
  if (prevOwner == Address()) {
    throw DynamicException("ERC721::transferFrom: inexistent token");
  } else if (prevOwner != from) {
    throw DynamicException("ERC721::transferFrom: incorrect owner");
  }
}

DBBatch ERC721::dump() const {
  DBBatch dbBatch = BaseContract::dump();
  boost::unordered_flat_map<std::string, bytes::View> data {
      {"name_",  Utils::stringToBytes(name_.get())},
      {"symbol_", Utils::stringToBytes(symbol_.get())}
  };

  for (auto it = data.cbegin(); it != data.cend(); ++it) {
    dbBatch.push_back(Utils::stringToBytes(it->first),
                      it->second,
                      this->getDBPrefix());
  }
  for (auto it = owners_.cbegin(), end = owners_.cend(); it != end; ++it) {
    // key: uint -> value: Address
    dbBatch.push_back(Utils::uintToBytes(it->first),
                      it->second,
                      this->getNewPrefix("owners_"));
  }
  for (auto it = balances_.cbegin(), end = balances_.cend(); it != end; ++it) {
    // key: Address -> value: uint
    dbBatch.push_back(it->first,
                      Utils::uintToBytes(it->second),
                      this->getNewPrefix("balances_"));
  }
  for (auto it = tokenApprovals_.cbegin(), end = tokenApprovals_.cend(); it != end; ++it) {
    // key: uint -> value: Address
    dbBatch.push_back(Utils::uintToBytes(it->first),
                      it->second,
                      this->getNewPrefix("tokenApprovals_"));
  }
  for (auto i = operatorAddressApprovals_.cbegin(); i != operatorAddressApprovals_.cend(); ++i) {
    for (auto j = i->second.cbegin(); j != i->second.cend(); ++j) {
      // key: address + address -> bool
      Bytes key = i->first.asBytes();
      Utils::appendBytes(key, j->first.asBytes());
      Bytes value = {uint8_t(j->second)};
    }
  }
  return dbBatch;
}<|MERGE_RESOLUTION|>--- conflicted
+++ resolved
@@ -13,14 +13,8 @@
 {
   this->name_ = Utils::bytesToString(db.get(std::string("name_"), this->getDBPrefix()));
   this->symbol_ = Utils::bytesToString(db.get(std::string("symbol_"), this->getDBPrefix()));
-<<<<<<< HEAD
-  auto owners = db.getBatch(this->getNewPrefix("owners_"));
-  for (const auto& dbEntry : owners) {
+  for (const auto& dbEntry : db.getBatch(this->getNewPrefix("owners_"))) {
     bytes::View valueView(dbEntry.value);
-=======
-  for (const auto& dbEntry : db.getBatch(this->getNewPrefix("owners_"))) {
-    BytesArrView valueView(dbEntry.value);
->>>>>>> a9423628
     this->owners_[Utils::fromBigEndian<uint256_t>(dbEntry.key)] = Address(valueView.subspan(0, 20));
   }
   for (const auto& dbEntry : db.getBatch(this->getNewPrefix("balances_"))) {
@@ -29,14 +23,8 @@
   for (const auto& dbEntry : db.getBatch(this->getNewPrefix("tokenApprovals_"))) {
     this->tokenApprovals_[Utils::fromBigEndian<uint256_t>(dbEntry.key)] = Address(dbEntry.value);
   }
-<<<<<<< HEAD
-  auto operatorAddressApprovals = db.getBatch(this->getNewPrefix("operatorAddressApprovals_"));
-  for (const auto& dbEntry : operatorAddressApprovals) {
+  for (const auto& dbEntry : db.getBatch(this->getNewPrefix("operatorAddressApprovals_"))) {
     bytes::View keyView(dbEntry.key);
-=======
-  for (const auto& dbEntry : db.getBatch(this->getNewPrefix("operatorAddressApprovals_"))) {
-    BytesArrView keyView(dbEntry.key);
->>>>>>> a9423628
     Address owner(keyView.subspan(0, 20));
     Address operatorAddress(keyView.subspan(20));
     this->operatorAddressApprovals_[owner][operatorAddress] = dbEntry.value[0];
