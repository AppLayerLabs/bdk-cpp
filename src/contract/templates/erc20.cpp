--- conflicted
+++ resolved
@@ -18,14 +18,8 @@
   for (const auto& dbEntry : db.getBatch(this->getNewPrefix("balances_"))) {
     this->balances_[Address(dbEntry.key)] = Utils::fromBigEndian<uint256_t>(dbEntry.value);
   }
-<<<<<<< HEAD
   for (const auto& dbEntry : db.getBatch(this->getNewPrefix("allowed_"))) {
-    BytesArrView key(dbEntry.key);
-=======
-  auto allowances = db.getBatch(this->getNewPrefix("allowed_"));
-  for (const auto& dbEntry : allowances) {
     bytes::View key(dbEntry.key);
->>>>>>> a155cfa2
     Address owner(key.subspan(0,20));
     Address spender(key.subspan(20));
     this->allowed_[owner][spender] = Utils::bytesToUint256(dbEntry.value);
