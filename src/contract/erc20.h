--- conflicted
+++ resolved
@@ -14,188 +14,6 @@
 
 /// Template for an ERC20 contract.
 class ERC20 : public DynamicContract {
-<<<<<<< HEAD
-private:
-  /// string internal _name;
-  SafeString _name;
-  /// string internal _symbol;
-  SafeString _symbol;
-  /// uint8 internal _decimals;
-  SafeUint8_t _decimals;
-  /// uint256 internal _totalSupply;
-  SafeUint256_t _totalSupply;
-  /// mapping(address => uint256) internal _balances;
-  SafeUnorderedMap<Address, uint256_t> _balances;
-  /// mapping(address => mapping(address => uint256)) internal _allowed;
-  SafeUnorderedMap<Address, std::unordered_map<Address, uint256_t, SafeHash>>
-      _allowed;
-
-  /**
-   * Internal function that mints new tokens and assign them to the specified
-   * address. It updates both the balance of the address and the total supply of
-   * the ERC-20 token
-   * @param account The account that will receive the created tokens.
-   * @param value The amount that will be created.
-   */
-  void _mintValue(const Address &address, const uint256_t &value);
-
-  /**
-   * Function for calling the register functions for contracts
-   */
-  void registerContractFunctions() override;
-
-public:
-  /**
-  @brief Default Constructor when loading contract from DB.
-  @param interface Reference to the contract manager interface.
-  @param address The address where the contract will be deployed.
-  @param db Reference to the database object.
-  */
-  ERC20(ContractManager::ContractManagerInterface &interface,
-        const Address &address, const std::unique_ptr<DB> &db);
-
-  /**
-   *@brief Constructor to be used when creating a new contract.
-   *@param interface Reference to the contract manager interface.
-   *@param erc20_name The name of the ERC20 token.
-   *@param erc20_symbol The symbol of the ERC20 token.
-   *@param erc20_decimals The decimals of the ERC20 token.
-   *@param mintValue The amount of tokens that will be minted.
-   *@param address The address where the contract will be deployed.
-   *@param creator The address of the creator of the contract.
-   *@param chainId The chain where the contract wil be deployed.
-   *@param db Reference to the database object.
-   */
-  ERC20(const std::string &erc20_name, const std::string &erc20_symbol,
-        const uint8_t &erc20_decimals, const uint256_t &mintValue,
-        ContractManager::ContractManagerInterface &interface,
-        const Address &address, const Address &creator, const uint64_t &chainId,
-        const std::unique_ptr<DB> &db);
-
-  /**
-   * Register contract class via ContractReflectionInterface.
-   */
-  static void registerContract() {
-    ContractReflectionInterface::registerContract<
-        ERC20, const std::string &, const std::string &, const uint8_t &,
-        const uint256_t &, ContractManager::ContractManagerInterface &,
-        const Address &, const Address &, const uint64_t &,
-        const std::unique_ptr<DB> &>(
-        std::vector<std::string>{"erc20_name", "erc20_symbol", "erc20_decimals",
-                                 "mintValue"},
-        std::make_tuple("name", &ERC20::name, "view",
-                        std::vector<std::string>{}),
-        std::make_tuple("symbol", &ERC20::symbol, "view",
-                        std::vector<std::string>{}),
-        std::make_tuple("decimals", &ERC20::decimals, "view",
-                        std::vector<std::string>{}),
-        std::make_tuple("totalSupply", &ERC20::totalSupply, "view",
-                        std::vector<std::string>{}),
-        std::make_tuple("balanceOf", &ERC20::balanceOf, "view",
-                        std::vector<std::string>{"_owner"}),
-        std::make_tuple("transfer", &ERC20::transfer, "nonpayable",
-                        std::vector<std::string>{"_to", "_value"}),
-        std::make_tuple("approve", &ERC20::approve, "nonpayable",
-                        std::vector<std::string>{"_spender", "_value"}),
-        std::make_tuple("allowance", &ERC20::allowance, "view",
-                        std::vector<std::string>{"_owner", "_spender"}),
-        std::make_tuple("transferFrom", &ERC20::transferFrom, "nonpayable",
-                        std::vector<std::string>{"_from", "_to", "_value"}));
-  }
-
-  /**
-   * @brief Default Destructor.
-   */
-  ~ERC20() override;
-
-  /// function name() public view returns (string memory) { return _name; }
-
-  /**
-   * @brief Returns the name of the ERC20 token.
-   * @return The name of the ERC20 token.
-   */
-  std::string name() const;
-
-  /// function symbol() public view returns (string memory) { return _symbol; }
-
-  /**
-   * @brief Returns the symbol of the ERC20 token.
-   * @return The symbol of the ERC20 token.
-   */
-  std::string symbol() const;
-
-  /// function decimals() public view returns (uint8) { return _decimals; }
-
-  /**
-   * @brief Returns the decimals of the ERC20 token.
-   * @return The decimals of the ERC20 token.
-   */
-  std::string decimals() const;
-
-  /// function totalSupply() public view returns (uint256) { return
-  /// _totalSupply; }
-
-  /**
-   * @brief Returns the total supply of the ERC20 token.
-   * @return The total supply of the ERC20 token.
-   */
-  std::string totalSupply() const;
-
-  /// function balanceOf(address _owner) public view returns (uint256) { return
-  /// _balances[_owner]; }
-
-  /**
-   * @brief Returns the balance of the specified address.
-   * @param _owner The address to query the balance of.
-   * @return The balance of the specified address.
-   */
-  std::string balanceOf(const Address &_owner) const;
-
-  /// function transfer(address _to, uint256 _value) public returns (bool)
-
-  /**
-   * @brief Transfers tokens from the sender's account to the specified
-   * address.
-   * @param _to The address to transfer to.
-   * @param _value The amount to be transferred.
-   */
-  void transfer(const Address &_to, const uint256_t &_value);
-
-  /// function approve(address _spender, uint256 _value) public returns (bool)
-
-  /**
-   * @brief Sets the allowance of the specified address to the specified
-   * amount.
-   * @param _spender The address to approve.
-   * @param _value The amount to be approved.
-   */
-  void approve(const Address &_spender, const uint256_t &_value);
-
-  /// function allowance(address _owner, address _spender) public view returns
-  /// (uint256)
-
-  /**
-   * @brief Returns the amount which _spender is still allowed to withdraw from
-   * _owner.
-   * @param _owner The address to check the allowance of.
-   * @param _spender The address to check the allowance for.
-   * @return The amount which _spender is still allowed to withdraw from
-   * _owner.
-   */
-  std::string allowance(const Address &_owner, const Address &_spender) const;
-
-  /// function transferFrom(address _from, address _to, uint _value) public
-  /// returns (bool)
-
-  /**
-   * @brief Transfers tokens from one address to another.
-   * @param _from The address to transfer from.
-   * @param _to The address to transfer to.
-   * @param _value The amount to be transferred.
-   */
-  void transferFrom(const Address &_from, const Address &_to,
-                    const uint256_t &_value);
-=======
   private:
     /// Solidity: string internal _name;
     SafeString _name;
@@ -233,27 +51,29 @@
      * @param address The address where the contract will be deployed.
      * @param db Reference to the database object.
     */
-    ERC20(ContractManager::ContractManagerInterface& interface,
+    ERC20(
+      ContractManager::ContractManagerInterface& interface,
       const Address& address, const std::unique_ptr<DB>& db
     );
 
     /**
-     * Constructor for creating a new contract from scratch.
-     * @param interface Reference to the contract manager interface.
+     * Constructor to be used when creating a new contract.
      * @param erc20_name The name of the ERC20 token.
      * @param erc20_symbol The symbol of the ERC20 token.
      * @param erc20_decimals The decimals of the ERC20 token.
      * @param mintValue The amount of tokens that will be minted.
+     * @param interface Reference to the contract manager interface.
      * @param address The address where the contract will be deployed.
      * @param creator The address of the creator of the contract.
      * @param chainId The chain where the contract wil be deployed.
      * @param db Reference to the database object.
      */
-    ERC20(ContractManager::ContractManagerInterface& interface,
-      const std::string& erc20_name, const std::string& erc20_symbol,
-      const uint8_t& erc20_decimals, const uint256_t& mintValue,
-      const Address& address, const Address& creator, const uint64_t& chainId,
-      const std::unique_ptr<DB>& db
+    ERC20(
+      const std::string &erc20_name, const std::string &erc20_symbol,
+      const uint8_t &erc20_decimals, const uint256_t &mintValue,
+      ContractManager::ContractManagerInterface &interface,
+      const Address &address, const Address &creator, const uint64_t &chainId,
+      const std::unique_ptr<DB> &db
     );
 
     /// Destructor.
@@ -334,7 +154,27 @@
     void transferFrom(
       const Address& _from, const Address& _to, const uint256_t& _value
     );
->>>>>>> 12394675
+
+    /// Register contract class via ContractReflectionInterface.
+    static void registerContract() {
+      ContractReflectionInterface::registerContract<
+        ERC20, const std::string &, const std::string &, const uint8_t &,
+        const uint256_t &, ContractManager::ContractManagerInterface &,
+        const Address &, const Address &, const uint64_t &,
+        const std::unique_ptr<DB> &
+      >(
+        std::vector<std::string>{"erc20_name", "erc20_symbol", "erc20_decimals", "mintValue"},
+        std::make_tuple("name", &ERC20::name, "view", std::vector<std::string>{}),
+        std::make_tuple("symbol", &ERC20::symbol, "view", std::vector<std::string>{}),
+        std::make_tuple("decimals", &ERC20::decimals, "view", std::vector<std::string>{}),
+        std::make_tuple("totalSupply", &ERC20::totalSupply, "view", std::vector<std::string>{}),
+        std::make_tuple("balanceOf", &ERC20::balanceOf, "view", std::vector<std::string>{"_owner"}),
+        std::make_tuple("transfer", &ERC20::transfer, "nonpayable", std::vector<std::string>{"_to", "_value"}),
+        std::make_tuple("approve", &ERC20::approve, "nonpayable", std::vector<std::string>{"_spender", "_value"}),
+        std::make_tuple("allowance", &ERC20::allowance, "view", std::vector<std::string>{"_owner", "_spender"}),
+        std::make_tuple("transferFrom", &ERC20::transferFrom, "nonpayable", std::vector<std::string>{"_from", "_to", "_value"})
+      );
+    }
 };
 
 #endif /// ERC20_H