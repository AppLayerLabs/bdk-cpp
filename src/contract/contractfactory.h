--- conflicted
+++ resolved
@@ -115,19 +115,11 @@
      * @param host Pointer to the contract host.
      * @throw DynamicException if the call to the ethCall function fails, or if the contract does not exist.
      */
-<<<<<<< HEAD
     template <typename TContract> void createNewContract(const evmc_message& callInfo,
                                                          const Address& derivedAddress,
                                                          boost::unordered_flat_map<Address, std::unique_ptr<BaseContract>, SafeHash, SafeCompare>& contracts,
                                                          const uint64_t& chainId,
                                                          ContractHost* host) {
-=======
-    template <typename TContract> void createNewContract(
-      const evmc_message& callInfo, const Address& derivedAddress,
-      boost::unordered_flat_map<Address, std::unique_ptr<BaseContract>, SafeHash>& contracts,
-      const uint64_t& chainId, ContractHost* host
-    ) {
->>>>>>> 030c9e86
       using ConstructorArguments = typename TContract::ConstructorArguments;
       auto decodedData = setupNewContractArgs<TContract>(callInfo);
       if (!ContractReflectionInterface::isContractFunctionsRegistered<TContract>()) {
@@ -148,7 +140,6 @@
      * @param createFunc Function to create a new contract.
      * @param createContractFuncs Function to create the functions of a new contract.
      */
-<<<<<<< HEAD
     template <typename Contract>
     void addContractFuncs(const std::function<
                        void(const evmc_message&,
@@ -161,19 +152,6 @@
                                                                      boost::unordered_flat_map<Address, std::unique_ptr<BaseContract>, SafeHash, SafeCompare>& contracts_,
                                                                      const uint64_t&,
                                                                      ContractHost*)>,SafeHash>& createContractFuncs
-=======
-    template <typename Contract> void addContractFuncs(
-      const std::function<void(
-        const evmc_message&, const Address&,
-        boost::unordered_flat_map<Address, std::unique_ptr<BaseContract>, SafeHash>& contracts_,
-        const uint64_t&, ContractHost* host
-      )>& createFunc,
-      boost::unordered_flat_map<Functor,std::function<void(
-        const evmc_message&, const Address&,
-        boost::unordered_flat_map<Address, std::unique_ptr<BaseContract>, SafeHash>& contracts_,
-        const uint64_t&, ContractHost*
-      )>,SafeHash>& createContractFuncs
->>>>>>> 030c9e86
     ) {
       std::string createSignature = "createNew" + Utils::getRealTypeName<Contract>() + "Contract(";
       // Append args
