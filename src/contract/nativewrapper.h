#ifndef NATIVEWRAPPER_H
#define NATIVEWRAPPER_H

#include <memory>

#include "../utils/db.h"
#include "../utils/contractreflectioninterface.h"
#include "abi.h"
#include "dynamiccontract.h"
#include "variables/safestring.h"
#include "variables/safeuint256_t.h"
#include "variables/safeuint8_t.h"
#include "variables/safeunorderedmap.h"

/// Template for a NativeWrapper contract.
class NativeWrapper : public DynamicContract {
<<<<<<< HEAD
private:
  /// string internal _name;
  SafeString _name;
  /// string internal _symbol;
  SafeString _symbol;
  /// uint8 internal _decimals;
  SafeUint8_t _decimals;
  /// uint256 internal _totalSupply;
  SafeUint256_t _totalSupply;
  /// mapping(address => uint256) internal _balances;
  SafeUnorderedMap<Address, uint256_t> _balances;
  /// mapping(address => mapping(address => uint256)) internal _allowed;
  SafeUnorderedMap<Address, std::unordered_map<Address, uint256_t, SafeHash>>
      _allowed;

  /**
   * Internal function that mints new tokens and assign them to the specified
   * address. It updates both the balance of the address and the total supply of
   * the ERC-20 token
   * @param account The account that will receive the created tokens.
   * @param value The amount that will be created.
   */
  void _mintValue(const Address &address, const uint256_t &value);

  /**
   * Function for calling the register functions for contracts
   */
  void registerContractFunctions() override;

public:
  /**
   * @brief Default Constructor when loading contract from DB.
   * @param interface Reference to the contract manager interface.
   * @param address The address where the contract will be deployed.
   * @param db Reference to the database object.
   */
  NativeWrapper(ContractManager::ContractManagerInterface &interface,
                const Address &address, const std::unique_ptr<DB> &db);

  /**
  @brief Constructor to be used when creating a new contract.
  @param interface Reference to the contract manager interface.
  @param erc20_name The name of the ERC20 token.
  @param erc20_symbol The symbol of the ERC20 token.
  @param erc20_decimals The decimals of the ERC20 token.
  @param address The address where the contract will be deployed.
  @param creator The address of the creator of the contract.
  @param chainId The chain id of the contract.
  @param db Reference to the database object.
  */
  NativeWrapper(const std::string &erc20_name, const std::string &erc20_symbol,
                const uint8_t &erc20_decimals,
                ContractManager::ContractManagerInterface &interface,
                const Address &address, const Address &creator,
                const uint64_t &chainId, const std::unique_ptr<DB> &db);

  static void registerContract() {
    ContractReflectionInterface::registerContract<
        NativeWrapper, std::string &, std::string &, uint8_t &,
        ContractManager::ContractManagerInterface &, const Address &,
        const Address &, const uint64_t &, const std::unique_ptr<DB> &>(
        std::vector<std::string>{"erc20_name", "erc20_symbol",
                                 "erc20_decimals"},
        std::make_tuple("name", &NativeWrapper::name, "view",
                        std::vector<std::string>{}),
        std::make_tuple("symbol", &NativeWrapper::symbol, "view",
                        std::vector<std::string>{}),
        std::make_tuple("decimals", &NativeWrapper::decimals, "view",
                        std::vector<std::string>{}),
        std::make_tuple("totalSupply", &NativeWrapper::totalSupply, "view",
                        std::vector<std::string>{}),
        std::make_tuple("balanceOf", &NativeWrapper::balanceOf, "view",
                        std::vector<std::string>{"_owner"}),
        std::make_tuple("transfer", &NativeWrapper::transfer, "nonpayable",
                        std::vector<std::string>{"_to", "_value"}),
        std::make_tuple("approve", &NativeWrapper::approve, "nonpayable",
                        std::vector<std::string>{"_spender", "_value"}),
        std::make_tuple("allowance", &NativeWrapper::allowance, "view",
                        std::vector<std::string>{"_owner", "_spender"}),
        std::make_tuple("transferFrom", &NativeWrapper::transferFrom,
                        "nonpayable",
                        std::vector<std::string>{"_from", "_to", "_value"}),
        std::make_tuple("deposit", &NativeWrapper::deposit, "payable",
                        std::vector<std::string>{}),
        std::make_tuple("withdraw", &NativeWrapper::withdraw, "payable",
                        std::vector<std::string>{"_value"}));
  }

  /**
   * @brief Default Destructor.
   */
  ~NativeWrapper() override;

  /// function name() public view returns (string memory) { return _name; }

  /**
   * @brief Returns the name of the ERC20 token.
   * @return The name of the ERC20 token.
   */
  std::string name() const;

  /// function symbol() public view returns (string memory) { return _symbol; }

  /**
   * @brief Returns the symbol of the ERC20 token.
   * @return The symbol of the ERC20 token.
   */
  std::string symbol() const;

  /// function decimals() public view returns (uint8) { return _decimals; }

  /**
   * @brief Returns the decimals of the ERC20 token.
   * @return The decimals of the ERC20 token.
   */
  std::string decimals() const;

  /// function totalSupply() public view returns (uint256) { return
  /// _totalSupply; }

  /**
   * @brief Returns the total supply of the ERC20 token.
   * @return The total supply of the ERC20 token.
   */
  std::string totalSupply() const;

  /// function balanceOf(address _owner) public view returns (uint256) { return
  /// _balances[_owner]; }

  /**
   * @brief Returns the balance of the specified address.
   * @param _owner The address to query the balance of.
   * @return The balance of the specified address.
   */
  std::string balanceOf(const Address &_owner) const;

  /// function transfer(address _to, uint256 _value) public returns (bool)

  /**
   * @brief Transfers tokens from the caller's account to the specified
   * address.
   * @param _to The address to transfer to.
   * @param _value The amount to be transferred.
   */
  void transfer(const Address &_to, const uint256_t &_value);

  /// function approve(address _spender, uint256 _value) public returns (bool)

  /**
   * @brief Approves the passed address to spend the specified amount of tokens
   * on behalf of the caller.
   * @param _spender The address which will spend the funds.
   * @param _value The amount of tokens to be spent.
   */
  void approve(const Address &_spender, const uint256_t &_value);

  /// function allowance(address _owner, address _spender) public view returns
  /// (uint256)

  /**
   * @brief Returns the amount which _spender is still allowed to withdraw from
   * _owner.
   * @param _owner The address of the account owning tokens.
   * @param _spender The address of the account able to transfer the tokens.
   * @return The amount which _spender is still allowed to withdraw from
   * _owner.
   */
  std::string allowance(const Address &_owner, const Address &_spender) const;

  /// function transferFrom(address _from, address _to, uint _value) public
  /// returns (bool)

  /**
   * @brief Transfers tokens from one address to another.
   * @param _from The address which you want to send tokens from.
   * @param _to The address which you want to transfer to.
   * @param _value The amount of tokens to be transferred.
   */
  void transferFrom(const Address &_from, const Address &_to,
                    const uint256_t &_value);

  /// function deposit() public payable

  /**
   * @brief Deposits tokens to the contract.
   */
  void deposit();

  /// function withdraw(uint256 _value) public payable

  /**
   * @brief Withdraws tokens from the contract.
   * @param _value The amount of tokens to be withdrawn.
   */
  void withdraw(const uint256_t &_value);
=======
  private:
    /// Solidity: string internal _name;
    SafeString _name;

    /// Solidity: string internal _symbol;
    SafeString _symbol;

    /// Solidity: uint8 internal _decimals;
    SafeUint8_t _decimals;

    /// Solidity: uint256 internal _totalSupply;
    SafeUint256_t _totalSupply;

    /// Solidity: mapping(address => uint256) internal _balances;
    SafeUnorderedMap<Address, uint256_t> _balances;

    /// Solidity: mapping(address => mapping(address => uint256)) internal _allowed;
    SafeUnorderedMap<Address, std::unordered_map<Address, uint256_t, SafeHash>> _allowed;

    /**
     * Mint new tokens and assign them to the specified address.
     * Updates both balance of the address and total supply of the token.
     * @param address The account that will receive the created tokens.
     * @param value The amount of tokens that will be created.
     */
    void _mintValue(const Address& address, const uint256_t& value);

    /// Function for calling the register functions for contracts
    void registerContractFunctions() override;

  public:
    /**
     * Constructor for loading contract from DB.
     * @param interface Reference to the contract manager interface.
     * @param address The address where the contract will be deployed.
     * @param db Reference to the database object.
     */
    NativeWrapper(
      ContractManager::ContractManagerInterface& interface,
      const Address& address, const std::unique_ptr<DB>& db
    );

    /**
     * Constructor to be used when creating a new contract.
     * @param interface Reference to the contract manager interface.
     * @param erc20_name The name of the token.
     * @param erc20_symbol The symbol of the token.
     * @param erc20_decimals The decimals of the token.
     * @param address The address where the contract will be deployed.
     * @param creator The address of the creator of the contract.
     * @param chainId The chain id of the contract.
     * @param db Reference to the database object.
     */
    NativeWrapper(
      ContractManager::ContractManagerInterface& interface,
      const std::string& erc20_name, const std::string& erc20_symbol,
      const uint8_t& erc20_decimals, const Address& address,
      const Address& creator, const uint64_t& chainId,
      const std::unique_ptr<DB>& db
    );

    /// Destructor.
    ~NativeWrapper() override;


    /**
     * Get the name of the token. Solidity counterpart:
     * function name() public view returns (string memory) { return _name; }
     * @return The name of the token.
     */
    std::string name() const;

    /**
     * Get the symbol/ticker of the token. Solidity counterpart:
     * function symbol() public view returns (string memory) { return _symbol; }
     * @return The symbol/ticker of the token.
     */
    std::string symbol() const;

    /**
     * Get the number of decimals of the token. Solidity counterpart:
     * function decimals() public view returns (uint8) { return _decimals; }
     * @return The decimals of the token.
     */
    std::string decimals() const;

    /**
     * Get the total supply of the token. Solidity counterpart:
     * function totalSupply() public view returns (uint256) { return _totalSupply; }
     * @return The total supply of the token.
     */
    std::string totalSupply() const;

    /**
     * Get the token balance of a specified address. Solidity counterpart:
     * function balanceOf(address _owner) public view returns (uint256) { return _balances[_owner]; }
     * @param _owner The address to get the balance from.
     * @return The total token balance of the address.
     */
    std::string balanceOf(const Address& _owner) const;

    /**
     * Transfer an amount of tokens from the caller's account to a given address.
     * Solidity counterpart: function transfer(address _to, uint256 _value) public returns (bool)
     * @param _to The address to transfer to.
     * @param _value The amount to be transferred.
     */
    void transfer(const Address& _to, const uint256_t& _value);

    /**
     * Approve a given address to spend a specified amount of tokens on behalf of the caller.
     * Solidity counterpart: function approve(address _spender, uint256 _value) public returns (bool)
     * @param _spender The address which will spend the funds.
     * @param _value The amount of tokens to be spent.
     */
    void approve(const Address& _spender, const uint256_t& _value);

    /**
     * Get the amount that spender is still allowed to withdraw from owner.
     * Solidity counterpart: function allowance(address _owner, address _spender) public view returns (uint256)
     * @param _owner The address of the account that owns the tokens.
     * @param _spender The address of the account able to transfer the tokens.
     * @return The remaining allowed amount.
     */
    std::string allowance(const Address& _owner, const Address& _spender) const;

    /**
     * Transfer tokens from one address to another. Solidity counterpart:
     * function transferFrom(address _from, address _to, uint _value) public returns (bool)
     * @param _from The address to send tokens from.
     * @param _to The address to send tokens to.
     * @param _value The amount of tokens to be sent.
     */
    void transferFrom(const Address& _from, const Address& _to, const uint256_t& _value);

    /// Deposit tokens to the contract. Solidity counterpart: function deposit() public payable
    void deposit();

    /**
     * Withdraw tokens from the contract. Solidity counterpart: function withdraw(uint256 _value) public payable
     * @param _value The amount of tokens to be withdrawn.
     */
    void withdraw(const uint256_t& _value);
>>>>>>> 12394675
};

#endif /// NATIVEWRAPPER_H<|MERGE_RESOLUTION|>--- conflicted
+++ resolved
@@ -14,203 +14,6 @@
 
 /// Template for a NativeWrapper contract.
 class NativeWrapper : public DynamicContract {
-<<<<<<< HEAD
-private:
-  /// string internal _name;
-  SafeString _name;
-  /// string internal _symbol;
-  SafeString _symbol;
-  /// uint8 internal _decimals;
-  SafeUint8_t _decimals;
-  /// uint256 internal _totalSupply;
-  SafeUint256_t _totalSupply;
-  /// mapping(address => uint256) internal _balances;
-  SafeUnorderedMap<Address, uint256_t> _balances;
-  /// mapping(address => mapping(address => uint256)) internal _allowed;
-  SafeUnorderedMap<Address, std::unordered_map<Address, uint256_t, SafeHash>>
-      _allowed;
-
-  /**
-   * Internal function that mints new tokens and assign them to the specified
-   * address. It updates both the balance of the address and the total supply of
-   * the ERC-20 token
-   * @param account The account that will receive the created tokens.
-   * @param value The amount that will be created.
-   */
-  void _mintValue(const Address &address, const uint256_t &value);
-
-  /**
-   * Function for calling the register functions for contracts
-   */
-  void registerContractFunctions() override;
-
-public:
-  /**
-   * @brief Default Constructor when loading contract from DB.
-   * @param interface Reference to the contract manager interface.
-   * @param address The address where the contract will be deployed.
-   * @param db Reference to the database object.
-   */
-  NativeWrapper(ContractManager::ContractManagerInterface &interface,
-                const Address &address, const std::unique_ptr<DB> &db);
-
-  /**
-  @brief Constructor to be used when creating a new contract.
-  @param interface Reference to the contract manager interface.
-  @param erc20_name The name of the ERC20 token.
-  @param erc20_symbol The symbol of the ERC20 token.
-  @param erc20_decimals The decimals of the ERC20 token.
-  @param address The address where the contract will be deployed.
-  @param creator The address of the creator of the contract.
-  @param chainId The chain id of the contract.
-  @param db Reference to the database object.
-  */
-  NativeWrapper(const std::string &erc20_name, const std::string &erc20_symbol,
-                const uint8_t &erc20_decimals,
-                ContractManager::ContractManagerInterface &interface,
-                const Address &address, const Address &creator,
-                const uint64_t &chainId, const std::unique_ptr<DB> &db);
-
-  static void registerContract() {
-    ContractReflectionInterface::registerContract<
-        NativeWrapper, std::string &, std::string &, uint8_t &,
-        ContractManager::ContractManagerInterface &, const Address &,
-        const Address &, const uint64_t &, const std::unique_ptr<DB> &>(
-        std::vector<std::string>{"erc20_name", "erc20_symbol",
-                                 "erc20_decimals"},
-        std::make_tuple("name", &NativeWrapper::name, "view",
-                        std::vector<std::string>{}),
-        std::make_tuple("symbol", &NativeWrapper::symbol, "view",
-                        std::vector<std::string>{}),
-        std::make_tuple("decimals", &NativeWrapper::decimals, "view",
-                        std::vector<std::string>{}),
-        std::make_tuple("totalSupply", &NativeWrapper::totalSupply, "view",
-                        std::vector<std::string>{}),
-        std::make_tuple("balanceOf", &NativeWrapper::balanceOf, "view",
-                        std::vector<std::string>{"_owner"}),
-        std::make_tuple("transfer", &NativeWrapper::transfer, "nonpayable",
-                        std::vector<std::string>{"_to", "_value"}),
-        std::make_tuple("approve", &NativeWrapper::approve, "nonpayable",
-                        std::vector<std::string>{"_spender", "_value"}),
-        std::make_tuple("allowance", &NativeWrapper::allowance, "view",
-                        std::vector<std::string>{"_owner", "_spender"}),
-        std::make_tuple("transferFrom", &NativeWrapper::transferFrom,
-                        "nonpayable",
-                        std::vector<std::string>{"_from", "_to", "_value"}),
-        std::make_tuple("deposit", &NativeWrapper::deposit, "payable",
-                        std::vector<std::string>{}),
-        std::make_tuple("withdraw", &NativeWrapper::withdraw, "payable",
-                        std::vector<std::string>{"_value"}));
-  }
-
-  /**
-   * @brief Default Destructor.
-   */
-  ~NativeWrapper() override;
-
-  /// function name() public view returns (string memory) { return _name; }
-
-  /**
-   * @brief Returns the name of the ERC20 token.
-   * @return The name of the ERC20 token.
-   */
-  std::string name() const;
-
-  /// function symbol() public view returns (string memory) { return _symbol; }
-
-  /**
-   * @brief Returns the symbol of the ERC20 token.
-   * @return The symbol of the ERC20 token.
-   */
-  std::string symbol() const;
-
-  /// function decimals() public view returns (uint8) { return _decimals; }
-
-  /**
-   * @brief Returns the decimals of the ERC20 token.
-   * @return The decimals of the ERC20 token.
-   */
-  std::string decimals() const;
-
-  /// function totalSupply() public view returns (uint256) { return
-  /// _totalSupply; }
-
-  /**
-   * @brief Returns the total supply of the ERC20 token.
-   * @return The total supply of the ERC20 token.
-   */
-  std::string totalSupply() const;
-
-  /// function balanceOf(address _owner) public view returns (uint256) { return
-  /// _balances[_owner]; }
-
-  /**
-   * @brief Returns the balance of the specified address.
-   * @param _owner The address to query the balance of.
-   * @return The balance of the specified address.
-   */
-  std::string balanceOf(const Address &_owner) const;
-
-  /// function transfer(address _to, uint256 _value) public returns (bool)
-
-  /**
-   * @brief Transfers tokens from the caller's account to the specified
-   * address.
-   * @param _to The address to transfer to.
-   * @param _value The amount to be transferred.
-   */
-  void transfer(const Address &_to, const uint256_t &_value);
-
-  /// function approve(address _spender, uint256 _value) public returns (bool)
-
-  /**
-   * @brief Approves the passed address to spend the specified amount of tokens
-   * on behalf of the caller.
-   * @param _spender The address which will spend the funds.
-   * @param _value The amount of tokens to be spent.
-   */
-  void approve(const Address &_spender, const uint256_t &_value);
-
-  /// function allowance(address _owner, address _spender) public view returns
-  /// (uint256)
-
-  /**
-   * @brief Returns the amount which _spender is still allowed to withdraw from
-   * _owner.
-   * @param _owner The address of the account owning tokens.
-   * @param _spender The address of the account able to transfer the tokens.
-   * @return The amount which _spender is still allowed to withdraw from
-   * _owner.
-   */
-  std::string allowance(const Address &_owner, const Address &_spender) const;
-
-  /// function transferFrom(address _from, address _to, uint _value) public
-  /// returns (bool)
-
-  /**
-   * @brief Transfers tokens from one address to another.
-   * @param _from The address which you want to send tokens from.
-   * @param _to The address which you want to transfer to.
-   * @param _value The amount of tokens to be transferred.
-   */
-  void transferFrom(const Address &_from, const Address &_to,
-                    const uint256_t &_value);
-
-  /// function deposit() public payable
-
-  /**
-   * @brief Deposits tokens to the contract.
-   */
-  void deposit();
-
-  /// function withdraw(uint256 _value) public payable
-
-  /**
-   * @brief Withdraws tokens from the contract.
-   * @param _value The amount of tokens to be withdrawn.
-   */
-  void withdraw(const uint256_t &_value);
-=======
   private:
     /// Solidity: string internal _name;
     SafeString _name;
@@ -255,26 +58,25 @@
 
     /**
      * Constructor to be used when creating a new contract.
-     * @param interface Reference to the contract manager interface.
      * @param erc20_name The name of the token.
      * @param erc20_symbol The symbol of the token.
      * @param erc20_decimals The decimals of the token.
+     * @param interface Reference to the contract manager interface.
      * @param address The address where the contract will be deployed.
      * @param creator The address of the creator of the contract.
      * @param chainId The chain id of the contract.
      * @param db Reference to the database object.
      */
     NativeWrapper(
-      ContractManager::ContractManagerInterface& interface,
-      const std::string& erc20_name, const std::string& erc20_symbol,
-      const uint8_t& erc20_decimals, const Address& address,
-      const Address& creator, const uint64_t& chainId,
-      const std::unique_ptr<DB>& db
+      const std::string &erc20_name, const std::string &erc20_symbol,
+      const uint8_t &erc20_decimals,
+      ContractManager::ContractManagerInterface &interface,
+      const Address &address, const Address &creator,
+      const uint64_t &chainId, const std::unique_ptr<DB> &db
     );
 
     /// Destructor.
     ~NativeWrapper() override;
-
 
     /**
      * Get the name of the token. Solidity counterpart:
@@ -354,7 +156,28 @@
      * @param _value The amount of tokens to be withdrawn.
      */
     void withdraw(const uint256_t& _value);
->>>>>>> 12394675
+
+    /// Register contract using ContractReflectionInterface.
+    static void registerContract() {
+      ContractReflectionInterface::registerContract<
+        NativeWrapper, std::string &, std::string &, uint8_t &,
+        ContractManager::ContractManagerInterface &, const Address &,
+        const Address &, const uint64_t &, const std::unique_ptr<DB> &
+      >(
+        std::vector<std::string>{"erc20_name", "erc20_symbol", "erc20_decimals"},
+        std::make_tuple("name", &NativeWrapper::name, "view", std::vector<std::string>{}),
+        std::make_tuple("symbol", &NativeWrapper::symbol, "view", std::vector<std::string>{}),
+        std::make_tuple("decimals", &NativeWrapper::decimals, "view", std::vector<std::string>{}),
+        std::make_tuple("totalSupply", &NativeWrapper::totalSupply, "view", std::vector<std::string>{}),
+        std::make_tuple("balanceOf", &NativeWrapper::balanceOf, "view", std::vector<std::string>{"_owner"}),
+        std::make_tuple("transfer", &NativeWrapper::transfer, "nonpayable", std::vector<std::string>{"_to", "_value"}),
+        std::make_tuple("approve", &NativeWrapper::approve, "nonpayable", std::vector<std::string>{"_spender", "_value"}),
+        std::make_tuple("allowance", &NativeWrapper::allowance, "view", std::vector<std::string>{"_owner", "_spender"}),
+        std::make_tuple("transferFrom", &NativeWrapper::transferFrom, "nonpayable", std::vector<std::string>{"_from", "_to", "_value"}),
+        std::make_tuple("deposit", &NativeWrapper::deposit, "payable", std::vector<std::string>{}),
+        std::make_tuple("withdraw", &NativeWrapper::withdraw, "payable", std::vector<std::string>{"_value"})
+      );
+    }
 };
 
-#endif /// NATIVEWRAPPER_H+#endif // NATIVEWRAPPER_H