#ifndef NATIVEWRAPPER_H
#define NATIVEWRAPPER_H

#include <memory>

#include "../utils/db.h"
#include "../utils/contractreflectioninterface.h"
#include "abi.h"
#include "dynamiccontract.h"
#include "variables/safestring.h"
#include "variables/safeuint256_t.h"
#include "variables/safeuint8_t.h"
#include "variables/safeunorderedmap.h"

/// Template for a NativeWrapper contract.
class NativeWrapper : public DynamicContract {
<<<<<<< HEAD
private:
  /// string internal _name;
  SafeString _name;
  /// string internal _symbol;
  SafeString _symbol;
  /// uint8 internal _decimals;
  SafeUint8_t _decimals;
  /// uint256 internal _totalSupply;
  SafeUint256_t _totalSupply;
  /// mapping(address => uint256) internal _balances;
  SafeUnorderedMap<Address, uint256_t> _balances;
  /// mapping(address => mapping(address => uint256)) internal _allowed;
  SafeUnorderedMap<Address, std::unordered_map<Address, uint256_t, SafeHash>>
      _allowed;

  /**
   * Internal function that mints new tokens and assign them to the specified
   * address. It updates both the balance of the address and the total supply of
   * the ERC-20 token
   * @param account The account that will receive the created tokens.
   * @param value The amount that will be created.
   */
  void _mintValue(const Address &address, const uint256_t &value);

  /**
   * Function for calling the register functions for contracts
   */
  void registerContractFunctions() override;

public:
  /**
   * @brief Default Constructor when loading contract from DB.
   * @param interface Reference to the contract manager interface.
   * @param address The address where the contract will be deployed.
   * @param db Reference to the database object.
   */
  NativeWrapper(ContractManagerInterface &interface,
                const Address &address, const std::unique_ptr<DB> &db);

  /**
  @brief Constructor to be used when creating a new contract.
  @param interface Reference to the contract manager interface.
  @param erc20_name The name of the ERC20 token.
  @param erc20_symbol The symbol of the ERC20 token.
  @param erc20_decimals The decimals of the ERC20 token.
  @param address The address where the contract will be deployed.
  @param creator The address of the creator of the contract.
  @param chainId The chain id of the contract.
  @param db Reference to the database object.
  */
  NativeWrapper(const std::string &erc20_name, const std::string &erc20_symbol,
                const uint8_t &erc20_decimals,
                ContractManagerInterface &interface,
                const Address &address, const Address &creator,
                const uint64_t &chainId, const std::unique_ptr<DB> &db);

  static void registerContract() {
    ContractReflectionInterface::registerContract<
        NativeWrapper, std::string &, std::string &, uint8_t &,
        ContractManagerInterface &, const Address &,
        const Address &, const uint64_t &, const std::unique_ptr<DB> &>(
        std::vector<std::string>{"erc20_name", "erc20_symbol",
                                 "erc20_decimals"},
        std::make_tuple("name", &NativeWrapper::name, "view",
                        std::vector<std::string>{}),
        std::make_tuple("symbol", &NativeWrapper::symbol, "view",
                        std::vector<std::string>{}),
        std::make_tuple("decimals", &NativeWrapper::decimals, "view",
                        std::vector<std::string>{}),
        std::make_tuple("totalSupply", &NativeWrapper::totalSupply, "view",
                        std::vector<std::string>{}),
        std::make_tuple("balanceOf", &NativeWrapper::balanceOf, "view",
                        std::vector<std::string>{"_owner"}),
        std::make_tuple("transfer", &NativeWrapper::transfer, "nonpayable",
                        std::vector<std::string>{"_to", "_value"}),
        std::make_tuple("approve", &NativeWrapper::approve, "nonpayable",
                        std::vector<std::string>{"_spender", "_value"}),
        std::make_tuple("allowance", &NativeWrapper::allowance, "view",
                        std::vector<std::string>{"_owner", "_spender"}),
        std::make_tuple("transferFrom", &NativeWrapper::transferFrom,
                        "nonpayable",
                        std::vector<std::string>{"_from", "_to", "_value"}),
        std::make_tuple("deposit", &NativeWrapper::deposit, "payable",
                        std::vector<std::string>{}),
        std::make_tuple("withdraw", &NativeWrapper::withdraw, "payable",
                        std::vector<std::string>{"_value"}));
  }

  /**
   * @brief Default Destructor.
   */
  ~NativeWrapper() override;

  /// function name() public view returns (string memory) { return _name; }

  /**
   * @brief Returns the name of the ERC20 token.
   * @return The name of the ERC20 token.
   */
  std::string name() const;

  /// function symbol() public view returns (string memory) { return _symbol; }

  /**
   * @brief Returns the symbol of the ERC20 token.
   * @return The symbol of the ERC20 token.
   */
  std::string symbol() const;

  /// function decimals() public view returns (uint8) { return _decimals; }

  /**
   * @brief Returns the decimals of the ERC20 token.
   * @return The decimals of the ERC20 token.
   */
  std::string decimals() const;

  /// function totalSupply() public view returns (uint256) { return
  /// _totalSupply; }

  /**
   * @brief Returns the total supply of the ERC20 token.
   * @return The total supply of the ERC20 token.
   */
  std::string totalSupply() const;

  /// function balanceOf(address _owner) public view returns (uint256) { return
  /// _balances[_owner]; }

  /**
   * @brief Returns the balance of the specified address.
   * @param _owner The address to query the balance of.
   * @return The balance of the specified address.
   */
  std::string balanceOf(const Address &_owner) const;

  /// function transfer(address _to, uint256 _value) public returns (bool)

  /**
   * @brief Transfers tokens from the caller's account to the specified
   * address.
   * @param _to The address to transfer to.
   * @param _value The amount to be transferred.
   */
  void transfer(const Address &_to, const uint256_t &_value);

  /// function approve(address _spender, uint256 _value) public returns (bool)

  /**
   * @brief Approves the passed address to spend the specified amount of tokens
   * on behalf of the caller.
   * @param _spender The address which will spend the funds.
   * @param _value The amount of tokens to be spent.
   */
  void approve(const Address &_spender, const uint256_t &_value);

  /// function allowance(address _owner, address _spender) public view returns
  /// (uint256)

  /**
   * @brief Returns the amount which _spender is still allowed to withdraw from
   * _owner.
   * @param _owner The address of the account owning tokens.
   * @param _spender The address of the account able to transfer the tokens.
   * @return The amount which _spender is still allowed to withdraw from
   * _owner.
   */
  std::string allowance(const Address &_owner, const Address &_spender) const;

  /// function transferFrom(address _from, address _to, uint _value) public
  /// returns (bool)

  /**
   * @brief Transfers tokens from one address to another.
   * @param _from The address which you want to send tokens from.
   * @param _to The address which you want to transfer to.
   * @param _value The amount of tokens to be transferred.
   */
  void transferFrom(const Address &_from, const Address &_to,
                    const uint256_t &_value);

  /// function deposit() public payable

  /**
   * @brief Deposits tokens to the contract.
   */
  void deposit();

  /// function withdraw(uint256 _value) public payable

  /**
   * @brief Withdraws tokens from the contract.
   * @param _value The amount of tokens to be withdrawn.
   */
  void withdraw(const uint256_t &_value);
=======
  private:
    /// Solidity: string internal _name;
    SafeString _name;

    /// Solidity: string internal _symbol;
    SafeString _symbol;

    /// Solidity: uint8 internal _decimals;
    SafeUint8_t _decimals;

    /// Solidity: uint256 internal _totalSupply;
    SafeUint256_t _totalSupply;

    /// Solidity: mapping(address => uint256) internal _balances;
    SafeUnorderedMap<Address, uint256_t> _balances;

    /// Solidity: mapping(address => mapping(address => uint256)) internal _allowed;
    SafeUnorderedMap<Address, std::unordered_map<Address, uint256_t, SafeHash>> _allowed;

    /**
     * Mint new tokens and assign them to the specified address.
     * Updates both balance of the address and total supply of the token.
     * @param address The account that will receive the created tokens.
     * @param value The amount of tokens that will be created.
     */
    void _mintValue(const Address& address, const uint256_t& value);

    /// Function for calling the register functions for contracts
    void registerContractFunctions() override;

  public:
    /**
     * Constructor for loading contract from DB.
     * @param interface Reference to the contract manager interface.
     * @param address The address where the contract will be deployed.
     * @param db Reference to the database object.
     */
    NativeWrapper(
      ContractManager::ContractManagerInterface& interface,
      const Address& address, const std::unique_ptr<DB>& db
    );

    /**
     * Constructor to be used when creating a new contract.
     * @param erc20_name The name of the token.
     * @param erc20_symbol The symbol of the token.
     * @param erc20_decimals The decimals of the token.
     * @param interface Reference to the contract manager interface.
     * @param address The address where the contract will be deployed.
     * @param creator The address of the creator of the contract.
     * @param chainId The chain id of the contract.
     * @param db Reference to the database object.
     */
    NativeWrapper(
      const std::string &erc20_name, const std::string &erc20_symbol,
      const uint8_t &erc20_decimals,
      ContractManager::ContractManagerInterface &interface,
      const Address &address, const Address &creator,
      const uint64_t &chainId, const std::unique_ptr<DB> &db
    );

    /// Destructor.
    ~NativeWrapper() override;

    /**
     * Get the name of the token. Solidity counterpart:
     * function name() public view returns (string memory) { return _name; }
     * @return The name of the token.
     */
    std::string name() const;

    /**
     * Get the symbol/ticker of the token. Solidity counterpart:
     * function symbol() public view returns (string memory) { return _symbol; }
     * @return The symbol/ticker of the token.
     */
    std::string symbol() const;

    /**
     * Get the number of decimals of the token. Solidity counterpart:
     * function decimals() public view returns (uint8) { return _decimals; }
     * @return The decimals of the token.
     */
    std::string decimals() const;

    /**
     * Get the total supply of the token. Solidity counterpart:
     * function totalSupply() public view returns (uint256) { return _totalSupply; }
     * @return The total supply of the token.
     */
    std::string totalSupply() const;

    /**
     * Get the token balance of a specified address. Solidity counterpart:
     * function balanceOf(address _owner) public view returns (uint256) { return _balances[_owner]; }
     * @param _owner The address to get the balance from.
     * @return The total token balance of the address.
     */
    std::string balanceOf(const Address& _owner) const;

    /**
     * Transfer an amount of tokens from the caller's account to a given address.
     * Solidity counterpart: function transfer(address _to, uint256 _value) public returns (bool)
     * @param _to The address to transfer to.
     * @param _value The amount to be transferred.
     */
    void transfer(const Address& _to, const uint256_t& _value);

    /**
     * Approve a given address to spend a specified amount of tokens on behalf of the caller.
     * Solidity counterpart: function approve(address _spender, uint256 _value) public returns (bool)
     * @param _spender The address which will spend the funds.
     * @param _value The amount of tokens to be spent.
     */
    void approve(const Address& _spender, const uint256_t& _value);

    /**
     * Get the amount that spender is still allowed to withdraw from owner.
     * Solidity counterpart: function allowance(address _owner, address _spender) public view returns (uint256)
     * @param _owner The address of the account that owns the tokens.
     * @param _spender The address of the account able to transfer the tokens.
     * @return The remaining allowed amount.
     */
    std::string allowance(const Address& _owner, const Address& _spender) const;

    /**
     * Transfer tokens from one address to another. Solidity counterpart:
     * function transferFrom(address _from, address _to, uint _value) public returns (bool)
     * @param _from The address to send tokens from.
     * @param _to The address to send tokens to.
     * @param _value The amount of tokens to be sent.
     */
    void transferFrom(const Address& _from, const Address& _to, const uint256_t& _value);

    /// Deposit tokens to the contract. Solidity counterpart: function deposit() public payable
    void deposit();

    /**
     * Withdraw tokens from the contract. Solidity counterpart: function withdraw(uint256 _value) public payable
     * @param _value The amount of tokens to be withdrawn.
     */
    void withdraw(const uint256_t& _value);

    /// Register contract using ContractReflectionInterface.
    static void registerContract() {
      ContractReflectionInterface::registerContract<
        NativeWrapper, std::string &, std::string &, uint8_t &,
        ContractManager::ContractManagerInterface &, const Address &,
        const Address &, const uint64_t &, const std::unique_ptr<DB> &
      >(
        std::vector<std::string>{"erc20_name", "erc20_symbol", "erc20_decimals"},
        std::make_tuple("name", &NativeWrapper::name, "view", std::vector<std::string>{}),
        std::make_tuple("symbol", &NativeWrapper::symbol, "view", std::vector<std::string>{}),
        std::make_tuple("decimals", &NativeWrapper::decimals, "view", std::vector<std::string>{}),
        std::make_tuple("totalSupply", &NativeWrapper::totalSupply, "view", std::vector<std::string>{}),
        std::make_tuple("balanceOf", &NativeWrapper::balanceOf, "view", std::vector<std::string>{"_owner"}),
        std::make_tuple("transfer", &NativeWrapper::transfer, "nonpayable", std::vector<std::string>{"_to", "_value"}),
        std::make_tuple("approve", &NativeWrapper::approve, "nonpayable", std::vector<std::string>{"_spender", "_value"}),
        std::make_tuple("allowance", &NativeWrapper::allowance, "view", std::vector<std::string>{"_owner", "_spender"}),
        std::make_tuple("transferFrom", &NativeWrapper::transferFrom, "nonpayable", std::vector<std::string>{"_from", "_to", "_value"}),
        std::make_tuple("deposit", &NativeWrapper::deposit, "payable", std::vector<std::string>{}),
        std::make_tuple("withdraw", &NativeWrapper::withdraw, "payable", std::vector<std::string>{"_value"})
      );
    }
>>>>>>> 9bcc3ab5
};

#endif // NATIVEWRAPPER_H<|MERGE_RESOLUTION|>--- conflicted
+++ resolved
@@ -14,35 +14,15 @@
 
 /// Template for a NativeWrapper contract.
 class NativeWrapper : public DynamicContract {
-<<<<<<< HEAD
-private:
-  /// string internal _name;
-  SafeString _name;
-  /// string internal _symbol;
-  SafeString _symbol;
-  /// uint8 internal _decimals;
-  SafeUint8_t _decimals;
-  /// uint256 internal _totalSupply;
-  SafeUint256_t _totalSupply;
-  /// mapping(address => uint256) internal _balances;
-  SafeUnorderedMap<Address, uint256_t> _balances;
-  /// mapping(address => mapping(address => uint256)) internal _allowed;
-  SafeUnorderedMap<Address, std::unordered_map<Address, uint256_t, SafeHash>>
-      _allowed;
-
-  /**
-   * Internal function that mints new tokens and assign them to the specified
-   * address. It updates both the balance of the address and the total supply of
-   * the ERC-20 token
-   * @param account The account that will receive the created tokens.
-   * @param value The amount that will be created.
-   */
-  void _mintValue(const Address &address, const uint256_t &value);
-
-  /**
-   * Function for calling the register functions for contracts
-   */
-  void registerContractFunctions() override;
+  private:
+    /// Solidity: string internal _name;
+    SafeString _name;
+
+    /// Solidity: string internal _symbol;
+    SafeString _symbol;
+
+    /// Solidity: uint8 internal _decimals;
+    SafeUint8_t _decimals;
 
 public:
   /**
@@ -71,8 +51,136 @@
                 const Address &address, const Address &creator,
                 const uint64_t &chainId, const std::unique_ptr<DB> &db);
 
-  static void registerContract() {
-    ContractReflectionInterface::registerContract<
+    /// Solidity: mapping(address => mapping(address => uint256)) internal _allowed;
+    SafeUnorderedMap<Address, std::unordered_map<Address, uint256_t, SafeHash>> _allowed;
+
+    /**
+     * Mint new tokens and assign them to the specified address.
+     * Updates both balance of the address and total supply of the token.
+     * @param address The account that will receive the created tokens.
+     * @param value The amount of tokens that will be created.
+     */
+    void _mintValue(const Address& address, const uint256_t& value);
+
+    /// Function for calling the register functions for contracts
+    void registerContractFunctions() override;
+
+  public:
+    /**
+     * Constructor for loading contract from DB.
+     * @param interface Reference to the contract manager interface.
+     * @param address The address where the contract will be deployed.
+     * @param db Reference to the database object.
+     */
+    NativeWrapper(
+      ContractManager::ContractManagerInterface& interface,
+      const Address& address, const std::unique_ptr<DB>& db
+    );
+
+    /**
+     * Constructor to be used when creating a new contract.
+     * @param erc20_name The name of the token.
+     * @param erc20_symbol The symbol of the token.
+     * @param erc20_decimals The decimals of the token.
+     * @param interface Reference to the contract manager interface.
+     * @param address The address where the contract will be deployed.
+     * @param creator The address of the creator of the contract.
+     * @param chainId The chain id of the contract.
+     * @param db Reference to the database object.
+     */
+    NativeWrapper(
+      const std::string &erc20_name, const std::string &erc20_symbol,
+      const uint8_t &erc20_decimals,
+      ContractManager::ContractManagerInterface &interface,
+      const Address &address, const Address &creator,
+      const uint64_t &chainId, const std::unique_ptr<DB> &db
+    );
+
+    /// Destructor.
+    ~NativeWrapper() override;
+
+    /**
+     * Get the name of the token. Solidity counterpart:
+     * function name() public view returns (string memory) { return _name; }
+     * @return The name of the token.
+     */
+    std::string name() const;
+
+    /**
+     * Get the symbol/ticker of the token. Solidity counterpart:
+     * function symbol() public view returns (string memory) { return _symbol; }
+     * @return The symbol/ticker of the token.
+     */
+    std::string symbol() const;
+
+    /**
+     * Get the number of decimals of the token. Solidity counterpart:
+     * function decimals() public view returns (uint8) { return _decimals; }
+     * @return The decimals of the token.
+     */
+    std::string decimals() const;
+
+    /**
+     * Get the total supply of the token. Solidity counterpart:
+     * function totalSupply() public view returns (uint256) { return _totalSupply; }
+     * @return The total supply of the token.
+     */
+    std::string totalSupply() const;
+
+    /**
+     * Get the token balance of a specified address. Solidity counterpart:
+     * function balanceOf(address _owner) public view returns (uint256) { return _balances[_owner]; }
+     * @param _owner The address to get the balance from.
+     * @return The total token balance of the address.
+     */
+    std::string balanceOf(const Address& _owner) const;
+
+    /**
+     * Transfer an amount of tokens from the caller's account to a given address.
+     * Solidity counterpart: function transfer(address _to, uint256 _value) public returns (bool)
+     * @param _to The address to transfer to.
+     * @param _value The amount to be transferred.
+     */
+    void transfer(const Address& _to, const uint256_t& _value);
+
+    /**
+     * Approve a given address to spend a specified amount of tokens on behalf of the caller.
+     * Solidity counterpart: function approve(address _spender, uint256 _value) public returns (bool)
+     * @param _spender The address which will spend the funds.
+     * @param _value The amount of tokens to be spent.
+     */
+    void approve(const Address& _spender, const uint256_t& _value);
+
+    /**
+     * Get the amount that spender is still allowed to withdraw from owner.
+     * Solidity counterpart: function allowance(address _owner, address _spender) public view returns (uint256)
+     * @param _owner The address of the account that owns the tokens.
+     * @param _spender The address of the account able to transfer the tokens.
+     * @return The remaining allowed amount.
+     */
+    std::string allowance(const Address& _owner, const Address& _spender) const;
+
+    /**
+     * Transfer tokens from one address to another. Solidity counterpart:
+     * function transferFrom(address _from, address _to, uint _value) public returns (bool)
+     * @param _from The address to send tokens from.
+     * @param _to The address to send tokens to.
+     * @param _value The amount of tokens to be sent.
+     */
+    void transferFrom(const Address& _from, const Address& _to, const uint256_t& _value);
+
+    /// Deposit tokens to the contract. Solidity counterpart: function deposit() public payable
+    void deposit();
+
+    /**
+     * Withdraw tokens from the contract. Solidity counterpart: function withdraw(uint256 _value) public payable
+     * @param _value The amount of tokens to be withdrawn.
+     */
+    void withdraw(const uint256_t& _value);
+
+    /// Register contract using ContractReflectionInterface.
+    static void registerContract() {
+      ContractReflectionInterface::registerContract<
         NativeWrapper, std::string &, std::string &, uint8_t &,
         ContractManagerInterface &, const Address &,
         const Address &, const uint64_t &, const std::unique_ptr<DB> &>(
@@ -210,172 +318,6 @@
    * @param _value The amount of tokens to be withdrawn.
    */
   void withdraw(const uint256_t &_value);
-=======
-  private:
-    /// Solidity: string internal _name;
-    SafeString _name;
-
-    /// Solidity: string internal _symbol;
-    SafeString _symbol;
-
-    /// Solidity: uint8 internal _decimals;
-    SafeUint8_t _decimals;
-
-    /// Solidity: uint256 internal _totalSupply;
-    SafeUint256_t _totalSupply;
-
-    /// Solidity: mapping(address => uint256) internal _balances;
-    SafeUnorderedMap<Address, uint256_t> _balances;
-
-    /// Solidity: mapping(address => mapping(address => uint256)) internal _allowed;
-    SafeUnorderedMap<Address, std::unordered_map<Address, uint256_t, SafeHash>> _allowed;
-
-    /**
-     * Mint new tokens and assign them to the specified address.
-     * Updates both balance of the address and total supply of the token.
-     * @param address The account that will receive the created tokens.
-     * @param value The amount of tokens that will be created.
-     */
-    void _mintValue(const Address& address, const uint256_t& value);
-
-    /// Function for calling the register functions for contracts
-    void registerContractFunctions() override;
-
-  public:
-    /**
-     * Constructor for loading contract from DB.
-     * @param interface Reference to the contract manager interface.
-     * @param address The address where the contract will be deployed.
-     * @param db Reference to the database object.
-     */
-    NativeWrapper(
-      ContractManager::ContractManagerInterface& interface,
-      const Address& address, const std::unique_ptr<DB>& db
-    );
-
-    /**
-     * Constructor to be used when creating a new contract.
-     * @param erc20_name The name of the token.
-     * @param erc20_symbol The symbol of the token.
-     * @param erc20_decimals The decimals of the token.
-     * @param interface Reference to the contract manager interface.
-     * @param address The address where the contract will be deployed.
-     * @param creator The address of the creator of the contract.
-     * @param chainId The chain id of the contract.
-     * @param db Reference to the database object.
-     */
-    NativeWrapper(
-      const std::string &erc20_name, const std::string &erc20_symbol,
-      const uint8_t &erc20_decimals,
-      ContractManager::ContractManagerInterface &interface,
-      const Address &address, const Address &creator,
-      const uint64_t &chainId, const std::unique_ptr<DB> &db
-    );
-
-    /// Destructor.
-    ~NativeWrapper() override;
-
-    /**
-     * Get the name of the token. Solidity counterpart:
-     * function name() public view returns (string memory) { return _name; }
-     * @return The name of the token.
-     */
-    std::string name() const;
-
-    /**
-     * Get the symbol/ticker of the token. Solidity counterpart:
-     * function symbol() public view returns (string memory) { return _symbol; }
-     * @return The symbol/ticker of the token.
-     */
-    std::string symbol() const;
-
-    /**
-     * Get the number of decimals of the token. Solidity counterpart:
-     * function decimals() public view returns (uint8) { return _decimals; }
-     * @return The decimals of the token.
-     */
-    std::string decimals() const;
-
-    /**
-     * Get the total supply of the token. Solidity counterpart:
-     * function totalSupply() public view returns (uint256) { return _totalSupply; }
-     * @return The total supply of the token.
-     */
-    std::string totalSupply() const;
-
-    /**
-     * Get the token balance of a specified address. Solidity counterpart:
-     * function balanceOf(address _owner) public view returns (uint256) { return _balances[_owner]; }
-     * @param _owner The address to get the balance from.
-     * @return The total token balance of the address.
-     */
-    std::string balanceOf(const Address& _owner) const;
-
-    /**
-     * Transfer an amount of tokens from the caller's account to a given address.
-     * Solidity counterpart: function transfer(address _to, uint256 _value) public returns (bool)
-     * @param _to The address to transfer to.
-     * @param _value The amount to be transferred.
-     */
-    void transfer(const Address& _to, const uint256_t& _value);
-
-    /**
-     * Approve a given address to spend a specified amount of tokens on behalf of the caller.
-     * Solidity counterpart: function approve(address _spender, uint256 _value) public returns (bool)
-     * @param _spender The address which will spend the funds.
-     * @param _value The amount of tokens to be spent.
-     */
-    void approve(const Address& _spender, const uint256_t& _value);
-
-    /**
-     * Get the amount that spender is still allowed to withdraw from owner.
-     * Solidity counterpart: function allowance(address _owner, address _spender) public view returns (uint256)
-     * @param _owner The address of the account that owns the tokens.
-     * @param _spender The address of the account able to transfer the tokens.
-     * @return The remaining allowed amount.
-     */
-    std::string allowance(const Address& _owner, const Address& _spender) const;
-
-    /**
-     * Transfer tokens from one address to another. Solidity counterpart:
-     * function transferFrom(address _from, address _to, uint _value) public returns (bool)
-     * @param _from The address to send tokens from.
-     * @param _to The address to send tokens to.
-     * @param _value The amount of tokens to be sent.
-     */
-    void transferFrom(const Address& _from, const Address& _to, const uint256_t& _value);
-
-    /// Deposit tokens to the contract. Solidity counterpart: function deposit() public payable
-    void deposit();
-
-    /**
-     * Withdraw tokens from the contract. Solidity counterpart: function withdraw(uint256 _value) public payable
-     * @param _value The amount of tokens to be withdrawn.
-     */
-    void withdraw(const uint256_t& _value);
-
-    /// Register contract using ContractReflectionInterface.
-    static void registerContract() {
-      ContractReflectionInterface::registerContract<
-        NativeWrapper, std::string &, std::string &, uint8_t &,
-        ContractManager::ContractManagerInterface &, const Address &,
-        const Address &, const uint64_t &, const std::unique_ptr<DB> &
-      >(
-        std::vector<std::string>{"erc20_name", "erc20_symbol", "erc20_decimals"},
-        std::make_tuple("name", &NativeWrapper::name, "view", std::vector<std::string>{}),
-        std::make_tuple("symbol", &NativeWrapper::symbol, "view", std::vector<std::string>{}),
-        std::make_tuple("decimals", &NativeWrapper::decimals, "view", std::vector<std::string>{}),
-        std::make_tuple("totalSupply", &NativeWrapper::totalSupply, "view", std::vector<std::string>{}),
-        std::make_tuple("balanceOf", &NativeWrapper::balanceOf, "view", std::vector<std::string>{"_owner"}),
-        std::make_tuple("transfer", &NativeWrapper::transfer, "nonpayable", std::vector<std::string>{"_to", "_value"}),
-        std::make_tuple("approve", &NativeWrapper::approve, "nonpayable", std::vector<std::string>{"_spender", "_value"}),
-        std::make_tuple("allowance", &NativeWrapper::allowance, "view", std::vector<std::string>{"_owner", "_spender"}),
-        std::make_tuple("transferFrom", &NativeWrapper::transferFrom, "nonpayable", std::vector<std::string>{"_from", "_to", "_value"}),
-        std::make_tuple("deposit", &NativeWrapper::deposit, "payable", std::vector<std::string>{}),
-        std::make_tuple("withdraw", &NativeWrapper::withdraw, "payable", std::vector<std::string>{"_value"})
-      );
-    }
->>>>>>> 9bcc3ab5
 };
 
 #endif // NATIVEWRAPPER_H