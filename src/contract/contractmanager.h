--- conflicted
+++ resolved
@@ -17,6 +17,9 @@
 #include "../utils/safehash.h"
 
 #include "../utils/options.h"
+
+#include "../utils/db.h"
+#include "../core/dump.h"
 
 /**
  * Class that holds all current contract instances in the blockchain state.
@@ -121,18 +124,10 @@
      * @param options Reference to the options singleton.
      * @throw DynamicException if contract address doesn't exist in the database.
      */
-<<<<<<< HEAD
-    ContractManager(//const DB& db,
-      boost::unordered_flat_map<Address, std::unique_ptr<BaseContract>, SafeHash>& contracts,
-      //DumpManager& manager, 
-      const Options& options
-    );
-=======
     ContractManager(const DB& db,
                     boost::unordered_flat_map<Address, std::unique_ptr<BaseContract>, SafeHash, SafeCompare>& contracts,
                     DumpManager& manager,
                     const Options& options);
->>>>>>> 0c8a2cbd
 
     ~ContractManager() override; ///< Destructor. Automatically saves contracts to the database before wiping them.
 
