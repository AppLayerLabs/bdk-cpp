--- conflicted
+++ resolved
@@ -27,7 +27,6 @@
 
     /// Functions to create contracts.
     boost::unordered_flat_map<
-<<<<<<< HEAD
           Functor,
           std::function<
             void(const evmc_message&,
@@ -38,18 +37,6 @@
                  )>,
           SafeHash
         > createContractFuncs_;
-=======
-      Functor,
-      std::function<void(
-        const evmc_message&,
-        const Address&,
-        boost::unordered_flat_map<Address, std::unique_ptr<BaseContract>, SafeHash>& contracts_,
-        const uint64_t&,
-        ContractHost*
-      )>,
-      SafeHash
-    > createContractFuncs_;
->>>>>>> 030c9e86
 
     /**
      * Get all deployed contracts.
@@ -125,15 +112,9 @@
      * @throw DynamicException if contract address doesn't exist in the database.
      */
     ContractManager(const DB& db,
-<<<<<<< HEAD
                     boost::unordered_flat_map<Address, std::unique_ptr<BaseContract>, SafeHash, SafeCompare>& contracts,
                     DumpManager& manager,
                     const Options& options);
-=======
-      boost::unordered_flat_map<Address, std::unique_ptr<BaseContract>, SafeHash>& contracts,
-      DumpManager& manager, const Options& options
-    );
->>>>>>> 030c9e86
 
     ~ContractManager() override; ///< Destructor. Automatically saves contracts to the database before wiping them.
 
