#include "event.h"

Event::Event(const std::string& jsonstr) {
  json obj = json::parse(jsonstr);
  this->name_ = obj["name"].get<std::string>();
  this->logIndex_ = obj["logIndex"].get<uint64_t>();
  this->txHash_ = Hash(Hex::toBytes(obj["txHash"].get<std::string>().substr(2)));
  this->txIndex_ = obj["txIndex"].get<uint64_t>();
  this->blockHash_ = Hash(Hex::toBytes(obj["blockHash"].get<std::string>().substr(2)));
  this->blockIndex_ = obj["blockIndex"].get<uint64_t>();
  this->address_ = Address(obj["address"].get<std::string>(), false);
  this->data_ = obj["data"].get<Bytes>();
  for (std::string topic : obj["topics"]) this->topics_.push_back(Hex::toBytes(topic));
  this->anonymous_ = obj["anonymous"].get<bool>();
}

std::string Event::serialize() const {
  json topicArr = json::array();
  for (const Hash& b : this->topics_) topicArr.push_back(b.hex(true).get());
  json obj = {
    {"name", this->name_},
    {"logIndex", this->logIndex_},
    {"txHash", this->txHash_.hex(true).get()},
    {"txIndex", this->txIndex_},
    {"blockHash", this->blockHash_.hex(true).get()},
    {"blockIndex", this->blockIndex_},
    {"address", this->address_.hex(true).get()},
    {"data", this->data_},
    {"topics", topicArr},
    {"anonymous", this->anonymous_}
  };
  return obj.dump();
}

std::string Event::serializeForRPC() const {
  std::vector<std::string> topicStr;
  for (const Hash& b : this->topics_) topicStr.push_back(b.hex(true).get());
  json obj = {
    {"address", this->address_.hex(true).get()},
    {"blockHash", this->blockHash_.hex(true).get()},
    {"blockNumber", Hex::fromBytes(Utils::uint64ToBytes(this->blockIndex_), true).get()},
    {"data", Hex::fromBytes(this->data_, true).get()},
    {"logIndex", Hex::fromBytes(Utils::uint64ToBytes(this->logIndex_), true).get()},
    {"removed", false}, // We don't fake/alter events like Ethereum does
    {"topics", topicStr},
    {"transactionHash", this->txHash_.hex(true).get()},
    {"transactionIndex", Hex::fromBytes(Utils::uint64ToBytes(this->txIndex_), true).get()}
  };
  return obj.dump();
}

EventManager::EventManager(
  const std::unique_ptr<DB>& db, const std::unique_ptr<Options>& options
) : db_(db), options_(options) {
  std::vector<DBEntry> allEvents = this->db_->getBatch(DBPrefix::events);
  for (DBEntry& event : allEvents) {
    Event e(Utils::bytesToString(event.value)); // Create a new Event object by deserializing
    this->events_.insert(std::move(e)); // Use insert for MultiIndex container
  }
}

EventManager::~EventManager() {
  DBBatch batchedOperations;
  {
    std::unique_lock<std::shared_mutex> lock(this->lock_);
    for (const auto& e : this->events_) {
      // Build the key (block height + tx index + log index + address)
      Bytes key;
      key.reserve(8 + 8 + 8 + key.size());
      Utils::appendBytes(key, Utils::uint64ToBytes(e.getBlockIndex()));
      Utils::appendBytes(key, Utils::uint64ToBytes(e.getTxIndex()));
      Utils::appendBytes(key, Utils::uint64ToBytes(e.getLogIndex()));
      Utils::appendBytes(key, e.getAddress().asBytes());
      // Serialize the value to a JSON string and insert into the batch
      batchedOperations.push_back(key, Utils::stringToBytes(e.serialize()), DBPrefix::events);
    }
  }
  // Batch save to database and clear the list
  this->db_->putBatch(batchedOperations);
  this->events_.clear();
}

const std::vector<Event> EventManager::getEvents(
  const uint64_t& fromBlock, const uint64_t& toBlock,
  const Address& address, const std::vector<Hash>& topics
) const {
  std::vector<Event> ret;
  // Check if block range is within limits
  uint64_t heightDiff = std::max(fromBlock, toBlock) - std::min(fromBlock, toBlock);
  if (heightDiff > this->options_->getEventBlockCap()) throw std::runtime_error(
    "Block range too large for event querying! Max allowed is " +
    std::to_string(this->options_->getEventBlockCap())
  );
<<<<<<< HEAD
  // Fetch from memory, then match topics from memory
  const std::vector<Event> filMM = this->filterFromMemory(fromBlock, toBlock, address);
  for (const Event& e : filMM) {
    if (ret.size() >= this->logCap_) break;
    if (this->matchTopics(e, topics) && ret.size() < this->logCap_) ret.push_back(std::move(e));
  }
  if (ret.size() >= this->logCap_) return ret;
  // Fetch from database if we have space left
  const std::vector<Event> filDB = this->filterFromDB(fromBlock, toBlock, address, topics);
  for (const Event& e : filDB) {
    if (ret.size() >= this->logCap_) break;
    ret.push_back(std::move(e));
=======
  // Fetch from memory, then match topics from memory, then fetch from database
  std::vector<Event> fil = this->filterFromMemory(fromBlock, toBlock, address);
  for (const Event& e : fil) {
    if (this->matchTopics(e, topics) && ret.size() < this->options_->getEventLogCap()) {
      ret.push_back(e);
    }
  }
  if (ret.size() < this->options_->getEventLogCap()) {
    this->fetchAndFilterFromDB(fromBlock, toBlock, address, topics, ret);
>>>>>>> 0d0b79da
  }
  return ret;
}

const std::vector<Event> EventManager::getEvents(
  const Hash& txHash, const uint64_t& blockIndex, const uint64_t& txIndex
) const {
  std::vector<Event> ret;
  // Fetch from memory
  auto& txHashIndex = this->events_.get<2>(); // txHash is the third index
  auto range = txHashIndex.equal_range(txHash);
  for (auto it = range.first; it != range.second; it++) {
    if (ret.size() >= this->options_->getEventLogCap()) break;
    const Event& e = *it;
    if (e.getBlockIndex() == blockIndex && e.getTxIndex() == txIndex) ret.push_back(e);
  }
  // Fetch from DB
  Bytes fetchBytes = DBPrefix::events;
  Utils::appendBytes(fetchBytes, Utils::uint64ToBytes(blockIndex));
  Utils::appendBytes(fetchBytes, Utils::uint64ToBytes(txIndex));
  for (DBEntry entry : this->db_->getBatch(fetchBytes)) {
    if (ret.size() >= this->options_->getEventLogCap()) break;
    Event e(Utils::bytesToString(entry.value));
    ret.push_back(e);
  }
  return ret;
}

const std::vector<Event> EventManager::filterFromMemory(
  const uint64_t& fromBlock, const uint64_t& toBlock, const Address& address
) const {
  std::vector<Event> ret;
  if (address != Address()) {
    auto& addressIndex = this->events_.get<1>();
    for (
      auto it = addressIndex.lower_bound(address);
      it != addressIndex.end() && it->getBlockIndex() <= toBlock;
      it++
    ) { if (it->getBlockIndex() >= fromBlock) ret.push_back(*it); }
  } else {
    auto& blockIndex = this->events_.get<0>();
    for (const Event& e : blockIndex) {
      uint64_t idx = e.getBlockIndex();
      if (idx >= fromBlock && idx <= toBlock) ret.push_back(e);
    }
  }
  return ret;
}

const std::vector<Event> EventManager::filterFromDB(
  const uint64_t& fromBlock, const uint64_t& toBlock,
  const Address& address, const std::vector<Hash>& topics
) const {
  // Filter by block range
  std::vector<Event> ret;
  std::vector<Bytes> dbKeys;
  Bytes startBytes, endBytes;
  Utils::appendBytes(startBytes, Utils::uint64ToBytes(fromBlock));
  Utils::appendBytes(endBytes, Utils::uint64ToBytes(toBlock));

  // Get the keys first, based on block height, then filter by address if there is one
  for (Bytes key : this->db_->getKeys(DBPrefix::events, startBytes, endBytes)) {
    uint64_t nHeight = Utils::bytesToUint64(Utils::create_view_span(key, 0, 8));
    Address addr(Utils::create_view_span(key, 24, 20));
    if (
      (fromBlock <= nHeight && nHeight <= toBlock) &&
      (address == Address() || address == addr)
    ) dbKeys.push_back(key);
  }

  // Get the key values
  for (DBEntry item : this->db_->getBatch(DBPrefix::events, dbKeys)) {
<<<<<<< HEAD
=======
    if (ret.size() >= this->options_->getEventLogCap()) break;
>>>>>>> 0d0b79da
    Event e(Utils::bytesToString(item.value));
    if (this->matchTopics(e, topics)) ret.push_back(e);
  }
  return ret;
}

bool EventManager::matchTopics(
  const Event& event, const std::vector<Hash>& topics
) const {
  if (topics.empty()) return true; // No topic filter applied
  const std::vector<Hash>& eventTopics = event.getTopics();
  if (eventTopics.size() < topics.size()) return false;
  for (size_t i = 0; i < topics.size(); i++) if (topics.at(i) != eventTopics[i]) return false;
  return true;
}
<|MERGE_RESOLUTION|>--- conflicted
+++ resolved
@@ -91,30 +91,19 @@
     "Block range too large for event querying! Max allowed is " +
     std::to_string(this->options_->getEventBlockCap())
   );
-<<<<<<< HEAD
   // Fetch from memory, then match topics from memory
-  const std::vector<Event> filMM = this->filterFromMemory(fromBlock, toBlock, address);
-  for (const Event& e : filMM) {
-    if (ret.size() >= this->logCap_) break;
-    if (this->matchTopics(e, topics) && ret.size() < this->logCap_) ret.push_back(std::move(e));
-  }
-  if (ret.size() >= this->logCap_) return ret;
-  // Fetch from database if we have space left
-  const std::vector<Event> filDB = this->filterFromDB(fromBlock, toBlock, address, topics);
-  for (const Event& e : filDB) {
-    if (ret.size() >= this->logCap_) break;
-    ret.push_back(std::move(e));
-=======
-  // Fetch from memory, then match topics from memory, then fetch from database
   std::vector<Event> fil = this->filterFromMemory(fromBlock, toBlock, address);
   for (const Event& e : fil) {
     if (this->matchTopics(e, topics) && ret.size() < this->options_->getEventLogCap()) {
       ret.push_back(e);
     }
   }
-  if (ret.size() < this->options_->getEventLogCap()) {
-    this->fetchAndFilterFromDB(fromBlock, toBlock, address, topics, ret);
->>>>>>> 0d0b79da
+  if (ret.size() >= this->options_->getEventLogCap()) return ret;
+  // Fetch from database if we have space left
+  const std::vector<Event> filDB = this->filterFromDB(fromBlock, toBlock, address, topics);
+  for (const Event& e : filDB) {
+    if (ret.size() >= this->options_->getEventLogCap()) break;
+    ret.push_back(std::move(e));
   }
   return ret;
 }
@@ -187,10 +176,7 @@
 
   // Get the key values
   for (DBEntry item : this->db_->getBatch(DBPrefix::events, dbKeys)) {
-<<<<<<< HEAD
-=======
     if (ret.size() >= this->options_->getEventLogCap()) break;
->>>>>>> 0d0b79da
     Event e(Utils::bytesToString(item.value));
     if (this->matchTopics(e, topics)) ret.push_back(e);
   }
