--- conflicted
+++ resolved
@@ -8,22 +8,7 @@
 #ifndef CONSENSUS_H
 #define CONSENSUS_H
 
-<<<<<<< HEAD
-#include <thread>
-
-#include "rdpos.h"
-
-#include "../utils/ecdsa.h"
-#include "../utils/logger.h"
-#include "../utils/strings.h"
-#include "../utils/tx.h"
-
-// TODO: This component will eventually be removed in favor of comet.h/.cpp in this branch
-
-class Blockchain; // Forward declaration.
-=======
 #include "state.h" // rdpos.h -> utils/tx.h -> ecdsa.h -> utils.h -> strings.h, logger.h, (libs/json.hpp -> boost/unordered/unordered_flat_map.hpp)
->>>>>>> 12a49d3d
 
 // TODO: tests for Consensus (if necessary)
 
