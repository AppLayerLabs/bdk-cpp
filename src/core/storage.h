--- conflicted
+++ resolved
@@ -135,14 +135,9 @@
    * @param instanceIdStr Instance ID string to use for logging.
    * @param options Reference to the options singleton.
    */
-<<<<<<< HEAD
   Storage(const Options& options);
   ~Storage() noexcept; ///< Destructor. Automatically saves the chain to the database.
-=======
-  Storage(const std::string& instanceIdStr, const Options& options);
-  ~Storage(); ///< Destructor. Automatically saves the chain to the database.
   virtual std::string getLogicalLocation() const { return instanceIdStr_; } ///< Log instance (provided in ctor)
->>>>>>> 4763e0e6
   void pushBack(FinalizedBlock block); ///< Wrapper for `pushBackInternal()`. Use this as it properly locks `chainLock_`.
   void pushFront(FinalizedBlock block);  ///< Wrapper for `pushFrontInternal()`. Use this as it properly locks `chainLock_`.
   void popBack(); ///< Remove a block from the end of the chain.
