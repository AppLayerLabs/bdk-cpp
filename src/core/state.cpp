/*
Copyright (c) [2023-2024] [AppLayer Developers]

This software is distributed under the MIT License.
See the LICENSE.txt file in the project root for more information.
*/

#include <evmone/evmone.h>

#include "state.h"

#include "../contract/contracthost.h" // contractmanager.h

#include "../utils/uintconv.h"
#include "bytes/random.h"

State::State(
  const DB& db,
  Storage& storage,
  P2P::ManagerNormal& p2pManager,
  const uint64_t& snapshotHeight,
  const Options& options
) : vm_(evmc_create_evmone()),
  options_(options),
  storage_(storage),
  dumpManager_(storage_, options_, this->stateMutex_),
  dumpWorker_(options_, storage_, dumpManager_),
  p2pManager_(p2pManager),
  rdpos_(db, dumpManager_, storage, p2pManager, options),
  blockObservers_(vm_, dumpManager_, storage_, contracts_, accounts_, vmStorage_, options_)
{
  std::unique_lock lock(this->stateMutex_);
  if (snapshotHeight != 0) {
    Utils::safePrint("Loading state from snapshot height: " + std::to_string(snapshotHeight));
  }
  auto now = std::chrono::system_clock::now();

  if (auto accountsFromDB = db.getBatch(DBPrefix::nativeAccounts); accountsFromDB.empty()) {
    if (snapshotHeight != 0) {
      throw DynamicException("Snapshot height is higher than 0, but no accounts found in DB");
    }
    for (const auto& [addr, balance] : options_.getGenesisBalances()) {
      this->accounts_[addr]->balance = balance;
    }
    // Also append the ContractManager account
    auto& contractManagerAcc = *this->accounts_[ProtocolContractAddresses.at("ContractManager")];
    contractManagerAcc.nonce = 1;
    contractManagerAcc.contractType = ContractType::CPP;
  } else {
    for (const auto& dbEntry : accountsFromDB) {
      this->accounts_.emplace(Address(dbEntry.key), dbEntry.value);
    }
  }

  // Load all the EVM Storage Slot/keys from the DB
  for (const auto& dbEntry : db.getBatch(DBPrefix::vmStorage)) {
    Address addr(dbEntry.key | std::views::take(ADDRESS_SIZE));
    Hash hash(dbEntry.key | std::views::drop(ADDRESS_SIZE));

    this->vmStorage_.emplace(
      StorageKeyView(addr, hash),
      dbEntry.value);
  }

  auto latestBlock = this->storage_.latest();
  // Insert the contract manager into the contracts_ map.
  this->contracts_[ProtocolContractAddresses.at("ContractManager")] = std::make_unique<ContractManager>(
    db, this->contracts_, this->dumpManager_ ,this->options_
  );
  ContractGlobals::coinbase_ = Secp256k1::toAddress(latestBlock->getValidatorPubKey());
  ContractGlobals::blockHash_ = latestBlock->getHash();
  ContractGlobals::blockHeight_ = latestBlock->getNHeight();
  ContractGlobals::blockTimestamp_ = latestBlock->getTimestamp();

  // State sanity check, lets check if all found contracts in the accounts_ map really have code or are C++ contracts
  for (const auto& [addr, acc] : this->accounts_) contractSanityCheck(addr, *acc);

  if (snapshotHeight > this->storage_.latest()->getNHeight()) {
    LOGERROR("Snapshot height is higher than latest block, we can't load State! Crashing the program");
    throw DynamicException("Snapshot height is higher than latest block, we can't load State!");
  }

  // For each nHeight from snapshotHeight + 1 to latestBlock->getNHeight()
  // We need to process the block and update the state
  // We can't call processNextBlock here, as it will place the block again on the storage
  Utils::safePrint("Got latest block height: " + std::to_string(latestBlock->getNHeight()));
  std::unique_ptr<DBBatch> reindexedTxs = std::make_unique<DBBatch>();
  for (uint64_t nHeight = snapshotHeight + 1; nHeight <= latestBlock->getNHeight(); nHeight++) {
    auto block = this->storage_.getBlock(nHeight);
    if (this->options_.getIndexingMode() == IndexingMode::RPC || this->options_.getIndexingMode() == IndexingMode::RPC_TRACE) {
      this->storage_.reindexTransactions(*block, *reindexedTxs);
    }
    if (reindexedTxs->getPuts().size() > 25000) {
      this->storage_.dumpToDisk(*reindexedTxs);
      reindexedTxs = std::make_unique<DBBatch>();
      LOGINFOP("Reindexing transactions at block " + block->getHash().hex().get() + " at height " + std::to_string(nHeight));
    }
    LOGINFOP("Processing block " + block->getHash().hex().get() + " at height " + std::to_string(nHeight));
    // Update contract globals based on (now) latest block
    const Hash blockHash = block->getHash();
    ContractGlobals::coinbase_ = Secp256k1::toAddress(block->getValidatorPubKey());
    ContractGlobals::blockHash_ = blockHash;
    ContractGlobals::blockHeight_ = block->getNHeight();
    ContractGlobals::blockTimestamp_ = block->getTimestamp();

    // Process transactions of the block within the current state
    uint64_t txIndex = 0;
    for (const auto& tx : block->getTxs()) {
      this->processTransaction(tx, blockHash, txIndex, block->getBlockRandomness());
      txIndex++;
    }
    // Process rdPoS State
    this->rdpos_.processBlock(*block);
  }
  if (reindexedTxs->getPuts().size() > 0) {
    LOGINFOP("Reindexing remaining transactions");
    this->storage_.dumpToDisk(*reindexedTxs);
  }
  this->dumpManager_.pushBack(this);
  auto end = std::chrono::system_clock::now();
  double elapsed = std::chrono::duration_cast<std::chrono::milliseconds>(end - now).count();
  double elapsedInSeconds = elapsed / 1000;
  Utils::safePrint("State loaded in " + std::to_string(elapsedInSeconds) + " seconds");

}

State::~State() { evmc_destroy(this->vm_); }

void State::contractSanityCheck(const Address& addr, const Account& acc) {
  switch (acc.contractType) {
    case ContractType::CPP: {
      if (this->contracts_.find(addr) == this->contracts_.end()) {
        LOGERROR("Contract " + addr.hex().get() + " is marked as C++ contract but doesn't have code");
        throw DynamicException("Contract " + addr.hex().get() + " is marked as C++ contract but doesn't have code");
      }
      break;
    }
    case ContractType::EVM: {
      if (acc.code.empty()) {
        LOGERROR("Contract " + addr.hex().get() + " is marked as EVM contract but doesn't have code");
        throw DynamicException("Contract " + addr.hex().get() + " is marked as EVM contract but doesn't have code");
      }
      break;
    }
    case ContractType::NOT_A_CONTRACT: {
      if (!acc.code.empty()) {
        LOGERROR("Contract " + addr.hex().get() + " is marked as not a contract but has code");
        throw DynamicException("Contract " + addr.hex().get() + " is marked as not a contract but has code");
      }
      break;
    }
    default:
      // TODO: this is a placeholder, contract types should be revised.
      // Also we can NOT remove NOT_A_CONTRACT for now because tests will complain about it.
      throw DynamicException("Invalid contract type");
      break;
  }
}

DBBatch State::dump() const {
  // DB is stored as following
  // Under the DBPrefix::nativeAccounts
  // Each key == Address
  // Each Value == Account.serialize()
  DBBatch stateBatch;
  for (const auto& [address, account] : this->accounts_) {
    stateBatch.push_back(address, account->serialize(), DBPrefix::nativeAccounts);
  }
  // There is also the need to dump the vmStorage_ map
  for (const auto& [storageKey, storageValue] : this->vmStorage_) {
    const auto key = Utils::makeBytes(bytes::join(storageKey.first, storageKey.second));
    stateBatch.push_back(key, storageValue, DBPrefix::vmStorage);
  }

  return stateBatch;
}

TxStatus State::validateTransactionInternal(const TxBlock& tx) const {
  /**
   * Rules for a transaction to be accepted within the current state:
   * Transaction value + txFee (gas * gasPrice) needs to be lower than account balance
   * Transaction nonce must match account nonce
   */

  // Verify if transaction already exists within the mempool, if on mempool, it has been validated previously.
  if (this->mempool_.contains(tx.hash())) {
    LOGTRACE("Transaction: " + tx.hash().hex().get() + " already in mempool");
    return TxStatus::ValidExisting;
  }
  auto accountIt = this->accounts_.find(tx.getFrom());
  if (accountIt == this->accounts_.end()) {
    LOGERROR("Account doesn't exist (0 balance and 0 nonce)");
    return TxStatus::InvalidBalance;
  }
  const auto& accBalance = accountIt->second->balance;
  const auto& accNonce = accountIt->second->nonce;
  if (
    uint256_t txWithFees = tx.getValue() + (tx.getGasLimit() * tx.getMaxFeePerGas());
    txWithFees > accBalance
  ) {
    LOGERROR("Transaction sender: " + tx.getFrom().hex().get()
      + " doesn't have balance to send transaction"
      + " expected: " + txWithFees.str() + " has: " + accBalance.str()
    );
    return TxStatus::InvalidBalance;
  }
  // TODO: The blockchain is able to store higher nonce transactions until they are valid. Handle this case.
  if (accNonce != tx.getNonce()) {
    LOGERROR("Transaction: " + tx.hash().hex().get()
      + " nonce mismatch, expected: " + std::to_string(accNonce)
      + " got: " + tx.getNonce().str()
    );
    return TxStatus::InvalidNonce;
  }
  return TxStatus::ValidNew;
}

void State::processTransaction(
  const TxBlock& tx, const Hash& blockHash, const uint64_t& txIndex, const Hash& randomnessHash
) {
  // Lock is already called by processNextBlock.
  // processNextBlock already calls validateTransaction in every tx,
  // as it calls validateNextBlock as a sanity check.
  Account& accountFrom = *this->accounts_[tx.getFrom()];
  auto& fromNonce = accountFrom.nonce;
  auto& fromBalance = accountFrom.balance;
  if (fromBalance < (tx.getValue() + tx.getGasLimit() * tx.getMaxFeePerGas())) {
    LOGERROR("Transaction sender: " + tx.getFrom().hex().get() + " doesn't have balance to send transaction");
    throw DynamicException("Transaction sender doesn't have balance to send transaction");
    return;
  }
  if (fromNonce != tx.getNonce()) {
    LOGERROR("Transaction: " + tx.hash().hex().get() + " nonce mismatch, expected: "
      + std::to_string(fromNonce) + " got: " + tx.getNonce().str()
    );
    throw DynamicException("Transaction nonce mismatch");
    return;
  }

  Gas gas(uint64_t(tx.getGasLimit()));
  TxAdditionalData txData{.hash = tx.hash()};

  try {
    const Hash randomSeed(UintConv::uint256ToBytes((static_cast<uint256_t>(randomnessHash) + txIndex)));

    ExecutionContext context = ExecutionContext::Builder{}
      .storage(this->vmStorage_)
      .accounts(this->accounts_)
      .contracts(this->contracts_)
      .blockHash(blockHash)
      .txHash(tx.hash())
      .txOrigin(tx.getFrom())
      .blockCoinbase(ContractGlobals::getCoinbase())
      .txIndex(txIndex)
      .blockNumber(ContractGlobals::getBlockHeight())
      .blockTimestamp(ContractGlobals::getBlockTimestamp())
      .blockGasLimit(10'000'000)
      .txGasPrice(tx.getMaxFeePerGas())
      .chainId(this->options_.getChainID())
      .build();

    ContractHost host(
      this->vm_,
      this->dumpManager_,
      this->storage_,
      randomSeed,
<<<<<<< HEAD
      txContext,
      this->contracts_,
      this->accounts_,
      this->vmStorage_,
      tx.hash(),
      txIndex,
      blockHash,
      leftOverGas,
      &this->blockObservers_
    );
=======
      context);
>>>>>>> ab4b329b

    std::visit([&] (auto&& msg) {
      if constexpr (concepts::CreateMessage<decltype(msg)>) {
        txData.contractAddress = host.execute(std::forward<decltype(msg)>(msg));
      } else {
        host.execute(std::forward<decltype(msg)>(msg));
      }
    }, tx.toMessage(gas));

    txData.succeeded = true;
  } catch (const std::exception& e) {
    txData.succeeded = false;
    LOGERRORP("Transaction: " + tx.hash().hex().get() + " failed to process, reason: " + e.what());
  }

  ++fromNonce;
  txData.gasUsed = uint64_t(tx.getGasLimit() - uint256_t(gas));

  if (storage_.getIndexingMode() != IndexingMode::DISABLED) {
    storage_.putTxAdditionalData(txData);
  }

  fromBalance -= (txData.gasUsed * tx.getMaxFeePerGas());
}

void State::refreshMempool(const FinalizedBlock& block) {
  // No need to lock mutex as function caller (this->processNextBlock) already lock mutex.
  // Remove all transactions within the block that exists on the unordered_map.
  for (const auto& tx : block.getTxs()) {
    const auto it = this->mempool_.find(tx.hash());
    if (it != this->mempool_.end()) {
      this->mempool_.erase(it);
    }
  }

  // Copy mempool over
  auto mempoolCopy = this->mempool_;
  this->mempool_.clear();

  // Verify if the transactions within the old mempool
  // not added to the block are valid given the current state
  for (const auto& [hash, tx] : mempoolCopy) {
    // Calls internal function which doesn't lock mutex.
    if (isTxStatusValid(this->validateTransactionInternal(tx))) {
      this->mempool_.insert({hash, tx});
    }
  }
}

uint256_t State::getNativeBalance(const Address &addr) const {
  std::shared_lock lock(this->stateMutex_);
  auto it = this->accounts_.find(addr);
  if (it == this->accounts_.end()) return 0;
  return it->second->balance;
}

uint64_t State::getNativeNonce(const Address& addr) const {
  std::shared_lock lock(this->stateMutex_);
  auto it = this->accounts_.find(addr);
  if (it == this->accounts_.end()) return 0;
  return it->second->nonce;
}

std::vector<TxBlock> State::getMempool() const {
  std::shared_lock lock(this->stateMutex_);
  std::vector<TxBlock> mempoolCopy;
  mempoolCopy.reserve(this->mempool_.size());
  for (const auto& [hash, tx] : this->mempool_) {
    mempoolCopy.emplace_back(tx);
  }
  return mempoolCopy;
}

BlockValidationStatus State::validateNextBlockInternal(const FinalizedBlock& block) const {
  /**
   * Rules for a block to be accepted within the current state
   * Block nHeight must match latest nHeight + 1
   * Block nPrevHash must match latest hash
   * Block nTimestamp must be higher than latest block
   * Block has valid rdPoS transaction and signature based on current state.
   * All transactions within Block are valid (does not return false on validateTransaction)
   * Block constructor already checks if merkle roots within a block are valid.
   */
  auto latestBlock = this->storage_.latest();
  if (block.getNHeight() != latestBlock->getNHeight() + 1) {
    LOGERROR("Block nHeight doesn't match, expected " + std::to_string(latestBlock->getNHeight() + 1)
      + " got " + std::to_string(block.getNHeight())
    );
    return BlockValidationStatus::invalidWrongHeight;
  }

  if (block.getPrevBlockHash() != latestBlock->getHash()) {
    LOGERROR("Block prevBlockHash doesn't match, expected " + latestBlock->getHash().hex().get()
      + " got: " + block.getPrevBlockHash().hex().get()
    );
    return BlockValidationStatus::invalidErroneous;
  }

  if (latestBlock->getTimestamp() > block.getTimestamp()) {
    LOGERROR("Block timestamp is lower than latest block, expected higher than "
      + std::to_string(latestBlock->getTimestamp()) + " got " + std::to_string(block.getTimestamp())
    );
    return BlockValidationStatus::invalidErroneous;
  }

  if (!this->rdpos_.validateBlock(block)) {
    LOGERROR("Invalid rdPoS in block");
    return BlockValidationStatus::invalidErroneous;
  }

  for (const auto& tx : block.getTxs()) {
    if (!isTxStatusValid(this->validateTransactionInternal(tx))) {
      LOGERROR("Transaction " + tx.hash().hex().get() + " within block is invalid");
      return BlockValidationStatus::invalidErroneous;
    }
  }

  LOGTRACE("Block " + block.getHash().hex().get() + " is valid. (Sanity Check Passed)");
  return BlockValidationStatus::valid;
}

bool State::validateNextBlock(const FinalizedBlock& block) const {
  std::shared_lock lock(this->stateMutex_);
  return validateNextBlockInternal(block) == BlockValidationStatus::valid;
}

void State::processNextBlock(FinalizedBlock&& block) {
  if (tryProcessNextBlock(std::move(block)) != BlockValidationStatus::valid) {
    LOGERROR("Sanity check failed - blockchain is trying to append a invalid block, throwing");
    throw DynamicException("Invalid block detected during processNextBlock sanity check");
  }
}

BlockValidationStatus State::tryProcessNextBlock(FinalizedBlock&& block) {
  std::unique_lock lock(this->stateMutex_);

  // Sanity check - if it passes, the block is valid and will be processed
  BlockValidationStatus vStatus = this->validateNextBlockInternal(block);
  if (vStatus != BlockValidationStatus::valid) {
    return vStatus;
  }

  // Update contract globals based on (now) latest block
  const Hash blockHash = block.getHash();
  ContractGlobals::coinbase_ = Secp256k1::toAddress(block.getValidatorPubKey());
  ContractGlobals::blockHash_ = blockHash;
  ContractGlobals::blockHeight_ = block.getNHeight();
  ContractGlobals::blockTimestamp_ = block.getTimestamp();

  // Process transactions of the block within the current state
  uint64_t txIndex = 0;
  for (auto const& tx : block.getTxs()) {
    this->processTransaction(tx, blockHash, txIndex, block.getBlockRandomness());
    txIndex++;
  }

  // Process rdPoS State
  this->rdpos_.processBlock(block);

  // Refresh the mempool based on the block transactions
  this->refreshMempool(block);
  LOGINFO("Block " + block.getHash().hex().get() + " processed successfully.");
  Utils::safePrint("Block: " + block.getHash().hex().get() + " height: " + std::to_string(block.getNHeight()) + " was added to the blockchain");
  for (const auto& tx : block.getTxs()) {
    Utils::safePrint("Transaction: " + tx.hash().hex().get() + " was accepted in the blockchain");
  }

  blockObservers_.notify(block);

  // Move block to storage
  this->storage_.pushBlock(std::move(block));
  return vStatus; // BlockValidationStatus::valid
}

TxStatus State::validateTransaction(const TxBlock& tx) const {
  std::shared_lock lock(this->stateMutex_);
  return this->validateTransactionInternal(tx);
}

TxStatus State::addTx(TxBlock&& tx) {
  const auto txResult = this->validateTransaction(tx);
  if (txResult != TxStatus::ValidNew) return txResult;
  std::unique_lock lock(this->stateMutex_);
  auto txHash = tx.hash();
  this->mempool_.insert({txHash, std::move(tx)});
  LOGTRACE("Transaction: " + txHash.hex().get() + " was added to the mempool");
  return txResult; // should be TxStatus::ValidNew
}

TxStatus State::addValidatorTx(const TxValidator& tx) {
  std::unique_lock lock(this->stateMutex_);
  return this->rdpos_.addValidatorTx(tx);
}

bool State::isTxInMempool(const Hash& txHash) const {
  std::shared_lock lock(this->stateMutex_);
  return this->mempool_.contains(txHash);
}

std::unique_ptr<TxBlock> State::getTxFromMempool(const Hash &txHash) const {
  std::shared_lock lock(this->stateMutex_);
  auto it = this->mempool_.find(txHash);
  if (it == this->mempool_.end()) return nullptr;
  return std::make_unique<TxBlock>(it->second);
}

void State::addBalance(const Address& addr) {
  std::unique_lock lock(this->stateMutex_);
  this->accounts_[addr]->balance += uint256_t("1000000000000000000000");
}

Bytes State::ethCall(EncodedStaticCallMessage& msg) {
  // We actually need to lock uniquely here
  // As the contract host will modify (reverting in the end) the state.
  std::unique_lock lock(this->stateMutex_);
  const auto& accIt = this->accounts_.find(msg.to());
  if (accIt == this->accounts_.end()) {
    return {};
  }
  const auto& acc = accIt->second;
  if (acc->isContract()) {
    ExecutionContext context = ExecutionContext::Builder{}
      .storage(this->vmStorage_)
      .accounts(this->accounts_)
      .contracts(this->contracts_)
      .blockHash(Hash())
      .txHash(Hash())
      .txOrigin(msg.from())
      .blockCoinbase(ContractGlobals::getCoinbase())
      .txIndex(0)
      .blockNumber(ContractGlobals::getBlockHeight())
      .blockTimestamp(ContractGlobals::getBlockTimestamp())
      .blockGasLimit(10'000'000)
      .txGasPrice(0)
      .chainId(this->options_.getChainID())
      .build();

    // As we are simulating, the randomSeed can be anything
    const Hash randomSeed = bytes::random();

    return ContractHost(
      this->vm_,
      this->dumpManager_,
      this->storage_,
      randomSeed,
      context
    ).execute(msg);
  } else {
    return {};
  }
}

int64_t State::estimateGas(EncodedMessageVariant msg) {
  std::unique_lock lock(this->stateMutex_);

  ExecutionContext context = ExecutionContext::Builder{}
      .storage(this->vmStorage_)
      .accounts(this->accounts_)
      .contracts(this->contracts_)
      .build();

  const Hash randomSeed = bytes::random();

  ContractHost host(
    this->vm_,
    this->dumpManager_,
    this->storage_,
    randomSeed,
    context
  );

  return std::visit([&host] (auto&& msg) {
    const Gas& gas = msg.gas();
    const int64_t initialGas(gas);
    host.simulate(std::forward<decltype(msg)>(msg));
    return initialGas - int64_t(gas);
  }, std::move(msg));
}

std::vector<std::pair<std::string, Address>> State::getCppContracts() const {
  std::shared_lock lock(this->stateMutex_);
  std::vector<std::pair<std::string, Address>> contracts;
  for (const auto& [address, contract] : this->contracts_) {
    contracts.emplace_back(contract->getContractName(), address);
  }
  return contracts;
}

std::vector<Address> State::getEvmContracts() const {
  std::shared_lock lock(this->stateMutex_);
  std::vector<Address> contracts;
  for (const auto& [addr, acc] : this->accounts_) {
    if (acc->contractType == ContractType::EVM) contracts.emplace_back(addr);
  }
  return contracts;
}

Bytes State::getContractCode(const Address &addr) const {
  std::shared_lock lock(this->stateMutex_);
  auto it = this->accounts_.find(addr);
  if (it == this->accounts_.end()) {
    return {};
  }
  return it->second->code;
}
<|MERGE_RESOLUTION|>--- conflicted
+++ resolved
@@ -264,20 +264,7 @@
       this->dumpManager_,
       this->storage_,
       randomSeed,
-<<<<<<< HEAD
-      txContext,
-      this->contracts_,
-      this->accounts_,
-      this->vmStorage_,
-      tx.hash(),
-      txIndex,
-      blockHash,
-      leftOverGas,
-      &this->blockObservers_
-    );
-=======
       context);
->>>>>>> ab4b329b
 
     std::visit([&] (auto&& msg) {
       if constexpr (concepts::CreateMessage<decltype(msg)>) {
