--- conflicted
+++ resolved
@@ -9,23 +9,6 @@
 #include <evmone/evmone.h>
 #include "../contract/contracthost.h"
 
-<<<<<<< HEAD
-State::State(DB& db,
-             Storage& storage,
-             P2P::ManagerNormal& p2pManager,
-             const Options& options,
-             const std::string& blockchainPath) :
-  db_(db),
-  storage_(storage),
-  p2pManager_(p2pManager),
-  options_(options),
-  rdpos_(db, dumpManager_, storage, p2pManager, options, *this),
-  dbState_(blockchainPath + "/state"),
-  dumpManager_(storage_, options_, stateMutex_),
-  dumpWorker_(options_, storage_, dumpManager_),
-  contractManager_(db, *this, rdpos_, options)
-{
-=======
 State::State(
   DB& db,
   Storage& storage,
@@ -34,9 +17,7 @@
 ) : vm_(evmc_create_evmone()), db_(db), storage_(storage), p2pManager_(p2pManager), options_(options),
     rdpos_(db, storage, p2pManager, options, *this),
     eventManager_(db, options_) {
->>>>>>> a2b507b8
-  std::unique_lock lock(this->stateMutex_);
-  dumpManager_.pushBack(this);
+  std::unique_lock lock(this->stateMutex_);
   auto accountsFromDB = db_.getBatch(DBPrefix::nativeAccounts);
   if (accountsFromDB.empty()) {
     {
@@ -96,10 +77,6 @@
       }
     }
   }
-<<<<<<< HEAD
-  auto latestBlock = this->storage_.latest();
-  this->contractManager_.updateContractGlobals(Secp256k1::toAddress(latestBlock->getValidatorPubKey()), latestBlock->getHash(), latestBlock->getNHeight(), latestBlock->getTimestamp());
-=======
 }
 
 State::~State() {
@@ -118,7 +95,6 @@
     accountsBatch.push_back(address.get(), account->serialize(), DBPrefix::nativeAccounts);
   }
   this->db_.putBatch(accountsBatch);
->>>>>>> a2b507b8
 }
 
 TxInvalid State::validateTransactionInternal(const TxBlock& tx) const {
@@ -143,14 +119,14 @@
   uint256_t txWithFees = tx.getValue() + (tx.getGasLimit() * tx.getMaxFeePerGas());
   if (txWithFees > accBalance) {
     Logger::logToDebug(LogType::ERROR, Log::state, __func__,
-                       "Transaction sender: " + tx.getFrom().hex().get() + " doesn't have balance to send transaction"
-                       + " expected: " + txWithFees.str() + " has: " + accBalance.str());
+                      "Transaction sender: " + tx.getFrom().hex().get() + " doesn't have balance to send transaction"
+                      + " expected: " + txWithFees.str() + " has: " + accBalance.str());
     return TxInvalid::InvalidBalance;
   }
   // TODO: The blockchain is able to store higher nonce transactions until they are valid. Handle this case.
   if (accNonce != tx.getNonce()) {
     Logger::logToDebug(LogType::ERROR, Log::state, __func__, "Transaction: " + tx.hash().hex().get() + " nonce mismatch, expected: " + std::to_string(accNonce)
-                       + " got: " + tx.getNonce().str());
+                                            + " got: " + tx.getNonce().str());
     return TxInvalid::InvalidNonce;
   }
   return TxInvalid::NotInvalid;
@@ -180,29 +156,6 @@
   }
 
   try {
-<<<<<<< HEAD
-    uint256_t txValueWithFees = tx.getValue() + (
-      tx.getGasLimit() * tx.getMaxFeePerGas()
-      ); // This needs to change with payable contract functions
-    balance -= txValueWithFees;
-    this->accounts_[tx.getTo()].balance += tx.getValue();
-    if (this->contractManager_.isContractCall(tx)) {
-      Utils::safePrint(std::string("Processing transaction call txid: ") + tx.hash().hex().get());
-      if (this->contractManager_.isPayable(tx.txToCallInfo())) this->processingPayable_ = true;
-      this->contractManager_.callContract(tx, blockHash, txIndex);
-      this->processingPayable_ = false;
-    }
-  } catch (const std::exception& e) {
-    Logger::logToDebug(LogType::ERROR, Log::state, __func__,
-                       "Transaction: " + tx.hash().hex().get() + " failed to process, reason: " + e.what()
-      );
-    if(this->processingPayable_) {
-      balance += tx.getValue();
-      this->accounts_[tx.getTo()].balance -= tx.getValue();
-      this->processingPayable_ = false;
-    }
-    balance += tx.getValue();
-=======
     evmc_tx_context txContext;
     txContext.tx_gas_price = Utils::uint256ToEvmcUint256(tx.getMaxFeePerGas());
     txContext.tx_origin = tx.getFrom().toEvmcAddress();
@@ -235,7 +188,6 @@
     Logger::logToDebug(LogType::ERROR, Log::state, __func__,
       "Transaction: " + tx.hash().hex().get() + " failed to process, reason: " + e.what()
     );
->>>>>>> a2b507b8
   }
   if (leftOverGas < 0) {
     leftOverGas = 0; // We don't want to """refund""" gas due to negative gas
@@ -245,7 +197,7 @@
   fromBalance -= (usedGas * tx.getMaxFeePerGas());
 }
 
-void State::refreshMempool(const FinalizedBlock& block) {
+void State::refreshMempool(const Block& block) {
   // No need to lock mutex as function caller (this->processNextBlock) already lock mutex.
   // Remove all transactions within the block that exists on the unordered_map.
   for (const auto& tx : block.getTxs()) {
@@ -288,7 +240,7 @@
   return this->mempool_;
 }
 
-bool State::validateNextBlock(const FinalizedBlock& block) const {
+bool State::validateNextBlock(const Block& block) const {
   /**
    * Rules for a block to be accepted within the current state
    * Block nHeight must match latest nHeight + 1
@@ -301,25 +253,25 @@
   auto latestBlock = this->storage_.latest();
   if (block.getNHeight() != latestBlock->getNHeight() + 1) {
     Logger::logToDebug(LogType::ERROR, Log::state, __func__,
-                       "Block nHeight doesn't match, expected " + std::to_string(latestBlock->getNHeight() + 1)
-                       + " got " + std::to_string(block.getNHeight())
-      );
+      "Block nHeight doesn't match, expected " + std::to_string(latestBlock->getNHeight() + 1)
+      + " got " + std::to_string(block.getNHeight())
+    );
     return false;
   }
 
-  if (block.getPrevBlockHash() != latestBlock->getHash()) {
-    Logger::logToDebug(LogType::ERROR, Log::state, __func__,
-                       "Block prevBlockHash doesn't match, expected " + latestBlock->getHash().hex().get()
-                       + " got: " + block.getPrevBlockHash().hex().get()
-      );
+  if (block.getPrevBlockHash() != latestBlock->hash()) {
+    Logger::logToDebug(LogType::ERROR, Log::state, __func__,
+      "Block prevBlockHash doesn't match, expected " + latestBlock->hash().hex().get()
+      + " got: " + block.getPrevBlockHash().hex().get()
+    );
     return false;
   }
 
   if (latestBlock->getTimestamp() > block.getTimestamp()) {
     Logger::logToDebug(LogType::ERROR, Log::state, __func__,
-                       "Block timestamp is lower than latest block, expected higher than "
-                       + std::to_string(latestBlock->getTimestamp()) + " got " + std::to_string(block.getTimestamp())
-      );
+      "Block timestamp is lower than latest block, expected higher than "
+      + std::to_string(latestBlock->getTimestamp()) + " got " + std::to_string(block.getTimestamp())
+    );
     return false;
   }
 
@@ -332,40 +284,35 @@
   for (const auto& tx : block.getTxs()) {
     if (this->validateTransactionInternal(tx)) {
       Logger::logToDebug(LogType::ERROR, Log::state, __func__,
-                         "Transaction " + tx.hash().hex().get() + " within block is invalid"
-        );
+        "Transaction " + tx.hash().hex().get() + " within block is invalid"
+      );
       return false;
     }
   }
 
   Logger::logToDebug(LogType::INFO, Log::state, __func__,
-                     "Block " + block.getHash().hex().get() + " is valid. (Sanity Check Passed)"
-    );
+    "Block " + block.hash().hex().get() + " is valid. (Sanity Check Passed)"
+  );
   return true;
 }
 
-void State::processNextBlock(FinalizedBlock&& block) {
+void State::processNextBlock(Block&& block) {
   // Sanity check - if it passes, the block is valid and will be processed
   if (!this->validateNextBlock(block)) {
     Logger::logToDebug(LogType::ERROR, Log::state, __func__,
-                       "Sanity check failed - blockchain is trying to append a invalid block, throwing"
-      );
+      "Sanity check failed - blockchain is trying to append a invalid block, throwing"
+    );
     throw DynamicException("Invalid block detected during processNextBlock sanity check");
   }
 
   std::unique_lock lock(this->stateMutex_);
 
   // Update contract globals based on (now) latest block
-<<<<<<< HEAD
-  const Hash blockHash = block.getHash();
-  this->contractManager_.updateContractGlobals(Secp256k1::toAddress(block.getValidatorPubKey()), blockHash, block.getNHeight(), block.getTimestamp());
-=======
   const Hash blockHash = block.hash();
   ContractGlobals::coinbase_ = Secp256k1::toAddress(block.getValidatorPubKey());
   ContractGlobals::blockHash_ = blockHash;
   ContractGlobals::blockHeight_ = block.getNHeight();
   ContractGlobals::blockTimestamp_ = block.getTimestamp();
->>>>>>> a2b507b8
 
   // Process transactions of the block within the current state
   uint64_t txIndex = 0;
@@ -379,8 +326,8 @@
 
   // Refresh the mempool based on the block transactions
   this->refreshMempool(block);
-  Logger::logToDebug(LogType::INFO, Log::state, __func__, "Block " + block.getHash().hex().get() + " processed successfully.");
-  Utils::safePrint("Block: " + block.getHash().hex().get() + " height: " + std::to_string(block.getNHeight()) + " was added to the blockchain");
+  Logger::logToDebug(LogType::INFO, Log::state, __func__, "Block " + block.hash().hex().get() + " processed successfully.");
+  Utils::safePrint("Block: " + block.hash().hex().get() + " height: " + std::to_string(block.getNHeight()) + " was added to the blockchain");
   for (const auto& tx : block.getTxs()) {
     Utils::safePrint("Transaction: " + tx.hash().hex().get() + " was accepted in the blockchain");
   }
@@ -389,7 +336,7 @@
   this->storage_.pushBack(std::move(block));
 }
 
-void State::fillBlockWithTransactions(MutableBlock& block) const {
+void State::fillBlockWithTransactions(Block& block) const {
   std::shared_lock lock(this->stateMutex_);
   for (const auto& [hash, tx] : this->mempool_) block.appendTx(tx);
 }
@@ -507,13 +454,6 @@
   return left;
 }
 
-<<<<<<< HEAD
-void State::processContractPayable(const std::unordered_map<Address, uint256_t, SafeHash>& payableMap) {
-  if (!this->processingPayable_) throw DynamicException(
-    "Uh oh, contracts are going haywire! Cannot change State while not processing a payable contract."
-    );
-  for (const auto& [address, amount] : payableMap) this->accounts_[address].balance = amount;
-=======
 std::vector<std::pair<std::string, Address>> State::getCppContracts() const {
   std::shared_lock lock(this->stateMutex_);
   std::vector<std::pair<std::string, Address>> contracts;
@@ -521,7 +461,6 @@
     contracts.emplace_back(contract->getContractName(), address);
   }
   return contracts;
->>>>>>> a2b507b8
 }
 
 std::vector<Address> State::getEvmContracts() const {
@@ -538,37 +477,14 @@
 std::vector<Event> State::getEvents(
   const uint64_t& fromBlock, const uint64_t& toBlock,
   const Address& address, const std::vector<Hash>& topics
-  ) const {
+) const {
   std::shared_lock lock(this->stateMutex_);
   return this->eventManager_.getEvents(fromBlock, toBlock, address, topics);
 }
 
 std::vector<Event> State::getEvents(
   const Hash& txHash, const uint64_t& blockIndex, const uint64_t& txIndex
-  ) const {
+) const {
   std::shared_lock lock(this->stateMutex_);
   return this->eventManager_.getEvents(txHash, blockIndex, txIndex);
 }
-
-DBBatch State::dump() const {
-  DBBatch accountsBatch;
-  for (const auto& [address, account] : this->accounts_) {
-    // Serialize Balance.
-    Bytes serializedBytes;
-    if (account.balance == 0) {
-      serializedBytes = Bytes(1, 0x00);
-    } else {
-      serializedBytes = Utils::uintToBytes(Utils::bytesRequired(account.balance));
-      Utils::appendBytes(serializedBytes, Utils::uintToBytes(account.balance));
-    }
-    // Serialize Account.
-    if (account.nonce == 0) {
-      Utils::appendBytes(serializedBytes, Bytes(1, 0x00));
-    } else {
-      Utils::appendBytes(serializedBytes, Utils::uintToBytes(Utils::bytesRequired(account.nonce)));
-      Utils::appendBytes(serializedBytes, Utils::uintToBytes(account.nonce));
-    }
-    accountsBatch.push_back(address.get(), serializedBytes, DBPrefix::nativeAccounts);
-  }
-  return accountsBatch;
-}