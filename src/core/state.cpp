/*
Copyright (c) [2023-2024] [AppLayer Developers]

This software is distributed under the MIT License.
See the LICENSE.txt file in the project root for more information.
*/

#include <evmone/evmone.h>

#include "state.h"

#include "../contract/contracthost.h" // contractmanager.h
#include "../contract/contractfactory.h" // ContractFactory
#include "../contract/customcontracts.h" // ContractTypes

#include "../utils/uintconv.h"
#include "bytes/random.h"

#include "blockchain.h"

// Only need to register contract templates once
std::once_flag State::stateRegisterContractsFlag;
void State::registerContracts() { ContractFactory::registerContracts<ContractTypes>(); }

State::State(Blockchain& blockchain) : blockchain_(blockchain), vm_(evmc_create_evmone()) {
  // Register all contract templates in this binary at the ContractFactory
  std::call_once(stateRegisterContractsFlag, &State::registerContracts);

  // Populate State::createContractFuncs_ with all contract templates in the binary
  ContractFactory::addAllContractFuncs<ContractTypes>(this->createContractFuncs_);

  // Set the machine state to an UNDEFINED state.
  // To set this State instance to a block height, must call either State::initChain()
  //   (genesis initialization) or State::loadSnapshot() (init from state snapshot).
  // This state is however read by the ABCI Info callback, since that is called before
  //   ABCI InitChain. Info will get height==0 from this resetState(), which seems to
  //   be correct (that will just trigger the following ABCI InitChain callback, which
  //   ultimately results in State::initChain() being called to set this State instance
  //   to the actual genesis state).
  resetState();
}

State::~State() { evmc_destroy(this->vm_); }

void State::initChain(
  uint64_t initialHeight, uint64_t initialTimeEpochSeconds, std::string genesisSnapshot
) {
  LOGDEBUG("State::initChain(): Height (BDK, -1) = " + std::to_string(initialHeight));

  // Reset the State (accounts, vmstorage, contracts) and set the genesis
  // starting height and timeMicros (time-in-microseconds) for this State.
  resetState(initialHeight, initialTimeEpochSeconds * 1'000'000);

  // If the genesis snapshot file param is set, load it.
  if (genesisSnapshot != "") {
    // Allow V1 snapshots without height_ and timeMicros_
    // If these metadata fields are present, they will overwrite the height/time
    //   params supplied to this call and that we set in resetState() above.
    loadSnapshot(genesisSnapshot, true);
  }

  // If set in options, give the chain owner its initial balance
  uint256_t chainOwnerBalance = this->blockchain_.opt().getChainOwnerInitialBalance();
  if (chainOwnerBalance > 0) this->setBalance(this->blockchain_.opt().getChainOwner(), chainOwnerBalance);
}

std::string State::getLogicalLocation() const { return blockchain_.getLogicalLocation(); }

void State::contractSanityCheck(const Address& addr, const Account& acc) {
  switch (acc.contractType) {
    case ContractType::CPP: {
      if (this->contracts_.find(addr) == this->contracts_.end()) {
        LOGFATAL_THROW(
          "Contract " + addr.hex().get() + " is marked as C++ contract but doesn't have code"
        );
      }
      break;
    }
    case ContractType::EVM: {
      if (acc.code.empty()) {
        LOGFATAL_THROW(
          "Contract " + addr.hex().get() + " is marked as EVM contract but doesn't have code"
        );
      }
      break;
    }
    case ContractType::NOT_A_CONTRACT: {
      if (!acc.code.empty()) {
        LOGFATAL_THROW(
          "Contract " + addr.hex().get() + " is marked as not a contract but has code"
        );
      }
      break;
    }
    default:
      // TODO: this is a placeholder, contract types should be revised.
      // Also we can NOT remove NOT_A_CONTRACT for now because tests will complain about it.
      LOGFATAL_THROW("Invalid contract type");
      break;
  }
}

void State::resetState(uint64_t height, uint64_t timeMicros) {
  std::unique_lock<std::shared_mutex> lock(stateMutex_);

  // Init state metadata
  height_ = height;
  timeMicros_ = timeMicros;

  // Ensure all machine state is wiped out
  this->contracts_.clear();
  this->vmStorage_.clear();
  this->accounts_.clear();

  // Create ContractManager account
  auto& contractManagerAcc = *this->accounts_[ProtocolContractAddresses.at("ContractManager")];
  contractManagerAcc.nonce = 1;
  contractManagerAcc.contractType = ContractType::CPP;

  // Create ContractManager contract
  this->contracts_[ProtocolContractAddresses.at("ContractManager")] =
    std::make_unique<ContractManager>(
      this->contracts_, this->createContractFuncs_, blockchain_.opt()
    );

  // Reset the ContractGlobals to some default values (these are set
  //  before the ContractHost runs anything, so these values are only
  //  ever accessed erroneously)
  ContractGlobals::coinbase_ = Address();
  ContractGlobals::blockHash_ = Hash();
  ContractGlobals::blockHeight_ = 0;
  ContractGlobals::blockTimestamp_ = 0;
}

void State::saveSnapshot(const std::string& where) {
<<<<<<< HEAD
=======
  // FIXME: Fork the process so we don't hog stateMutex_ and kill validator nodes
  //        (it should be way faster than creating a deep copy of a State instance)
>>>>>>> 7917527d
  LOGINFO("Saving snapshot to: " + where);

  // TODO: need to remove the ability of validator nodes to generate snapshots
  //   entirely (by configuring stateDumpTrigger to -1 or something like that)
  //   and allow snapshotting only at non-validator nodes (by queuing up FinalizedBlock's
  //   until the snapshot generation completes).

  // Create DB directory for output
  DB out(where);

  // Lock state while writing snapshot.
  // TODO: Change to shared_lock, which is more correct since we just read the state here.
  std::unique_lock<std::shared_mutex> lock(stateMutex_);

  // Write snapshot header
  std::unique_ptr<DBBatch> metaBatch = std::make_unique<DBBatch>();
  metaBatch->push_back(
    StrConv::stringToBytes("height_"),
    UintConv::uint64ToBytes(height_),
    DBPrefix::snapshotMetadata
  );
  metaBatch->push_back(
    StrConv::stringToBytes("timeMicros_"),
    UintConv::uint64ToBytes(timeMicros_),
    DBPrefix::snapshotMetadata
  );
  out.putBatch(*metaBatch);
  metaBatch.reset();

  size_t count;

  // Write accounts_ in batches of 1,000; uses a bit more memory but should be faster
  // than just a loop of db.put(k,v).
  count = 0;
  std::unique_ptr<DBBatch> accBatch = std::make_unique<DBBatch>();
  for (const auto& [address, account] : this->accounts_) {
    accBatch->push_back(address, account->serialize(), DBPrefix::nativeAccounts);
    if (++count >= 1'000) {
      count = 0;
      out.putBatch(*accBatch);
      accBatch = std::make_unique<DBBatch>();
    }
  }
  out.putBatch(*accBatch);
  accBatch.reset();

  // Write vmStorage_ in batches of 1,000; uses a bit more memory but should be faster
  // than just a loop of db.put(k,v).
  count = 0;
  std::unique_ptr<DBBatch> vmBatch = std::make_unique<DBBatch>();
  for (const auto& [storageKey, storageValue] : this->vmStorage_) {
    vmBatch->push_back(
      Utils::makeBytes(bytes::join(storageKey.first, storageKey.second)),
      storageValue,
      DBPrefix::vmStorage
    );
    if (++count >= 1'000) {
      count = 0;
      out.putBatch(*vmBatch);
      vmBatch = std::make_unique<DBBatch>();
    }
  }
  out.putBatch(*vmBatch);
  vmBatch.reset();

  // Write contracts_ individually
  for (const auto& [address, baseContractPtr] : this->contracts_) {
    // Previous code parallelized contract dump generation, but we might not
    // want to do that for two reasons:
    // First, we are by default saving snapshots in the same machine as the
    //  node is running (a validator node, for example) and in that case we should
    //  strive to not degrate performance of the main node loop (this changes if we
    //  change the best practices of snapshotting to node operators running a secondary
    //  node exclusive for snapshotting in another physical machine).
    // Second, if the goal is to minimize stateMutex_ contention to avoid the
    //  consensus protocol stalling, multithreading is not a solution: as the machine
    //  state grows, at some point it is too large anyways and no matter how many
    //  threads you use to write the snapshot, you cannot guarantee any deadlines.
    //  The actual solution is to either fork the process in the same machine and
    //  then dump, or use a non-validator snapshotter, slave node in another machine.
    out.putBatch(baseContractPtr->dump());
  }
}

void State::loadSnapshot(const std::string& where, bool allowV1Snapshot) {
  LOGINFO("Loading snapshot from: " + where);

  // DB directory & instance (uncompressed)
  DB in(where);

  // Wipe the state (keeps ContractManager only)
  // NOTE: already locks stateMutex_ internally
  resetState();

  std::unique_lock<std::shared_mutex> lock(stateMutex_);

  // Load snapshot metadata.
  // We tolerate snapshots in the old format which did not have snapshot metadata.
  // Missing metadata fields are simply left unchanged.
  if (in.has(std::string("height_"), DBPrefix::snapshotMetadata)) {
    Bytes heightBytes = in.get(std::string("height_"), DBPrefix::snapshotMetadata);
    height_ = UintConv::bytesToUint64(heightBytes);
    LOGXTRACE("Snapshot height: " + std::to_string(height_));
  } else {
    if (allowV1Snapshot) {
      LOGWARNING("Snapshot has no height field, leaving State height at " + std::to_string(height_));
    } else {
      throw DynamicException("Read corrupt snapshot; missing height_ field.");
    }
  }
  if (in.has(std::string("timeMicros_"), DBPrefix::snapshotMetadata)) {
    Bytes timeMicrosBytes = in.get(std::string("timeMicros_"), DBPrefix::snapshotMetadata);
    timeMicros_ = UintConv::bytesToUint64(timeMicrosBytes);
    LOGXTRACE("Snapshot timeMicros: " + std::to_string(timeMicros_));
  } else {
    if (allowV1Snapshot) {
      LOGWARNING("Snapshot has no timeMicros field, leaving State timeMicros at " + std::to_string(timeMicros_));
    } else {
      throw DynamicException("Read corrupt snapshot; missing timeMicros_ field.");
    }
  }

  // Load accounts_
  uint64_t accCount = 0;
  auto accountsFromDB = in.getBatch(DBPrefix::nativeAccounts);
  for (const auto& dbEntry : accountsFromDB) {
     this->accounts_.emplace(Address(dbEntry.key), dbEntry.value);
     ++accCount;
  }
  LOGXTRACE("Snapshot accounts size: " + std::to_string(accCount));

  // Load vmStorage_
  uint64_t vmCount = 0;
  for (const auto& dbEntry : in.getBatch(DBPrefix::vmStorage)) {
    Address addr(dbEntry.key | std::views::take(ADDRESS_SIZE));
    Hash hash(dbEntry.key | std::views::drop(ADDRESS_SIZE));
    this->vmStorage_.emplace(StorageKeyView(addr, hash), dbEntry.value);
    ++vmCount;
  }
  LOGXTRACE("Snapshot vmStorage size: " + std::to_string(vmCount));

  // Load contracts_
  auto& baseContractPtr = this->contracts_[ProtocolContractAddresses.at("ContractManager")];
  ContractManager* cmPtr = dynamic_cast<ContractManager*>(baseContractPtr.get());
  uint64_t ctCount = 0;
  for (const DBEntry& contract : in.getBatch(DBPrefix::contractManager)) {
    Address address(contract.key);
    if (!cmPtr->loadFromDB<ContractTypes>(contract, address, in)) {
      throw DynamicException("Read corrupt snapshot; unknown contract: " + StrConv::bytesToString(contract.value));
    }
    ++ctCount;
  }
  LOGXTRACE("Snapshot contracts size: " + std::to_string(ctCount));

  // State sanity check
  // Check if all found contracts in the accounts_ map really have code or are C++ contracts
  for (const auto& [addr, acc] : this->accounts_) {
    contractSanityCheck(addr, *acc);
  }
}

void State::setBalance(const Address& addr, const uint256_t& balance) {
  std::unique_lock lock(this->stateMutex_);
  this->accounts_[addr]->balance = balance;
}

Bytes State::ethCall(EncodedStaticCallMessage& msg) {
  // We actually need to lock uniquely here
  // As the contract host will modify (reverting in the end) the state.
  std::unique_lock lock(this->stateMutex_);
  const auto& accIt = this->accounts_.find(msg.to());
  if (accIt == this->accounts_.end()) {
    return {};
  }
  const auto& acc = accIt->second;
  if (acc->isContract()) {
    ExecutionContext context = ExecutionContext::Builder{}
      .storage(this->vmStorage_)
      .accounts(this->accounts_)
      .contracts(this->contracts_)
      .blockHash(Hash())
      .txHash(Hash())
      .txOrigin(msg.from())
      .blockCoinbase(ContractGlobals::getCoinbase())
      .txIndex(0)
      .blockNumber(ContractGlobals::getBlockHeight())
      .blockTimestamp(ContractGlobals::getBlockTimestamp())
      .blockGasLimit(10'000'000)
      .txGasPrice(0)
      .chainId(blockchain_.opt().getChainID())
      .build();
    // As we are simulating, the randomSeed can be anything
    const Hash randomSeed = bytes::random();

    return ContractHost(
      this->vm_,
      this->blockchain_.storage(),
      randomSeed,
      context
    ).execute(msg);
  } else {
    return {};
  }
}

int64_t State::estimateGas(EncodedMessageVariant msg) {
  std::unique_lock lock(this->stateMutex_);

  ExecutionContext context = ExecutionContext::Builder{}
      .storage(this->vmStorage_)
      .accounts(this->accounts_)
      .contracts(this->contracts_)
      .build();

  const Hash randomSeed = bytes::random();

  ContractHost host(
    this->vm_,
    blockchain_.storage(),
    randomSeed,
    context
  );

  return std::visit([&host] (auto&& msg) {
    const Gas& gas = msg.gas();
    const int64_t initialGas(gas);
    host.simulate(std::forward<decltype(msg)>(msg));
    return initialGas - int64_t(gas);
  }, std::move(msg));
}

std::vector<std::pair<std::string, Address>> State::getCppContracts() const {
  std::shared_lock lock(this->stateMutex_);
  std::vector<std::pair<std::string, Address>> contracts;
  for (const auto& [address, contract] : this->contracts_) {
    contracts.emplace_back(contract->getContractName(), address);
  }
  return contracts;
}

std::vector<Address> State::getEvmContracts() const {
  std::shared_lock lock(this->stateMutex_);
  std::vector<Address> contracts;
  for (const auto& [addr, acc] : this->accounts_) {
    if (acc->contractType == ContractType::EVM) contracts.emplace_back(addr);
  }
  return contracts;
}

Bytes State::getContractCode(const Address &addr) const {
  std::shared_lock lock(this->stateMutex_);
  auto it = this->accounts_.find(addr);
  if (it == this->accounts_.end()) {
    return {};
  }
  return it->second->code;
}

bool State::validateTransaction(const TxBlock& tx, bool affectsMempool, MempoolModel *mm) {
  std::unique_lock lock(this->stateMutex_);
  return validateTransactionInternal(tx, affectsMempool, mm);
}

void State::removeTxFromMempoolModel(const TxBlock& tx) {
  // ALWAYS operates on mempoolModel_, irrespective of whether validateTransactionInternal()
  // is called with a custom/temporary mempool model.
  auto fromIt = mempoolModel_.find(tx.getFrom());
  if (fromIt == mempoolModel_.end()) {
    return;
  }
  uint64_t nonce64 = static_cast<uint64_t>(tx.getNonce());
  auto& nonceMap = fromIt->second;
  auto nonceIt = nonceMap.find(nonce64);
  if (nonceIt == nonceMap.end()) {
    return;
  }
  auto& hashMap = nonceIt->second;
  auto hashIt = hashMap.find(tx.hash());
  if (hashIt != hashMap.end()) {
    hashMap.erase(hashIt);
  }
  if (hashMap.empty()) {
    nonceMap.erase(nonceIt);
  }
  if (nonceMap.empty()) {
    mempoolModel_.erase(fromIt);
  }
}

void State::removeTxFromMempoolModel(const TxBlock& tx, MempoolModelIt& fromIt, MempoolModelNonceIt& nonceIt, MempoolModelHashIt& hashIt) {
  // ALWAYS operates on mempoolModel_, irrespective of whether validateTransactionInternal()
  // is called with a custom/temporary mempool model.
  auto& nonceMap = fromIt->second;
  auto& hashMap = nonceIt->second;
  hashMap.erase(hashIt);
  if (hashMap.empty()) {
    nonceMap.erase(nonceIt);
  }
  if (nonceMap.empty()) {
    mempoolModel_.erase(fromIt);
  }
}

bool State::validateTransactionInternal(const TxBlock& tx, bool affectsMempool, MempoolModel *mm) {
  // NOTE: Caller must have stateMutex_ locked.
  // NOTE: Signature of the originating account and other constraints are checked in TxBlock().

  // Set mm to &mempoolModel_ if mm == nullptr, so the code can use mm below.
  // All mempool model operations will be using the mm pointer, except for removeTxFromMempoolModel()
  //  and ejectTxFromMempoolModel() which *always* operate on mempoolModel_ and not the given temporary.
  bool customMM = true;
  if (mm == nullptr) {
    customMM = false;
    mm = &mempoolModel_;
  }

  // Iterators specific for looking up the tx into the state's mempoolModel_
  // (and NOT the custom MM, if any)
  MempoolModelIt stateFromIt = mempoolModel_.find(tx.getFrom());
  MempoolModelNonceIt stateNonceIt;
  MempoolModelHashIt stateHashIt;
  bool* txEjectFlagPtr = nullptr;

  // Verify if transaction already exists within the mempoolModel_.
  // If in mempoolModel_ and flagged as ejected (verified before and flagged as failed) then
  //   we have to fail it going forward. A tx flagged as "ejected" will return false on the
  //   next validateTransaction() that is called by the CheckTx ABCI callback, which will
  //   cause it to be removed from the actual mempool in the CometBFT process. That means
  //   it's dead; it will not be included in a block regardless, not until we can purge it
  //   from the CometBFT mempool, at which point we remove the tx entry (and thus the
  //   eject flag==true for the tx) from the mempoolModel_, at which point it can be resent
  //   in the future, get an actual validity check that isn't aborted due to the eject flag.
  // Tx ejection is always checked against mempoolModel_, because ejection doesn't make sense
  //   when applied to a temporary mempool. The temp mempool is for checking what happens when
  //   the State is presented transactions in a given sequence; it doesn't know which transactions
  //   have already been killed in the State's mempoolModel_ and will thus fail validation when
  //   it is time to actually process a proposed block for example.
  bool alreadyInMempool = false; // Flag to indicate if we found the tx in mempool and it's valid
  if (stateFromIt != mempoolModel_.end()) {
    uint64_t nonce64 = static_cast<uint64_t>(tx.getNonce());
    stateNonceIt = stateFromIt->second.find(nonce64);
    if (stateNonceIt != stateFromIt->second.end()) {
      auto& hashMap = stateNonceIt->second;
      stateHashIt = hashMap.find(tx.hash());
      if (stateHashIt != hashMap.end()) {
        // Found an entry for (from, nonce, txHash)
        std::pair<uint256_t, bool>& txEntry = stateHashIt->second;
        if (txEntry.second) {
          // Tx is marked as ejected
          // LOGXTRACE(
          //   "Transaction: " + tx.hash().hex().get() +
          //   " is already in mempool but marked ejected. Failing immediately."
          // );
          // If rejecting the transaction will affect the mempool, then we can
          // update our internal mempool model to exclude it.
          if (affectsMempool) {
            removeTxFromMempoolModel(tx, stateFromIt, stateNonceIt, stateHashIt);
          }
          return false;
        }
        // Tx not ejected, so just keep going to re-check tx validity
        // LOGXTRACE(
        //   "Transaction: " + tx.hash().hex().get() +
        //   " is already in mempool and not ejected."
        // );
        alreadyInMempool = true;
        txEjectFlagPtr = &(txEntry.second);
      }
    }
  }

  // NOTE that if !alreadInMempool, then we don't ever need to create an entry with
  //   the ejected flag set to true for it, because if it isn't in mempoolModel_ at
  //   all then it means that finding it invalid in a temporary mempoolModel (mm)
  //   generates no need at all to let the State's mempoolModel_ know in advance
  //   that the tx in question is invalid, since if it isn't in the mempoolModel_
  //   then it means we never got CheckTx for it from the ABCI, meaning CometBFT
  //   doesn't know about it in the first place.
  // This could only ever be a false prerequisite if CometBFT somehow persisted
  //   its mempool on disk and the BDK node process didn't. But it doesn't, so
  //   if it isn't in mempoolModel_, then CometBFT must not have it in its mempool.

  // The transaction is invalid if the originator account simply doesn't exist.
  auto accountIt = this->accounts_.find(tx.getFrom());
  if (accountIt == this->accounts_.end()) {
    // LOGXTRACE("Account doesn't exist (0 balance and 0 nonce)");
    if (affectsMempool) {
       if (alreadyInMempool) {
        removeTxFromMempoolModel(tx, stateFromIt, stateNonceIt, stateHashIt);
      }
    } else {
      if (alreadyInMempool) {
        *txEjectFlagPtr = true;
      }
    }
    return false;
  }
  const uint256_t accBalance = accountIt->second->balance;
  const uint256_t accNonce = accountIt->second->nonce;

  const uint256_t txNonce = tx.getNonce();
  const uint64_t txNonceUint64 = static_cast<uint64_t>(txNonce);

  // If a block has multiple transactions for the same account within it, then
  //   transactions for nonces [account_nonce], [account_nonce+1], [account_nonce+2], etc.
  //   should all be considered individually valid.
  //   In other words, when checking if a *block* is valid, each transaction that is validated
  //   in sequence will create a speculative nonce cache that is specific to the block validation
  //   loop, which affects the result of checking whether a transaction is valid or not.
  // And finally, when preparing a block proposal (PrepareProposal), transactions should be
  //   reordered so that (a) [account_nonce], [account_nonce+1], [account_nonce+2] is respected
  //   and (b) if a nonce is skipped in a sequence, e.g. [account_nonce], [account_nonce+2], the
  //   proposal will exclude the transactions that have no way of being valid in that block (in
  //   that case, [account_nonce+2].

  // The transaction is invalid if the tx nonce is in the past.
  if (txNonce < accNonce) {
    // LOGXTRACE(
    //   "Transaction: " + tx.hash().hex().get() + " nonce " + txNonce.str() +
    //   " is in the past; current: " + accNonce.str()
    // );
    if (affectsMempool) {
       if (alreadyInMempool) {
        removeTxFromMempoolModel(tx, stateFromIt, stateNonceIt, stateHashIt);
      }
    } else {
      if (alreadyInMempool) {
        *txEjectFlagPtr = true;
      }
    }
    return false;
  }

  // If the transaction is in the future, we need to find intermediary nonces already in
  // the RAM-based mempool model, otherwise we just reject them (client must just [re]send
  // the transactions with the missing nonces first).
  // Also, we need the sum of the costs of all these transactions that needs to be added to
  // the cost of *this* transaction to see if it can be afforded.
  uint256_t costOfAllPreviousTxs = 0;
  if (txNonce > accNonce) {
    auto fromIt = mm->find(tx.getFrom()); // Check sequencing in mm (may be a custom mm)
    if (fromIt == mm->end()) {
      // LOGXTRACE(
      //   "Transaction: " + tx.hash().hex().get() + " nonce " + txNonce.str() +
      //   " is in the future but no mempool entries exist for that account; current: " + accNonce.str()
      // );
      if (affectsMempool) {
        if (alreadyInMempool) {
          removeTxFromMempoolModel(tx, stateFromIt, stateNonceIt, stateHashIt);
        }
      } else {
        if (alreadyInMempool) {
          *txEjectFlagPtr = true;
        }
      }
      return false;
    }

    // For each intermediary nonce, collect the maximum cost among all non-ejected txs
    const uint64_t accNonceUint64 = static_cast<uint64_t>(accNonce);
    for (uint64_t inonce = accNonceUint64; inonce < txNonceUint64; ++inonce) {
      // LOGXTRACE(
      //   "Transaction: " + tx.hash().hex().get() + " nonce " + txNonce.str() +
      //  " checking inonce " + std::to_string(inonce)
      // );
      auto nonceIt = fromIt->second.find(inonce);
      // Shouldn't need to check for empty map if we are doing maintenance correctly at removeTxFromMempoolModel()
      if (nonceIt == fromIt->second.end() /*|| nonceIt->second.size() == 0*/) {
        // No transaction for this nonce => can't fill the gap
        // LOGXTRACE(
        //   "Transaction: " + tx.hash().hex().get() + " nonce " + txNonce.str() +
        //   " is missing intermediate nonce " + std::to_string(inonce)
        // );
        if (affectsMempool) {
          if (alreadyInMempool) {
            removeTxFromMempoolModel(tx, stateFromIt, stateNonceIt, stateHashIt);
          }
        } else {
          if (alreadyInMempool) {
            *txEjectFlagPtr = true;
          }
        }
        return false;
      } else {
        //LOGXTRACE("Transaction: " + tx.hash().hex().get() + " nonce " + txNonce.str() + " found entries for inonce " + std::to_string(inonce));
      }

      const auto& hashMap = nonceIt->second;
      //LOGXTRACE("inonce entries size: " + std::to_string(hashMap.size())); // should never be 0
      bool foundValidTx = false;
      uint256_t maxCostForNonce = 0;

      // Among all txs for this (from, inonce), pick the max cost of any non-ejected one
      // This is a worst-case estimation: we assume the tx that will be picked will be
      // the worst in terms of cost.
      // REVIEW: instead, we could try to guess which one has the largest fee and thus
      // would be the actually prioritized one, and then use the cost (which includes
      // transfer value) when estimating the total cost of all txs within a nonce sequence.
      for (const auto& [hash, costEjectPair] : hashMap) {
        const auto& [cost, isEjected] = costEjectPair;
        if (!isEjected) {
          foundValidTx = true;
          if (cost > maxCostForNonce) {
            maxCostForNonce = cost;
          }
        }
      }

      if (!foundValidTx) {
        // All transactions for that nonce are ejected => no valid coverage for the gap
        // LOGXTRACE(
        //   "Transaction: " + tx.hash().hex().get() + " nonce " + txNonce.str() +
        //   " cannot be validated because nonce " + std::to_string(inonce) +
        //   " is present, but all are ejected."
        // );
        if (affectsMempool) {
          if (alreadyInMempool) {
            removeTxFromMempoolModel(tx, stateFromIt, stateNonceIt, stateHashIt);
          }
        } else {
          if (alreadyInMempool) {
            *txEjectFlagPtr = true;
          }
        }
        return false;
      }

      costOfAllPreviousTxs += maxCostForNonce;
    }
  }

  // The transaction is invalid if the originator account cannot pay for the transaction
  // and all earlier transactions with earlier nonces for the same from account, if any.
  // (considering the worst case total cost at each nonce: value transferred + max fee).
  const uint256_t txWithFees = tx.getValue() + (tx.getGasLimit() * tx.getMaxFeePerGas());
  if ((txWithFees + costOfAllPreviousTxs) > accBalance) {
    // LOGXTRACE(
    //   "Transaction sender: " + tx.getFrom().hex().get() +
    //   " doesn't have enough balance to send transaction. Required: " +
    //   (txWithFees + costOfAllPreviousTxs).str() + ", has: " + accBalance.str()
    // );
    if (affectsMempool) {
       if (alreadyInMempool) {
        removeTxFromMempoolModel(tx, stateFromIt, stateNonceIt, stateHashIt);
      }
    } else {
      if (alreadyInMempool) {
        *txEjectFlagPtr = true;
      }
    }
    return false;
  }

  // We are going to accept it, so make sure it is added to the mempool model.
  // If custoMM == true, we need to ensure it is inserted in the custom mm-> since
  //   alreadyInMempool is tracking only membership in the State's mempoolModel_
  if (!alreadyInMempool || customMM) {
    auto& nonceMap = (*mm)[tx.getFrom()];
    auto& hashMap = nonceMap[txNonceUint64];
    hashMap[tx.hash()] = std::make_pair(txWithFees, false);
    // LOGXTRACE(
    //   "Transaction: " + tx.hash().hex().get() +
    //   " added to mempool model (custom = " + std::to_string(customMM) + "; from=" + tx.getFrom().hex().get() +
    //   ", nonce=" + txNonce.str() +
    //   ", cost=" + txWithFees.str() + ")."
    // );
  }
  // else {
  //  LOGXTRACE(
  //    "Transaction: " + tx.hash().hex().get() +
  //    " already in mempool is valid (custom = " + std::to_string(customMM) + "; from=" + tx.getFrom().hex().get() +
  //     ", nonce=" + txNonce.str() +
  //     ", cost=" + txWithFees.str() + ")."
  //   );
  // }

  // If the originating account can pay for it and the nonce is valid, then it is valid (that is,
  // it can be included in a block because it does not invalidate it).
  return true;
}

bool State::validateNextBlock(const FinalizedBlock& block) {
  // NOTE: We don't have to validate the low-level block at consensus level since that's
  // now done by CometBFT. We just need to check if the transactions make sense for our
  // machine and its current state.

  // The block must be proposing up dates for the next machine simulation time (height + 1)
  if (block.getNHeight() != this->height_ + 1) {
    LOGERROR(
      "Block height doesn't match, expected " + std::to_string(this->height_ + 1) +
      " got " + std::to_string(block.getNHeight())
    );
    return false;
  }

  // Validate all transactions using the current machine state and starting with a blank
  //  mempool model, so all transactions have to be valid as they are seen in the sequence
  //  they are given in the block.
  MempoolModel mm;
  for (const auto& txPtr : block.getTxs()) {
    const auto& tx = *txPtr;
    if (!validateTransactionInternal(tx, false, &mm)) {
      LOGERROR("Transaction " + tx.hash().hex().get() + " within block is invalid");
      return false;
    }
  }

  LOGTRACE("Block " + block.getHash().hex().get() + " is valid. (Sanity Check Passed)");
  return true;
}

void State::processBlock(const FinalizedBlock& block, std::vector<bool>& succeeded, std::vector<uint64_t>& gasUsed) {
  std::unique_lock lock(this->stateMutex_);

  // NOTE: Block should already have been validated by the caller.

  // Although block validation should have already been done, ensure
  // that the block height is the expected one.
  if (block.getNHeight() != height_ + 1) {
    throw DynamicException(
      "State::processBlock(): current height is " +
      std::to_string(height_) + " and block height is " +
      std::to_string(block.getNHeight())
    );
  }

  // The coinbase address that gets all the block fees, etc. is the block proposer.
  // Address derivation schemes (from the same Secp256k1 public key) differ between CometBFT and Eth.
  // So we need to map CometBFT Address to CometValidatorUpdate (a validator public key)
  //   and then use the validator public key to compute the correct Eth Address.
  Address proposerEthAddr = blockchain_.validatorCometAddressToEthAddress(block.getProposerAddr());
  ContractGlobals::coinbase_ = proposerEthAddr;
  // LOGTRACE("Coinbase set to: " + proposerEthAddr.hex().get() + " (CometBFT Addr: " + block.getProposerAddr().hex().get() + ")");

  // TODO: randomHash needs a secure random gen protocol between all validators
  Hash randomHash; // 0

  const Hash blockHash = block.getHash();
  const uint64_t blockHeight = block.getNHeight();

  // Update contract globals based on (now) latest block
  ContractGlobals::blockHash_ = blockHash;
  ContractGlobals::blockHeight_ = blockHeight;
  ContractGlobals::blockTimestamp_ = block.getTimestamp();

  // Process transactions of the block within the current state
  uint64_t txIndex = 0;
  for (auto const& txPtr : block.getTxs()) {
    const TxBlock& tx = *txPtr;
    bool txSucceeded;
    uint64_t txGasUsed;
    this->processTransaction(tx, txIndex, blockHash, randomHash, txSucceeded, txGasUsed);
    succeeded.push_back(txSucceeded);
    gasUsed.push_back(txGasUsed);
    txIndex++;
  }

  // Update the state height after processing
  height_ = block.getNHeight();
}

void State::processTransaction(
  const TxBlock& tx, const uint64_t& txIndex, const Hash& blockHash, const Hash& randomnessHash,
  bool& succeeded, uint64_t& gasUsed
) {
  Account& accountFrom = *this->accounts_[tx.getFrom()];
  auto& fromNonce = accountFrom.nonce;
  auto& fromBalance = accountFrom.balance;
  if (fromBalance < (tx.getValue() + tx.getGasLimit() * tx.getMaxFeePerGas())) {
    LOGERROR("Transaction sender: " + tx.getFrom().hex().get() + " doesn't have balance to send transaction");
    throw DynamicException("Transaction sender doesn't have balance to send transaction");
    return;
  }
  if (fromNonce != tx.getNonce()) {
    LOGERROR("Transaction: " + tx.hash().hex().get() + " nonce mismatch, expected: "
      + std::to_string(fromNonce) + " got: " + tx.getNonce().str()
    );
    throw DynamicException("Transaction nonce mismatch");
    return;
  }

  Gas gas(uint64_t(tx.getGasLimit()));
  TxAdditionalData txData{.hash = tx.hash()};

  try {
    const Hash randomSeed(UintConv::uint256ToBytes((static_cast<uint256_t>(randomnessHash) + txIndex)));

    ExecutionContext context = ExecutionContext::Builder{}
      .storage(this->vmStorage_)
      .accounts(this->accounts_)
      .contracts(this->contracts_)
      .blockHash(blockHash)
      .txHash(tx.hash())
      .txOrigin(tx.getFrom())
      .blockCoinbase(ContractGlobals::getCoinbase())
      .txIndex(txIndex)
      .blockNumber(ContractGlobals::getBlockHeight())
      .blockTimestamp(ContractGlobals::getBlockTimestamp())
      .blockGasLimit(10'000'000)
      .txGasPrice(tx.getMaxFeePerGas())
      .chainId(blockchain_.opt().getChainID())
      .build();

    ContractHost host(
      this->vm_,
      blockchain_.storage(),
      randomSeed,
      context);

    std::visit([&] (auto&& msg) {
      if constexpr (concepts::CreateMessage<decltype(msg)>) {
        txData.contractAddress = host.execute(std::forward<decltype(msg)>(msg));
      } else {
        host.execute(std::forward<decltype(msg)>(msg));
      }
    }, tx.toMessage(gas));

    txData.succeeded = true;
  } catch (const std::exception& e) {
    txData.succeeded = false;
    LOGERRORP("Transaction: " + tx.hash().hex().get() + " failed to process, reason: " + e.what());
  }

  ++fromNonce;
  txData.gasUsed = uint64_t(tx.getGasLimit() - uint256_t(gas));

  succeeded = txData.succeeded;
  gasUsed = txData.gasUsed;

  if (blockchain_.storage().getIndexingMode() != IndexingMode::DISABLED) {
    blockchain_.storage().putTxAdditionalData(txData);
  }

  fromBalance -= (txData.gasUsed * tx.getMaxFeePerGas());

  // Since we processed a transaction (that is in a finalized block, naturally), that means
  // this transaction is now gone from the mempool. Update the mempool model.
  removeTxFromMempoolModel(tx);
}

uint256_t State::getNativeBalance(const Address &addr) const {
  std::shared_lock lock(this->stateMutex_);
  auto it = this->accounts_.find(addr);
  if (it == this->accounts_.end()) return 0;
  return it->second->balance;
}

uint64_t State::getNativeNonce(const Address& addr) const {
  std::shared_lock lock(this->stateMutex_);
  auto it = this->accounts_.find(addr);
  if (it == this->accounts_.end()) return 0;
  return it->second->nonce;
}
<|MERGE_RESOLUTION|>--- conflicted
+++ resolved
@@ -133,11 +133,6 @@
 }
 
 void State::saveSnapshot(const std::string& where) {
-<<<<<<< HEAD
-=======
-  // FIXME: Fork the process so we don't hog stateMutex_ and kill validator nodes
-  //        (it should be way faster than creating a deep copy of a State instance)
->>>>>>> 7917527d
   LOGINFO("Saving snapshot to: " + where);
 
   // TODO: need to remove the ability of validator nodes to generate snapshots
