#include "state.h"

State::State(
  const std::unique_ptr<DB>& db,
  const std::unique_ptr<Storage>& storage,
  const std::unique_ptr<rdPoS>& rdpos,
  const std::unique_ptr<P2P::ManagerNormal>& p2pManager,
  const std::unique_ptr<Options>& options
) : db(db), storage(storage), rdpos(rdpos), p2pManager(p2pManager), options(options),
contractManager(std::make_unique<ContractManager>(this, db, rdpos, options))
{
  std::unique_lock lock(this->stateMutex);
  auto accountsFromDB = db->getBatch(DBPrefix::nativeAccounts);
  if (accountsFromDB.empty()) {
    /// Initialize with 0x00dead00665771855a34155f5e7405489df2c3c6 with nonce 0.
    Address dev1(Hex::toBytes("0x00dead00665771855a34155f5e7405489df2c3c6"));
    /// See ~State for encoding
    uint256_t desiredBalance("1000000000000000000000");
    Bytes value = Utils::uintToBytes(Utils::bytesRequired(desiredBalance));
    Utils::appendBytes(value,Utils::uintToBytes(desiredBalance));
    value.insert(value.end(), 0x00);
    db->put(dev1.get(), value, DBPrefix::nativeAccounts);
    accountsFromDB = db->getBatch(DBPrefix::nativeAccounts);
  }

  for (auto const dbEntry : accountsFromDB) {
    BytesArrView data(dbEntry.value);
    if (dbEntry.key.size() != 20) {
      Utils::logToDebug(Log::state, __func__, "Error when loading State from DB, address from DB size mismatch");
      throw std::runtime_error("Error when loading State from DB, address from DB size mismatch");
    }
    uint8_t balanceSize = Utils::fromBigEndian<uint8_t>(data.subspan(0,1));
    if (data.size() + 1 < data.size()) {
      Utils::logToDebug(Log::state, __func__, "Error when loading State from DB, value from DB doesn't size mismatch on balanceSize");
      throw std::runtime_error("Error when loading State from DB, value from DB size mismatch on balanceSize");
    }

    uint256_t balance = Utils::fromBigEndian<uint256_t>(data.subspan(1, balanceSize));
    uint8_t nonceSize = Utils::fromBigEndian<uint8_t>(data.subspan(1 + balanceSize, 1));

    if (2 + balanceSize + nonceSize != data.size()) {
      Utils::logToDebug(Log::state, __func__, "Error when loading State from DB, value from DB doesn't size mismatch on nonceSize");
      throw std::runtime_error("Error when loading State from DB, value from DB size mismatch on nonceSize");
    }
    uint64_t nonce = Utils::fromBigEndian<uint64_t>(data.subspan(2 + balanceSize, nonceSize));

    this->accounts.insert({Address(dbEntry.key), Account(std::move(balance), std::move(nonce))});
  }
}

State::~State() {
  /// DB is stored as following
  /// Under the DBPrefix::nativeAccounts
  /// Each key == Address
  /// Each Value == Balance + uint256_t (not exact bytes)
  /// Value == 1 Byte (Balance Size) + N Bytes (Balance) + 1 Byte (Nonce Size) + N Bytes (Nonce).
  /// Max size for Value = 32 Bytes, Max Size for Nonce = 8 Bytes.
  /// If the nonce equals to 0, it will be *empty*
  DBBatch accountsBatch;
  std::unique_lock lock(this->stateMutex);
  for (const auto& [address, account] : this->accounts) {
    // Serialize Balance.
    Bytes serializedBytes;
    if (account.balance == 0) {
      serializedBytes = Bytes(1, 0x00);
    } else {
      serializedBytes = Utils::uintToBytes(Utils::bytesRequired(account.balance));
      Utils::appendBytes(serializedBytes, Utils::uintToBytes(account.balance));
    }
    // Serialize Account.
    if (account.nonce == 0) {
      Utils::appendBytes(serializedBytes, Bytes(1, 0x00));
    } else {
      Utils::appendBytes(serializedBytes, Utils::uintToBytes(Utils::bytesRequired(account.nonce)));
      Utils::appendBytes(serializedBytes, Utils::uintToBytes(account.nonce));
    }
    accountsBatch.push_back(address.get(), serializedBytes, DBPrefix::nativeAccounts);
  }

  this->db->putBatch(accountsBatch);
}

TxInvalid State::validateTransactionInternal(const TxBlock& tx) const {
  /**
   * Rules for a transaction to be accepted within the current state:
   * Transaction value + txFee (gas * gasPrice) needs to be lower than account balance
   * Transaction nonce must match account nonce
   */

  /// Verify if transaction already exists within the mempool, if on mempool, it has been validated previously.
  if (this->mempool.contains(tx.hash())) {
    Utils::logToDebug(Log::state, __func__, "Transaction: " + tx.hash().hex().get() + " already in mempool");
    return TxInvalid::NotInvalid;
  }
  auto accountIt = this->accounts.find(tx.getFrom());
  if (accountIt == this->accounts.end()) {
    Utils::logToDebug(Log::state, __func__, "Account doesn't exist (0 balance and 0 nonce)");
    return TxInvalid::InvalidBalance;
  }
  const auto& accBalance = accountIt->second.balance;
  const auto& accNonce = accountIt->second.nonce;
  uint256_t txWithFees = tx.getValue() + (tx.getGasLimit() * tx.getMaxFeePerGas());
  if (txWithFees > accBalance) {
    Utils::logToDebug(Log::state, __func__,
                      "Transaction sender: " + tx.getFrom().hex().get() + " doesn't have balance to send transaction"
                      + " expected: " + txWithFees.str() + " has: " + accBalance.str());
    return TxInvalid::InvalidBalance;
  }
  // TODO: The blockchain is able to store higher nonce transactions until they are valid
  // Handle this case.
  if (accNonce != tx.getNonce()) {
    Utils::logToDebug(Log::state, __func__, "Transaction: " + tx.hash().hex().get() + " nonce mismatch, expected: " + std::to_string(accNonce)
                                            + " got: " + tx.getNonce().str());
    return TxInvalid::InvalidNonce;
  }



  return TxInvalid::NotInvalid;
}

void State::processTransaction(const TxBlock& tx) {
  // Lock is already called by processNextBlock.
  // processNextBlock already calls validateTransaction in every tx, as it
  // calls validateNextBlock as a sanity check.
  // TODO: Contract calling, including "payable" functions.
  auto accountIt = this->accounts.find(tx.getFrom());
  auto& balance = accountIt->second.balance;
  auto& nonce = accountIt->second.nonce;
  try {
    uint256_t txValueWithFees = tx.getValue() + (
      tx.getGasLimit() * tx.getMaxFeePerGas()
    ); // This needs to change with payable contract functions
    balance -= txValueWithFees;
    this->accounts[tx.getTo()].balance += tx.getValue();
    if (this->contractManager->isContractCall(tx)) {
      if (this->contractManager->isPayable(tx.txToCallInfo())) this->processingPayable = true;
      this->contractManager->callContract(tx);
      this->processingPayable = false;
    }
  } catch (const std::exception& e) {
<<<<<<< HEAD
    if(this->processingPayable) {
      balance += tx.getValue();
      this->accounts[tx.getTo()].balance -= tx.getValue();
      this->processingPayable = false;
    }
    Utils::logToDebug(Log::state, __func__, "Transaction: " + tx.hash().hex().get() + " failed to process, reason: " + e.what());
=======
    Utils::logToDebug(Log::state, __func__,
      "Transaction: " + tx.hash().hex().get() + " failed to process, reason: " + e.what()
    );
>>>>>>> 08c59a93
    balance += tx.getValue();
  }
  nonce++;
}

void State::refreshMempool(const Block& block) {
  /// No need to lock mutex as function caller (this->processNextBlock) already lock mutex.
  /// Remove all transactions within the block that exists on the unordered_map.
  for (const auto& tx : block.getTxs()) {
    const auto it = this->mempool.find(tx.hash());
    if (it != this->mempool.end()) {
      this->mempool.erase(it);
    }
  }

  /// Copy mempool over
  auto mempoolCopy = this->mempool;
  this->mempool.clear();

  /// Verify if the transactions within the old mempool
  /// not added to the block are valid given the current state
  for (const auto& [hash, tx] : mempoolCopy) {
    /// Calls internal function which doesn't lock mutex.
    if (!this->validateTransactionInternal(tx)) {
      this->mempool.insert({hash, tx});
    }
  }
}

const uint256_t State::getNativeBalance(const Address &addr) const {
  std::shared_lock lock(this->stateMutex);
  auto it = this->accounts.find(addr);
  if (it == this->accounts.end()) return 0;
  return it->second.balance;
}


const uint64_t State::getNativeNonce(const Address& addr) const {
  std::shared_lock lock(this->stateMutex);
  auto it = this->accounts.find(addr);
  if (it == this->accounts.end()) return 0;
  return it->second.nonce;
}

const std::unordered_map<Address, Account, SafeHash> State::getAccounts() const {
  std::shared_lock lock(this->stateMutex);
  return this->accounts;
}

const std::unordered_map<Hash, TxBlock, SafeHash> State::getMempool() const {
  std::shared_lock lock(this->stateMutex);
  return this->mempool;
}

bool State::validateNextBlock(const Block& block) const {
  /**
   * Rules for a block to be accepted within the current state
   * Block nHeight must match latest nHeight + 1
   * Block nPrevHash must match latest hash
   * Block nTimestamp must be higher than latest block
   * Block has valid rdPoS transaction and signature based on current state.
   * All transactions within Block are valid (does not return false on validateTransaction)
   * Block constructor already checks if merkle roots within a block are valid.
   */

  auto latestBlock = this->storage->latest();
  if (block.getNHeight() != latestBlock->getNHeight() + 1) {
    Utils::logToDebug(Log::state, __func__, "Block nHeight doesn't match, expected "
                      + std::to_string(latestBlock->getNHeight() + 1) + " got " + std::to_string(block.getNHeight()));
    return false;
  }

  if (block.getPrevBlockHash() != latestBlock->hash()) {
    Utils::logToDebug(Log::state, __func__, "Block prevBlockHash doesn't match, expected " +
                      latestBlock->hash().hex().get() + " got: " + block.getPrevBlockHash().hex().get());
    return false;
  }

  if (latestBlock->getTimestamp() > block.getTimestamp()) {
    Utils::logToDebug(Log::state, __func__, "Block timestamp is lower than latest block, expected higher than " + std::to_string(latestBlock->getTimestamp())
                      + " got " + std::to_string(block.getTimestamp()));
    return false;
  }

  if (!this->rdpos->validateBlock(block)) {
    Utils::logToDebug(Log::state, __func__, "Invalid rdPoS in block");
    return false;
  }

  std::shared_lock verifyingBlockTxs(this->stateMutex);
  for (const auto& tx : block.getTxs()) {
    if (this->validateTransactionInternal(tx)) {
      Utils::logToDebug(Log::state, __func__, "Transaction " + tx.hash().hex().get() + " within block is invalid");
      return false;
    }
  }

  Utils::logToDebug(Log::state, __func__, "Block " + block.hash().hex().get() + " is valid. (Sanity Check Passed)");
  return true;
}

void State::processNextBlock(Block&& block) {
  /// Sanity Check.
  if (!this->validateNextBlock(block)) {
    Utils::logToDebug(Log::state, __func__, "Sanity check failed, blockchain is trying to append a invalid block, throwing.");
    throw std::runtime_error("Invalid block detected during processNextBlock sanity check.");
  }

  std::unique_lock lock(this->stateMutex);
  /// Process transactions of the block within the current state.
  for (auto const& tx : block.getTxs()) {
    this->processTransaction(tx);
  }

  /// Process rdPoS State
  this->rdpos->processBlock(block);

  /// Refresh the mempool based on the block transactions;
  this->refreshMempool(block);

  /// Move block to storage.
  this->storage->pushBack(std::move(block));
  return;
}

void State::fillBlockWithTransactions(Block& block) const {
  std::shared_lock lock(this->stateMutex);
  for (const auto& [hash, tx] : this->mempool) {
    block.appendTx(tx);
  }
  return;
}

TxInvalid State::validateTransaction(const TxBlock& tx) const {
  std::shared_lock lock(this->stateMutex);
  return this->validateTransactionInternal(tx);
}

TxInvalid State::addTx(TxBlock&& tx) {
  auto TxInvalid = this->validateTransaction(tx);
  if (TxInvalid) return TxInvalid;
  std::unique_lock lock(this->stateMutex);
  auto txHash = tx.hash();
  this->mempool.insert({txHash, std::move(tx)});
  return TxInvalid;
}

bool State::addValidatorTx(const TxValidator& tx) {
  std::unique_lock lock(this->stateMutex);
  return this->rdpos->addValidatorTx(tx);
}

bool State::isTxInMempool(const Hash& txHash) const {
  std::shared_lock lock(this->stateMutex);
  return this->mempool.contains(txHash);
}

std::unique_ptr<TxBlock> State::getTxFromMempool(const Hash &txHash) const {
  std::shared_lock lock(this->stateMutex);
  auto it = this->mempool.find(txHash);
  if (it == this->mempool.end()) return nullptr;
  return std::make_unique<TxBlock>(it->second);
}

void State::addBalance(const Address& addr) {
  std::unique_lock lock(this->stateMutex);
  this->accounts[addr].balance += uint256_t("1000000000000000000000");
}

Bytes State::ethCall(const ethCallInfo& callInfo) {
  std::shared_lock lock(this->stateMutex);
  auto &address = std::get<1>(callInfo);
  if (this->contractManager->isContractAddress(address)) {
    return this->contractManager->callContract(callInfo);
  } else {
    return {};
  }
}

bool State::estimateGas(const ethCallInfo& callInfo) {
  std::shared_lock lock(this->stateMutex);
  auto [from, to, gasLimit, gasPrice, value, functor, data] = callInfo;

  /// Check balance/gasLimit/gasPrice if available.
  if (from) {
    if (value) {
      uint256_t totalGas = 0;
      if (gasLimit && gasPrice) {
        totalGas = gasLimit * gasPrice;
      }
      auto it = this->accounts.find(from);
      if (it == this->accounts.end()) return false;
      if (it->second.balance < value + totalGas) return false;
    }
  }

  if (this->contractManager->isContractAddress(to)) {
    contractManager->validateCallContractWithTx(callInfo);
  }

  return true;
}

void State::processContractPayable(std::unordered_map<Address, uint256_t, SafeHash>& payableMap) {
  if (!this->processingPayable) throw std::runtime_error(
    "Uh oh, contracts are going haywire! Cannot change State while not processing a payable contract."
  );
  for (const auto& [address, amount] : payableMap) this->accounts[address].balance = amount;
}

std::vector<std::pair<std::string, Address>> State::getContracts() const {
  std::shared_lock lock(this->stateMutex);
  return this->contractManager->getContracts();
}
<|MERGE_RESOLUTION|>--- conflicted
+++ resolved
@@ -139,18 +139,15 @@
       this->processingPayable = false;
     }
   } catch (const std::exception& e) {
-<<<<<<< HEAD
+    Utils::logToDebug(Log::state, __func__,
+      "Transaction: " + tx.hash().hex().get() + " failed to process, reason: " + e.what()
+    );
     if(this->processingPayable) {
       balance += tx.getValue();
       this->accounts[tx.getTo()].balance -= tx.getValue();
       this->processingPayable = false;
     }
     Utils::logToDebug(Log::state, __func__, "Transaction: " + tx.hash().hex().get() + " failed to process, reason: " + e.what());
-=======
-    Utils::logToDebug(Log::state, __func__,
-      "Transaction: " + tx.hash().hex().get() + " failed to process, reason: " + e.what()
-    );
->>>>>>> 08c59a93
     balance += tx.getValue();
   }
   nonce++;
@@ -271,6 +268,11 @@
   /// Refresh the mempool based on the block transactions;
   this->refreshMempool(block);
 
+  Utils::logToDebug(Log::state, __func__, "Block " + block.hash().hex().get() + " processed successfully.) block bytes: " + Hex::fromBytes(block.serializeBlock()).get());
+  Utils::safePrint("Block: " + block.hash().hex().get() + " height: " + std::to_string(block.getNHeight()) + " was added to the blockchain");
+  for (const auto& tx : block.getTxs()) {
+    Utils::safePrint("Transaction: " + tx.hash().hex().get() + " was accepted in the blockchain");
+  }
   /// Move block to storage.
   this->storage->pushBack(std::move(block));
   return;
@@ -295,6 +297,7 @@
   std::unique_lock lock(this->stateMutex);
   auto txHash = tx.hash();
   this->mempool.insert({txHash, std::move(tx)});
+  Utils::safePrint("Transaction: " + tx.hash().hex().get() + " was added to the mempool");
   return TxInvalid;
 }
 
