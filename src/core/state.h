/*
Copyright (c) [2023-2024] [Sparq Network]

This software is distributed under the MIT License.
See the LICENSE.txt file in the project root for more information.
*/

#ifndef STATE_H
#define STATE_H

#include "../contract/contract.h"
#include "../contract/contractmanager.h"
#include "../utils/utils.h"
#include "../utils/db.h"
#include "storage.h"
#include "rdpos.h"
#include <evmc/evmc.hpp>

// TODO: We could possibly change the bool functions into an enum function,
// to be able to properly return each error case. We need this in order to slash invalid rdPoS blocks.

/// Enum for labeling transaction validity.
enum TxInvalid { NotInvalid, InvalidNonce, InvalidBalance };

/// Abstraction of the blockchain's current state at the current block.
<<<<<<< HEAD
class State : Dumpable {
private:
  /// Reference to the options singleton.
  const Options& options_;
  /// Reference to the blockchain database.
  DB& db_;
  /// Reference to the blockchain's storage.
  Storage& storage_;
  /// Reference to the P2P connection manager.
  P2P::ManagerNormal& p2pManager_;
  /// State database object
  DB dbState_;
  /// Dump Worker object
  DumpWorker dumpWorker_;
  /// Dump Manager object
  DumpManager dumpManager_;
  /// rdPoS object (consensus)
  rdPoS rdpos_;
  /// Contract Manager
  ContractManager contractManager_;
  /// Map with information about blockchain accounts (Address -> Account)
  std::unordered_map<Address, Account, SafeHash> accounts_;
  /// TxBlock mempool.
  std::unordered_map<Hash, TxBlock, SafeHash> mempool_;
  /// Mutex for managing read/write access to the state object.
  mutable std::shared_mutex stateMutex_;
  /// Indicates whether the state is currently processing a payable
  /// contract function.
  bool processingPayable_ = false;

  /**
   * Verify if a transaction can be accepted within the current state.
   * @param tx The transaction to check.
   * @return An enum telling if the block is invalid or not.
   */
  TxInvalid validateTransactionInternal(const TxBlock& tx) const;

  /**
   * Process a transaction within a block. Called by processNextBlock().
   * If the process fails, any state change that this transaction would cause has to be reverted.
   * @param tx The transaction to process.
   * @param blockHash The hash of the block being processed.
   * @param txIndex The index of the transaction inside the block that is being processed.
   */
  void processTransaction(const TxBlock& tx, const Hash& blockHash, const uint64_t& txIndex);

  /**
   * Update the mempool, remove transactions that are in the given block, and leave only valid transactions in it.
   * Called by processNewBlock(), used to filter the current mempool based on transactions that have been
   * accepted on the block, and verify if transactions on the mempool are valid given the new state after
   * processing the block itself.
   * @param block The block to use for pruning transactions from the mempool.
   */
  void refreshMempool(const FinalizedBlock& block);

public:
  /**
   * Constructor.
   * @param db Pointer to the database.
   * @param storage Pointer to the blockchain's storage.
   * @param p2pManager Pointer to the P2P connection manager.
   * @param options Pointer to the options singleton.
   * @throw DynamicException on any database size mismatch.
   */
  State(DB& db,
        Storage& storage,
        P2P::ManagerNormal& p2pManager,
        const Options& options,
        const std::string& blockchainPath);

  ~State() = default; ///< Destructor.

  // ======================================================================
  // RDPOS WRAPPER FUNCTIONS
  // ======================================================================

  ///@{
  /** Wrapper for the respective rdPoS function. */
  const std::set<Validator>& rdposGetValidators() const { return this->rdpos_.getValidators(); }
  const std::vector<Validator>& rdposGetRandomList() const { return this->rdpos_.getRandomList(); }
  const std::unordered_map<Hash, TxValidator, SafeHash> rdposGetMempool() const { return this->rdpos_.getMempool(); }
  const Hash& rdposGetBestRandomSeed() const { return this->rdpos_.getBestRandomSeed(); }
  bool rdposGetIsValidator() const { return this->rdpos_.getIsValidator(); }
  const uint32_t& rdposGetMinValidators() const { return this->rdpos_.getMinValidators(); }
  void rdposClearMempool() { return this->rdpos_.clearMempool(); }
  bool rdposValidateBlock(const FinalizedBlock& block) const { return this->rdpos_.validateBlock(block); }
  Hash rdposProcessBlock(const FinalizedBlock& block) { return this->rdpos_.processBlock(block); }
  FinalizedBlock rdposSignBlock(MutableBlock& block) { return this->rdpos_.signBlock(block); }
  bool rdposAddValidatorTx(const TxValidator& tx) { return this->rdpos_.addValidatorTx(tx); }
  const std::atomic<bool>& rdposCanCreateBlock() const { return this->rdpos_.canCreateBlock(); }
  void rdposStartWorker() { this->rdpos_.startrdPoSWorker(); }
  void rdposStopWorker() { this->rdpos_.stoprdPoSWorker(); }
  void dumpStartWorker() { this->dumpWorker_.startWorker(); }
  void dumpStopWorker() { this->dumpWorker_.stopWorker(); }
  ///@}

  // ======================================================================
  // STATE FUNCTIONS
  // ======================================================================

  /**
   * Get the native balance of an account in the state.
   * @param addr The address of the account to check.
   * @return The native account balance of the given address.
   */
  uint256_t getNativeBalance(const Address& addr) const;

  /**
   * Get the native nonce of an account in the state.
   * @param addr The address of the account to check.
   * @return The native account nonce of the given address.
   */
  uint64_t getNativeNonce(const Address& addr) const;

  std::unordered_map<Address, Account, SafeHash> getAccounts() const; ///< Getter for `accounts_`. Returns a copy.
  std::unordered_map<Hash, TxBlock, SafeHash> getMempool() const; ///< Getter for `mempool_`. Returns a copy.

  /// Get the mempool's current size.
  inline size_t getMempoolSize() const {
    std::shared_lock<std::shared_mutex> lock (this->stateMutex_);
    return this->mempool_.size();
  }

  /**
   * Validate the next block given the current state and its transactions. Does NOT update the state.
   * The block will be rejected if there are invalid transactions in it
   * (e.g. invalid signature, insufficient balance, etc.).
   * @param block The block to validate.
   * @return `true` if the block is validated successfully, `false` otherwise.
   */
  bool validateNextBlock(const FinalizedBlock& block) const;

  /**
   * Process the next block given current state from the network. DOES update the state.
   * Appends block to Storage after processing.
   * @param block The block to process.
   * @throw DynamicException if block is invalid.
   */
  void processNextBlock(FinalizedBlock&& block);

  /**
   * Fill a block with all transactions currently in the mempool. DOES NOT FINALIZE THE BLOCK.
   * @param block The block to fill.
   */
  void fillBlockWithTransactions(MutableBlock& block) const;

  /**
   * Verify if a transaction can be accepted within the current state.
   * Calls validateTransactionInternal(), but locks the mutex in a shared manner.
   * @param tx The transaction to verify.
   * @return An enum telling if the transaction is valid or not.
  nnn */
  TxInvalid validateTransaction(const TxBlock& tx) const;

  /**
   * Add a transaction to the mempool, if valid.
   * @param tx The transaction to add.
   * @return An enum telling if the transaction is valid or not.
   */
  TxInvalid addTx(TxBlock&& tx);

  /**
   * Add a Validator transaction to the rdPoS mempool, if valid.
   * @param tx The transaction to add.
   * @return `true` if transaction is valid, `false` otherwise.
   */
  bool addValidatorTx(const TxValidator& tx);

  /**
   * Check if a transaction is in the mempool.
   * @param txHash The transaction hash to check.
   * @return `true` if the transaction is in the mempool, `false` otherwise.
   */
  bool isTxInMempool(const Hash& txHash) const;

  /**
   * Get a transaction from the mempool.
   * @param txHash The transaction Hash.
   * @return A pointer to the transaction, or `nullptr` if not found.
   * We cannot directly copy the transaction, since TxBlock doesn't have a
   * default constructor, thus making it impossible to return
   * an "empty" transaction if the hash is not found in the mempool,
   * so we return a null pointer instead.
   */
  std::unique_ptr<TxBlock> getTxFromMempool(const Hash& txHash) const;

  // TODO: remember this function is for testing purposes only,
  // it should probably be removed at some point before definitive release.
  /**
   * Add balance to a given account.
   * Used through HTTP RPC to add balance to a given address
   * NOTE: ONLY TO BE USED WITHIN THE TESTNET OF A GIVEN CHAIN.
   * THIS FUNCTION ALLOWS ANYONE TO GIVE THEMSELVES NATIVE TOKENS.
   * IF CALLING THIS FUNCTION WITHIN A MULTI-NODE NETWORK, YOU HAVE TO CALL
   * IT ON ALL NODES IN ORDER TO BE VALID.
   * @param addr The address to add balance to.
   */
  void addBalance(const Address& addr);

  /**
   * Simulate an `eth_call` to a contract.
   * @param callInfo Tuple with info about the call (from, to, gasLimit, gasPrice, value, data).
   * @return The return of the called function as a data string.
   */
  Bytes ethCall(const ethCallInfo& callInfo) const;

  // TODO: This function should be considered 'const' as it doesn't change the state,
  // but it is not due to calling non-const contract functions. This should be fixed in the future
  // (even if we call non-const functions, the state is ALWAYS reverted to its original state after the call).
  /**
   * Estimate gas for callInfo in RPC.
   * Doesn't really "estimate" gas, but rather tells if the transaction is valid or not.
   * @param callInfo Tuple with info about the call (from, to, gasLimit, gasPrice, value, data).
   * @return `true` if the call is valid, `false` otherwise.
   */
  bool estimateGas(const ethCallInfo& callInfo);

  /**
   * Update the State's account balances after a contract call. Called by ContractManager.
   * @param payableMap A map of the accounts to update and their respective new balances.
   * @throw DynamicException on an attempt to change State while not processing a payable contract.
   */
  void processContractPayable(const std::unordered_map<Address, uint256_t, SafeHash>& payableMap);

  /// Get a list of contract addresses and names.
  std::vector<std::pair<std::string, Address>> getContracts() const;

  /**
   * Get all the events emitted under the given inputs.
   * Parameters are defined when calling "eth_getLogs" on an HTTP request
   * (directly from the http/jsonrpc submodules, through handle_request() on httpparser).
   * They're supposed to be all "optional" at that point, but here they're
   * all required, even if all of them turn out to be empty.
   * @param fromBlock The initial block height to look for.
   * @param toBlock The final block height to look for.
   * @param address The address to look for. Defaults to empty (look for all available addresses).
   * @param topics The topics to filter by. Defaults to empty (look for all available topics).
   * @return A list of matching events.
   */
  std::vector<Event> getEvents(
    const uint64_t& fromBlock, const uint64_t& toBlock,
    const Address& address = Address(), const std::vector<Hash>& topics = {}
=======
class State {
  private:
    evmc_vm* vm_;  ///< Pointer to the EVMC VM.
    const Options& options_;  ///< Reference to the options singleton.
    DB& db_;  ///< Reference to the database.
    Storage& storage_;  ///< Reference to the blockchain's storage.
    P2P::ManagerNormal& p2pManager_;  ///< Reference to the P2P connection manager.
    rdPoS rdpos_; ///< rdPoS object (consensus).
    std::unordered_map<Address, std::unique_ptr<BaseContract>, SafeHash> contracts_; ///< Map with information about blockchain contracts (Address -> Contract).
    std::unordered_map<StorageKey, Hash, SafeHash> vmStorage_; ///< Map with the storage of the EVM.
    EventManager eventManager_; ///< Event manager object. Responsible for storing events emitted in contract calls.
    std::unordered_map<Address, NonNullUniquePtr<Account>, SafeHash> accounts_; ///< Map with information about blockchain accounts (Address -> Account).
    std::unordered_map<Hash, TxBlock, SafeHash> mempool_; ///< TxBlock mempool.
    mutable std::shared_mutex stateMutex_;  ///< Mutex for managing read/write access to the state object.

    /**
     * Verify if a transaction can be accepted within the current state.
     * @param tx The transaction to check.
     * @return An enum telling if the block is invalid or not.
     */
    TxInvalid validateTransactionInternal(const TxBlock& tx) const;

    /**
     * Process a transaction within a block. Called by processNextBlock().
     * If the process fails, any state change that this transaction would cause has to be reverted.
     * @param tx The transaction to process.
     * @param blockHash The hash of the block being processed.
     * @param txIndex The index of the transaction inside the block that is being processed.
     */
    void processTransaction(const TxBlock& tx, const Hash& blockHash, const uint64_t& txIndex);

    /**
     * Update the mempool, remove transactions that are in the given block, and leave only valid transactions in it.
     * Called by processNewBlock(), used to filter the current mempool based on transactions that have been
     * accepted on the block, and verify if transactions on the mempool are valid given the new state after
     * processing the block itself.
     * @param block The block to use for pruning transactions from the mempool.
     */
    void refreshMempool(const Block& block);

  public:
    /**
     * Constructor.
     * @param db Pointer to the database.
     * @param storage Pointer to the blockchain's storage.
     * @param p2pManager Pointer to the P2P connection manager.
     * @param options Pointer to the options singleton.
     * @throw DynamicException on any database size mismatch.
     */
    State(DB& db, Storage& storage, P2P::ManagerNormal& p2pManager, const Options& options);

    ~State(); ///< Destructor.

    // ======================================================================
    // RDPOS WRAPPER FUNCTIONS
    // ======================================================================

    ///@{
    /** Wrapper for the respective rdPoS function. */
    const std::set<Validator>& rdposGetValidators() const { return this->rdpos_.getValidators(); }
    const std::vector<Validator>& rdposGetRandomList() const { return this->rdpos_.getRandomList(); }
    const std::unordered_map<Hash, TxValidator, SafeHash> rdposGetMempool() const { return this->rdpos_.getMempool(); }
    const Hash& rdposGetBestRandomSeed() const { return this->rdpos_.getBestRandomSeed(); }
    bool rdposGetIsValidator() const { return this->rdpos_.getIsValidator(); }
    const uint32_t& rdposGetMinValidators() const { return this->rdpos_.getMinValidators(); }
    void rdposClearMempool() { return this->rdpos_.clearMempool(); }
    bool rdposValidateBlock(const Block& block) const { return this->rdpos_.validateBlock(block); }
    Hash rdposProcessBlock(const Block& block) { return this->rdpos_.processBlock(block); }
    void rdposSignBlock(Block& block) { this->rdpos_.signBlock(block); }
    bool rdposAddValidatorTx(const TxValidator& tx) { return this->rdpos_.addValidatorTx(tx); }
    const std::atomic<bool>& rdposCanCreateBlock() const { return this->rdpos_.canCreateBlock(); }
    void rdposStartWorker() { this->rdpos_.startrdPoSWorker(); }
    void rdposStopWorker() { this->rdpos_.stoprdPoSWorker(); }
    ///@}

    // ======================================================================
    // STATE FUNCTIONS
    // ======================================================================

    /**
     * Get the native balance of an account in the state.
     * @param addr The address of the account to check.
     * @return The native account balance of the given address.
     */
    uint256_t getNativeBalance(const Address& addr) const;

    /**
     * Get the native nonce of an account in the state.
     * @param addr The address of the account to check.
     * @return The native account nonce of the given address.
     */
    uint64_t getNativeNonce(const Address& addr) const;

    std::unordered_map<Hash, TxBlock, SafeHash> getMempool() const; ///< Getter for `mempool_`. Returns a copy.

    /// Get the mempool's current size.
    inline size_t getMempoolSize() const {
      std::shared_lock<std::shared_mutex> lock (this->stateMutex_);
      return this->mempool_.size();
    }

    /**
     * Validate the next block given the current state and its transactions. Does NOT update the state.
     * The block will be rejected if there are invalid transactions in it
     * (e.g. invalid signature, insufficient balance, etc.).
     * @param block The block to validate.
     * @return `true` if the block is validated successfully, `false` otherwise.
     */
    bool validateNextBlock(const Block& block) const;

    /**
     * Process the next block given current state from the network. DOES update the state.
     * Appends block to Storage after processing.
     * @param block The block to process.
     * @throw DynamicException if block is invalid.
     */
    void processNextBlock(Block&& block);

    /**
     * Fill a block with all transactions currently in the mempool. DOES NOT FINALIZE THE BLOCK.
     * @param block The block to fill.
     */
    void fillBlockWithTransactions(Block& block) const;

    /**
     * Verify if a transaction can be accepted within the current state.
     * Calls validateTransactionInternal(), but locks the mutex in a shared manner.
     * @param tx The transaction to verify.
     * @return An enum telling if the transaction is valid or not.
     */
    TxInvalid validateTransaction(const TxBlock& tx) const;

    /**
     * Add a transaction to the mempool, if valid.
     * @param tx The transaction to add.
     * @return An enum telling if the transaction is valid or not.
     */
    TxInvalid addTx(TxBlock&& tx);

    /**
     * Add a Validator transaction to the rdPoS mempool, if valid.
     * @param tx The transaction to add.
     * @return `true` if transaction is valid, `false` otherwise.
     */
    bool addValidatorTx(const TxValidator& tx);

    /**
     * Check if a transaction is in the mempool.
     * @param txHash The transaction hash to check.
     * @return `true` if the transaction is in the mempool, `false` otherwise.
     */
    bool isTxInMempool(const Hash& txHash) const;

    /**
     * Get a transaction from the mempool.
     * @param txHash The transaction Hash.
     * @return A pointer to the transaction, or `nullptr` if not found.
     * We cannot directly copy the transaction, since TxBlock doesn't have a
     * default constructor, thus making it impossible to return
     * an "empty" transaction if the hash is not found in the mempool,
     * so we return a null pointer instead.
     */
    std::unique_ptr<TxBlock> getTxFromMempool(const Hash& txHash) const;

    // TODO: remember this function is for testing purposes only,
    // it should probably be removed at some point before definitive release.
    /**
     * Add balance to a given account.
     * Used through HTTP RPC to add balance to a given address
     * NOTE: ONLY TO BE USED WITHIN THE TESTNET OF A GIVEN CHAIN.
     * THIS FUNCTION ALLOWS ANYONE TO GIVE THEMSELVES NATIVE TOKENS.
     * IF CALLING THIS FUNCTION WITHIN A MULTI-NODE NETWORK, YOU HAVE TO CALL
     * IT ON ALL NODES IN ORDER TO BE VALID.
     * @param addr The address to add balance to.
     */
    void addBalance(const Address& addr);

    /**
     * Simulate an `eth_call` to a contract.
     * @param callInfo Tuple with info about the call (from, to, gasLimit, gasPrice, value, data).
     * @return The return of the called function as a data string.
     */
    Bytes ethCall(const evmc_message& callInfo);

    /**
     * Estimate gas for callInfo in RPC.
     * Doesn't really "estimate" gas, but rather tells if the transaction is valid or not.
     * @param callInfo Tuple with info about the call (from, to, gasLimit, gasPrice, value, data).
     * @return The used gas limit of the transaction.
     */
    int64_t estimateGas(const evmc_message& callInfo);

    /// Get a list of the C++ contract addresses and names.
    std::vector<std::pair<std::string, Address>> getCppContracts() const;

    /// Get a list of Addresss which are EVM contracts.
    std::vector<Address> getEvmContracts() const;

    /**
     * Get all the events emitted under the given inputs.
     * Parameters are defined when calling "eth_getLogs" on an HTTP request
     * (directly from the http/jsonrpc submodules, through handle_request() on httpparser).
     * They're supposed to be all "optional" at that point, but here they're
     * all required, even if all of them turn out to be empty.
     * @param fromBlock The initial block height to look for.
     * @param toBlock The final block height to look for.
     * @param address The address to look for. Defaults to empty (look for all available addresses).
     * @param topics The topics to filter by. Defaults to empty (look for all available topics).
     * @return A list of matching events.
     */
    std::vector<Event> getEvents(
      const uint64_t& fromBlock, const uint64_t& toBlock,
      const Address& address = Address(), const std::vector<Hash>& topics = {}
>>>>>>> a2b507b8
    ) const;

  /**
   * Overload of getEvents() for transaction receipts.
   * @param txHash The hash of the transaction to look for events.
   * @param blockIndex The height of the block to look for events.
   * @param txIndex The index of the transaction to look for events.
   * @return A list of matching events.
   */
  std::vector<Event> getEvents(
    const Hash& txHash, const uint64_t& blockIndex, const uint64_t& txIndex
    ) const;
<<<<<<< HEAD

  /**
   * Create batch operations to dump the state values.
   * DB is stored as following:
   * Under the DBPrefix::nativeAccounts each address as keys and
   * each accounts balance plus nonce.
   *
   * @return batch operations
   */
  DBBatch dump() const override;

  /// ContractManagerInterface cannot use getNativeBalance, as it will call a lock with the mutex.
  friend class ContractManagerInterface;
=======
>>>>>>> a2b507b8
};

#endif // STATE_H<|MERGE_RESOLUTION|>--- conflicted
+++ resolved
@@ -23,250 +23,6 @@
 enum TxInvalid { NotInvalid, InvalidNonce, InvalidBalance };
 
 /// Abstraction of the blockchain's current state at the current block.
-<<<<<<< HEAD
-class State : Dumpable {
-private:
-  /// Reference to the options singleton.
-  const Options& options_;
-  /// Reference to the blockchain database.
-  DB& db_;
-  /// Reference to the blockchain's storage.
-  Storage& storage_;
-  /// Reference to the P2P connection manager.
-  P2P::ManagerNormal& p2pManager_;
-  /// State database object
-  DB dbState_;
-  /// Dump Worker object
-  DumpWorker dumpWorker_;
-  /// Dump Manager object
-  DumpManager dumpManager_;
-  /// rdPoS object (consensus)
-  rdPoS rdpos_;
-  /// Contract Manager
-  ContractManager contractManager_;
-  /// Map with information about blockchain accounts (Address -> Account)
-  std::unordered_map<Address, Account, SafeHash> accounts_;
-  /// TxBlock mempool.
-  std::unordered_map<Hash, TxBlock, SafeHash> mempool_;
-  /// Mutex for managing read/write access to the state object.
-  mutable std::shared_mutex stateMutex_;
-  /// Indicates whether the state is currently processing a payable
-  /// contract function.
-  bool processingPayable_ = false;
-
-  /**
-   * Verify if a transaction can be accepted within the current state.
-   * @param tx The transaction to check.
-   * @return An enum telling if the block is invalid or not.
-   */
-  TxInvalid validateTransactionInternal(const TxBlock& tx) const;
-
-  /**
-   * Process a transaction within a block. Called by processNextBlock().
-   * If the process fails, any state change that this transaction would cause has to be reverted.
-   * @param tx The transaction to process.
-   * @param blockHash The hash of the block being processed.
-   * @param txIndex The index of the transaction inside the block that is being processed.
-   */
-  void processTransaction(const TxBlock& tx, const Hash& blockHash, const uint64_t& txIndex);
-
-  /**
-   * Update the mempool, remove transactions that are in the given block, and leave only valid transactions in it.
-   * Called by processNewBlock(), used to filter the current mempool based on transactions that have been
-   * accepted on the block, and verify if transactions on the mempool are valid given the new state after
-   * processing the block itself.
-   * @param block The block to use for pruning transactions from the mempool.
-   */
-  void refreshMempool(const FinalizedBlock& block);
-
-public:
-  /**
-   * Constructor.
-   * @param db Pointer to the database.
-   * @param storage Pointer to the blockchain's storage.
-   * @param p2pManager Pointer to the P2P connection manager.
-   * @param options Pointer to the options singleton.
-   * @throw DynamicException on any database size mismatch.
-   */
-  State(DB& db,
-        Storage& storage,
-        P2P::ManagerNormal& p2pManager,
-        const Options& options,
-        const std::string& blockchainPath);
-
-  ~State() = default; ///< Destructor.
-
-  // ======================================================================
-  // RDPOS WRAPPER FUNCTIONS
-  // ======================================================================
-
-  ///@{
-  /** Wrapper for the respective rdPoS function. */
-  const std::set<Validator>& rdposGetValidators() const { return this->rdpos_.getValidators(); }
-  const std::vector<Validator>& rdposGetRandomList() const { return this->rdpos_.getRandomList(); }
-  const std::unordered_map<Hash, TxValidator, SafeHash> rdposGetMempool() const { return this->rdpos_.getMempool(); }
-  const Hash& rdposGetBestRandomSeed() const { return this->rdpos_.getBestRandomSeed(); }
-  bool rdposGetIsValidator() const { return this->rdpos_.getIsValidator(); }
-  const uint32_t& rdposGetMinValidators() const { return this->rdpos_.getMinValidators(); }
-  void rdposClearMempool() { return this->rdpos_.clearMempool(); }
-  bool rdposValidateBlock(const FinalizedBlock& block) const { return this->rdpos_.validateBlock(block); }
-  Hash rdposProcessBlock(const FinalizedBlock& block) { return this->rdpos_.processBlock(block); }
-  FinalizedBlock rdposSignBlock(MutableBlock& block) { return this->rdpos_.signBlock(block); }
-  bool rdposAddValidatorTx(const TxValidator& tx) { return this->rdpos_.addValidatorTx(tx); }
-  const std::atomic<bool>& rdposCanCreateBlock() const { return this->rdpos_.canCreateBlock(); }
-  void rdposStartWorker() { this->rdpos_.startrdPoSWorker(); }
-  void rdposStopWorker() { this->rdpos_.stoprdPoSWorker(); }
-  void dumpStartWorker() { this->dumpWorker_.startWorker(); }
-  void dumpStopWorker() { this->dumpWorker_.stopWorker(); }
-  ///@}
-
-  // ======================================================================
-  // STATE FUNCTIONS
-  // ======================================================================
-
-  /**
-   * Get the native balance of an account in the state.
-   * @param addr The address of the account to check.
-   * @return The native account balance of the given address.
-   */
-  uint256_t getNativeBalance(const Address& addr) const;
-
-  /**
-   * Get the native nonce of an account in the state.
-   * @param addr The address of the account to check.
-   * @return The native account nonce of the given address.
-   */
-  uint64_t getNativeNonce(const Address& addr) const;
-
-  std::unordered_map<Address, Account, SafeHash> getAccounts() const; ///< Getter for `accounts_`. Returns a copy.
-  std::unordered_map<Hash, TxBlock, SafeHash> getMempool() const; ///< Getter for `mempool_`. Returns a copy.
-
-  /// Get the mempool's current size.
-  inline size_t getMempoolSize() const {
-    std::shared_lock<std::shared_mutex> lock (this->stateMutex_);
-    return this->mempool_.size();
-  }
-
-  /**
-   * Validate the next block given the current state and its transactions. Does NOT update the state.
-   * The block will be rejected if there are invalid transactions in it
-   * (e.g. invalid signature, insufficient balance, etc.).
-   * @param block The block to validate.
-   * @return `true` if the block is validated successfully, `false` otherwise.
-   */
-  bool validateNextBlock(const FinalizedBlock& block) const;
-
-  /**
-   * Process the next block given current state from the network. DOES update the state.
-   * Appends block to Storage after processing.
-   * @param block The block to process.
-   * @throw DynamicException if block is invalid.
-   */
-  void processNextBlock(FinalizedBlock&& block);
-
-  /**
-   * Fill a block with all transactions currently in the mempool. DOES NOT FINALIZE THE BLOCK.
-   * @param block The block to fill.
-   */
-  void fillBlockWithTransactions(MutableBlock& block) const;
-
-  /**
-   * Verify if a transaction can be accepted within the current state.
-   * Calls validateTransactionInternal(), but locks the mutex in a shared manner.
-   * @param tx The transaction to verify.
-   * @return An enum telling if the transaction is valid or not.
-  nnn */
-  TxInvalid validateTransaction(const TxBlock& tx) const;
-
-  /**
-   * Add a transaction to the mempool, if valid.
-   * @param tx The transaction to add.
-   * @return An enum telling if the transaction is valid or not.
-   */
-  TxInvalid addTx(TxBlock&& tx);
-
-  /**
-   * Add a Validator transaction to the rdPoS mempool, if valid.
-   * @param tx The transaction to add.
-   * @return `true` if transaction is valid, `false` otherwise.
-   */
-  bool addValidatorTx(const TxValidator& tx);
-
-  /**
-   * Check if a transaction is in the mempool.
-   * @param txHash The transaction hash to check.
-   * @return `true` if the transaction is in the mempool, `false` otherwise.
-   */
-  bool isTxInMempool(const Hash& txHash) const;
-
-  /**
-   * Get a transaction from the mempool.
-   * @param txHash The transaction Hash.
-   * @return A pointer to the transaction, or `nullptr` if not found.
-   * We cannot directly copy the transaction, since TxBlock doesn't have a
-   * default constructor, thus making it impossible to return
-   * an "empty" transaction if the hash is not found in the mempool,
-   * so we return a null pointer instead.
-   */
-  std::unique_ptr<TxBlock> getTxFromMempool(const Hash& txHash) const;
-
-  // TODO: remember this function is for testing purposes only,
-  // it should probably be removed at some point before definitive release.
-  /**
-   * Add balance to a given account.
-   * Used through HTTP RPC to add balance to a given address
-   * NOTE: ONLY TO BE USED WITHIN THE TESTNET OF A GIVEN CHAIN.
-   * THIS FUNCTION ALLOWS ANYONE TO GIVE THEMSELVES NATIVE TOKENS.
-   * IF CALLING THIS FUNCTION WITHIN A MULTI-NODE NETWORK, YOU HAVE TO CALL
-   * IT ON ALL NODES IN ORDER TO BE VALID.
-   * @param addr The address to add balance to.
-   */
-  void addBalance(const Address& addr);
-
-  /**
-   * Simulate an `eth_call` to a contract.
-   * @param callInfo Tuple with info about the call (from, to, gasLimit, gasPrice, value, data).
-   * @return The return of the called function as a data string.
-   */
-  Bytes ethCall(const ethCallInfo& callInfo) const;
-
-  // TODO: This function should be considered 'const' as it doesn't change the state,
-  // but it is not due to calling non-const contract functions. This should be fixed in the future
-  // (even if we call non-const functions, the state is ALWAYS reverted to its original state after the call).
-  /**
-   * Estimate gas for callInfo in RPC.
-   * Doesn't really "estimate" gas, but rather tells if the transaction is valid or not.
-   * @param callInfo Tuple with info about the call (from, to, gasLimit, gasPrice, value, data).
-   * @return `true` if the call is valid, `false` otherwise.
-   */
-  bool estimateGas(const ethCallInfo& callInfo);
-
-  /**
-   * Update the State's account balances after a contract call. Called by ContractManager.
-   * @param payableMap A map of the accounts to update and their respective new balances.
-   * @throw DynamicException on an attempt to change State while not processing a payable contract.
-   */
-  void processContractPayable(const std::unordered_map<Address, uint256_t, SafeHash>& payableMap);
-
-  /// Get a list of contract addresses and names.
-  std::vector<std::pair<std::string, Address>> getContracts() const;
-
-  /**
-   * Get all the events emitted under the given inputs.
-   * Parameters are defined when calling "eth_getLogs" on an HTTP request
-   * (directly from the http/jsonrpc submodules, through handle_request() on httpparser).
-   * They're supposed to be all "optional" at that point, but here they're
-   * all required, even if all of them turn out to be empty.
-   * @param fromBlock The initial block height to look for.
-   * @param toBlock The final block height to look for.
-   * @param address The address to look for. Defaults to empty (look for all available addresses).
-   * @param topics The topics to filter by. Defaults to empty (look for all available topics).
-   * @return A list of matching events.
-   */
-  std::vector<Event> getEvents(
-    const uint64_t& fromBlock, const uint64_t& toBlock,
-    const Address& address = Address(), const std::vector<Hash>& topics = {}
-=======
 class State {
   private:
     evmc_vm* vm_;  ///< Pointer to the EVMC VM.
@@ -480,35 +236,18 @@
     std::vector<Event> getEvents(
       const uint64_t& fromBlock, const uint64_t& toBlock,
       const Address& address = Address(), const std::vector<Hash>& topics = {}
->>>>>>> a2b507b8
     ) const;
 
-  /**
-   * Overload of getEvents() for transaction receipts.
-   * @param txHash The hash of the transaction to look for events.
-   * @param blockIndex The height of the block to look for events.
-   * @param txIndex The index of the transaction to look for events.
-   * @return A list of matching events.
-   */
-  std::vector<Event> getEvents(
-    const Hash& txHash, const uint64_t& blockIndex, const uint64_t& txIndex
+    /**
+     * Overload of getEvents() for transaction receipts.
+     * @param txHash The hash of the transaction to look for events.
+     * @param blockIndex The height of the block to look for events.
+     * @param txIndex The index of the transaction to look for events.
+     * @return A list of matching events.
+     */
+    std::vector<Event> getEvents(
+      const Hash& txHash, const uint64_t& blockIndex, const uint64_t& txIndex
     ) const;
-<<<<<<< HEAD
-
-  /**
-   * Create batch operations to dump the state values.
-   * DB is stored as following:
-   * Under the DBPrefix::nativeAccounts each address as keys and
-   * each accounts balance plus nonce.
-   *
-   * @return batch operations
-   */
-  DBBatch dump() const override;
-
-  /// ContractManagerInterface cannot use getNativeBalance, as it will call a lock with the mutex.
-  friend class ContractManagerInterface;
-=======
->>>>>>> a2b507b8
 };
 
 #endif // STATE_H