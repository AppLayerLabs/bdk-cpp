--- conflicted
+++ resolved
@@ -43,12 +43,7 @@
     boost::unordered_flat_map<StorageKey, Hash, SafeHash> vmStorage_; ///< Map with the storage of the EVM.
     boost::unordered_flat_map<Address, NonNullUniquePtr<Account>, SafeHash> accounts_; ///< Map with information about blockchain accounts (Address -> Account).
     boost::unordered_flat_map<Hash, TxBlock, SafeHash> mempool_; ///< TxBlock mempool.
-<<<<<<< HEAD
-    // TODO: Make a txDb instead of having to rely on this nasty map of tx hash -> created block.
-    boost::unordered_flat_map<Hash, Address, SafeHash> txToAddr_; ///< Map with information about EVM transactions that created contracts (Hash -> Address).
-
-=======
->>>>>>> a155cfa2
+
     /**
      * Verify if a transaction can be accepted within the current state.
      * @param tx The transaction to check.
@@ -109,9 +104,9 @@
 
     std::string getLogicalLocation() const override { return p2pManager_.getLogicalLocation(); } ///< Log instance from P2P
 
-    // ======================================================================
+    // ----------------------------------------------------------------------
     // RDPOS WRAPPER FUNCTIONS
-    // ======================================================================
+    // ----------------------------------------------------------------------
 
     ///@{
     /** Wrapper for the respective rdPoS function. */
@@ -132,9 +127,9 @@
     void saveToDB() const { this->dumpManager_.dumpToDB(); }
     ///@}
 
-    // ======================================================================
+    // ----------------------------------------------------------------------
     // STATE FUNCTIONS
-    // ======================================================================
+    // ----------------------------------------------------------------------
 
     /**
      * Get the native balance of an account in the state.
