--- conflicted
+++ resolved
@@ -5,30 +5,24 @@
 See the LICENSE.txt file in the project root for more information.
 */
 
+#include <boost/asio/post.hpp>
+
+#include "bytes/join.h"
+
 #include "storage.h"
-
-<<<<<<< HEAD
-Storage::Storage(const std::string& instanceIdStr, const Options& options)
-  : db_(options.getRootPath() + "/blocksDb/"), options_(options), instanceIdStr_(instanceIdStr), slThreads_(0)
-=======
-#include "boost/asio/post.hpp"
-#include "bytes/join.h"
 
 static void storeBlock(DB& db, const FinalizedBlock& block, bool indexingEnabled) {
   DBBatch batch;
-
   batch.push_back(block.getHash(), block.serializeBlock(), DBPrefix::blocks);
   batch.push_back(Utils::uint64ToBytes(block.getNHeight()), block.getHash(), DBPrefix::heightToBlock);
 
   if (indexingEnabled) {
     const auto& Txs = block.getTxs();
-
     for (uint32_t i = 0; i < Txs.size(); i++) {
       const auto& TxHash = Txs[i].hash();
-
       const FixedBytes<44> value(
-        bytes::join(block.getHash(), Utils::uint32ToBytes(i), Utils::uint64ToBytes(block.getNHeight())));
-
+        bytes::join(block.getHash(), Utils::uint32ToBytes(i), Utils::uint64ToBytes(block.getNHeight()))
+      );
       batch.push_back(TxHash, value, DBPrefix::txToBlock);
     }
   }
@@ -37,51 +31,21 @@
 }
 
 Storage::Storage(std::string instanceIdStr, const Options& options)
-  : db_(options.getRootPath() + "/blocksDb/"),
-    options_(options),
-    instanceIdStr_(std::move(instanceIdStr))
->>>>>>> a155cfa2
+  : db_(options.getRootPath() + "/blocksDb/"), options_(options), instanceIdStr_(std::move(instanceIdStr))
 {
+  // Initialize the blockchain if latest block doesn't exist.
   LOGINFO("Loading blockchain from DB");
-
-  // Initialize the blockchain if latest block doesn't exist.
   initializeBlockchain();
 
   // Get the latest block from the database
   LOGINFO("Loading latest block");
-<<<<<<< HEAD
-  auto blockBytes = this->db_.get(Utils::stringToBytes("latest"), DBPrefix::blocks);
-  FinalizedBlock latest = FinalizedBlock::fromBytes(blockBytes, this->options_.getChainID());
-  uint64_t depth = latest.getNHeight();
-
-  std::unique_lock<std::shared_mutex> lock(this->chainLock_);
-
-  // Parse block mappings (hash -> height / height -> hash) from DB
-  LOGINFO("Parsing block mappings");
-  for (DBEntry& map : this->db_.getBatch(DBPrefix::blockHeightMaps)) {
-    // TODO: Check if a block is missing.
-    // Might be interesting to change DB::getBatch to return a map instead of a vector
-    LOGDEBUG(std::string(": ")
-      + std::to_string(Utils::bytesToUint64(map.key))
-      + std::string(", hash ") + Hash(map.value).hex().get()
-    );
-    this->blockHashByHeight_.insert({Utils::bytesToUint64(map.key),Hash(map.value)});
-    this->blockHeightByHash_.insert({Hash(map.value), Utils::bytesToUint64(map.key)});
-  }
-=======
   const Bytes latestBlockHash = db_.getLastByPrefix(DBPrefix::heightToBlock);
->>>>>>> a155cfa2
-
-  if (latestBlockHash.empty())
-    throw DynamicException("Latest block hash not found in DB");
+  if (latestBlockHash.empty()) throw DynamicException("Latest block hash not found in DB");
 
   const Bytes latestBlockBytes = db_.get(latestBlockHash, DBPrefix::blocks);
-
-  if (latestBlockBytes.empty())
-    throw DynamicException("Latest block bytes not found in DB");
+  if (latestBlockBytes.empty()) throw DynamicException("Latest block bytes not found in DB");
 
   latest_ = std::make_shared<const FinalizedBlock>(FinalizedBlock::fromBytes(latestBlockBytes, this->options_.getChainID()));
-
   LOGINFO("Latest block successfully loaded");
 }
 
@@ -89,14 +53,12 @@
   // Genesis block comes from Options, not hardcoded
   const auto& genesis = options_.getGenesisBlock();
 
-  const Bytes latestBlockHash = db_.getLastByPrefix(DBPrefix::heightToBlock);
-
-  if (latestBlockHash.empty()) {
-    if (genesis.getNHeight() != 0)
-      throw DynamicException("Genesis block height is not 0");
-
+  if (
+    const Bytes latestBlockHash = db_.getLastByPrefix(DBPrefix::heightToBlock);
+    latestBlockHash.empty()
+  ) {
+    if (genesis.getNHeight() != 0) throw DynamicException("Genesis block height is not 0");
     storeBlock(db_, genesis, options_.getIndexingMode() != IndexingMode::DISABLED);
-
     LOGINFO(std::string("Created genesis block: ") + Hex::fromBytes(genesis.getHash()).get());
   }
 
@@ -104,7 +66,8 @@
   const Hash genesisInDBHash(db_.get(Utils::uint64ToBytes(0), DBPrefix::heightToBlock));
 
   FinalizedBlock genesisInDB = FinalizedBlock::fromBytes(
-    db_.get(genesisInDBHash, DBPrefix::blocks), options_.getChainID());
+    db_.get(genesisInDBHash, DBPrefix::blocks), options_.getChainID()
+  );
 
   if (genesis != genesisInDB) {
     LOGERROR("Sanity Check! Genesis block in DB does not match genesis block in Options");
@@ -127,161 +90,38 @@
 }
 
 void Storage::pushBlock(FinalizedBlock block) {
-  if (auto previousBlock = latest_.load(); previousBlock->getHash() != block.getPrevBlockHash())
+  if (auto previousBlock = latest_.load(); previousBlock->getHash() != block.getPrevBlockHash()) {
     throw DynamicException("\"previous hash\" of new block does not match the latest block hash");
-
-<<<<<<< HEAD
-StorageStatus Storage::blockExistsInternal(const uint64_t& height) const {
-  // Check chain first, then cache, then database
-  if (auto it = this->blockHashByHeight_.find(height); it != this->blockHashByHeight_.end()) {
-    if (this->blockByHash_.contains(it->second)) return StorageStatus::OnChain;
-    if (this->cachedBlocks_.contains(it->second)) return StorageStatus::OnCache;
-    return StorageStatus::OnDB;
-  } else {
-    return StorageStatus::NotFound;
-  }
-  return StorageStatus::NotFound;
-}
-=======
+  }
   auto newBlock = std::make_shared<FinalizedBlock>(std::move(block));
   latest_.store(newBlock);
->>>>>>> a155cfa2
-
   storeBlock(db_, *newBlock, options_.getIndexingMode() != IndexingMode::DISABLED);
 }
 
-bool Storage::blockExists(const Hash& hash) const {
-  return db_.has(hash, DBPrefix::blocks);
-}
-
-bool Storage::blockExists(uint64_t height) const {
-  return db_.has(Utils::uint64ToBytes(height), DBPrefix::heightToBlock);
-}
-
-bool Storage::txExists(const Hash& tx) const {
-  return db_.has(tx, DBPrefix::txToBlock);
-}
+bool Storage::blockExists(const Hash& hash) const { return db_.has(hash, DBPrefix::blocks); }
+
+bool Storage::blockExists(uint64_t height) const { return db_.has(Utils::uint64ToBytes(height), DBPrefix::heightToBlock); }
+
+bool Storage::txExists(const Hash& tx) const { return db_.has(tx, DBPrefix::txToBlock); }
 
 std::shared_ptr<const FinalizedBlock> Storage::getBlock(const Hash& hash) const {
   Bytes blockBytes = db_.get(hash, DBPrefix::blocks);
-
-  if (blockBytes.empty())
-    return nullptr;
-
+  if (blockBytes.empty()) return nullptr;
   return std::make_shared<FinalizedBlock>(FinalizedBlock::fromBytes(blockBytes, this->options_.getChainID()));
 }
 
 std::shared_ptr<const FinalizedBlock> Storage::getBlock(uint64_t height) const {
   Bytes blockHash = db_.get(Utils::uint64ToBytes(height), DBPrefix::heightToBlock);
-
-  if (blockHash.empty())
-    return nullptr;
-
+  if (blockHash.empty()) return nullptr;
   Bytes blockBytes = db_.get(blockHash, DBPrefix::blocks);
-
-<<<<<<< HEAD
-std::shared_ptr<const FinalizedBlock> Storage::getBlock(const Hash& hash) const {
-  // Check chain first, then cache, then database
-  std::shared_lock<std::shared_mutex> lockChain(this->chainLock_);
-  std::shared_lock<std::shared_mutex> lockCache(this->cacheLock_);
-  switch (StorageStatus blockStatus = this->blockExistsInternal(hash); blockStatus) {
-    case StorageStatus::NotFound: {
-      return nullptr;
-    }
-    case StorageStatus::OnChain: {
-      return this->blockByHash_.at(hash);
-    }
-    case StorageStatus::OnCache: {
-      return this->cachedBlocks_.at(hash);
-    }
-    case StorageStatus::OnDB: {
-      lockCache.unlock(); // Unlock shared lock so we can lock uniquely and insert into cache
-      std::unique_lock<std::shared_mutex> lock(this->cacheLock_);
-      FinalizedBlock finalizedBlock = FinalizedBlock::fromBytes(this->db_.get(hash.get(), DBPrefix::blocks), this->options_.getChainID());
-      this->cachedBlocks_.insert({hash, std::make_shared<FinalizedBlock>(std::move(finalizedBlock))});
-      return this->cachedBlocks_.at(hash);
-    }
-  }
-  return nullptr;
-}
-
-std::shared_ptr<const FinalizedBlock> Storage::getBlock(const uint64_t& height) const {
-  // Check chain first, then cache, then database
-  std::shared_lock<std::shared_mutex> lockChain(this->chainLock_);
-  std::shared_lock<std::shared_mutex> lockCache(this->cacheLock_);
-  StorageStatus blockStatus = this->blockExistsInternal(height);
-  if (blockStatus == StorageStatus::NotFound) return nullptr;
-  LOGTRACE("height: " + std::to_string(height));
-  switch (blockStatus) {
-    case StorageStatus::NotFound: {
-      return nullptr;
-    }
-    case StorageStatus::OnChain: {
-      return this->blockByHash_.at(this->blockHashByHeight_.at(height));
-    }
-    case StorageStatus::OnCache: {
-      Hash hash = this->blockHashByHeight_.find(height)->second;
-      return this->cachedBlocks_.find(hash)->second;
-    }
-    case StorageStatus::OnDB: {
-      lockCache.unlock(); // Unlock shared lock so we can lock uniquely and insert into cache
-      std::unique_lock<std::shared_mutex> lock(this->cacheLock_);
-      Hash hash = this->blockHashByHeight_.find(height)->second;
-      auto blockData = this->db_.get(hash.get(), DBPrefix::blocks);
-      FinalizedBlock finalizedBlock = FinalizedBlock::fromBytes(blockData, this->options_.getChainID());
-      this->cachedBlocks_.insert({hash, std::make_shared<FinalizedBlock>(std::move(finalizedBlock))});
-      return this->cachedBlocks_.at(hash);
-    }
-  }
-  return nullptr;
-=======
   return std::make_shared<FinalizedBlock>(FinalizedBlock::fromBytes(blockBytes, this->options_.getChainID()));
->>>>>>> a155cfa2
 }
 
 std::tuple<
   const std::shared_ptr<const TxBlock>, const Hash, const uint64_t, const uint64_t
-  > Storage::getTx(const Hash& tx) const {
-<<<<<<< HEAD
-  // Check chain first, then cache, then database
-  std::shared_lock<std::shared_mutex> lockChain(this->chainLock_);
-  std::shared_lock<std::shared_mutex> lockCache(this->cacheLock_);
-  switch (StorageStatus txStatus = this->txExistsInternal(tx); txStatus) {
-    case StorageStatus::NotFound: {
-      return {nullptr, Hash(), 0, 0};
-    }
-    case StorageStatus::OnChain: {
-      const auto& [blockHash, blockIndex, blockHeight] = this->txByHash_.find(tx)->second;
-      const auto& transactionList = blockByHash_.at(blockHash)->getTxs(); // We can use at() because we know it exists
-      // Check if transactionList can be accessed at the index
-      if (transactionList.size() <= blockIndex) throw DynamicException("Tx index out of bounds");
-      const auto& transaction = transactionList[blockIndex];
-      if (transaction.hash() != tx) throw DynamicException("Tx hash mismatch");
-      return {std::make_shared<const TxBlock>(transaction), blockHash, blockIndex, blockHeight};
-    }
-    case StorageStatus::OnCache: {
-      return this->cachedTxs_.at(tx);
-    }
-    case StorageStatus::OnDB: {
-      lockCache.unlock();
-      Bytes txData(this->db_.get(tx.get(), DBPrefix::txToBlocks));
-      BytesArrView txDataView(txData);
-      auto blockHash = Hash(txDataView.subspan(0, 32));
-      uint64_t blockIndex = Utils::bytesToUint32(txDataView.subspan(32, 4));
-      uint64_t blockHeight = Utils::bytesToUint64(txDataView.subspan(36,8));
-      Bytes blockData(this->db_.get(blockHash.get(), DBPrefix::blocks));
-      auto Tx = this->getTxFromBlockWithIndex(blockData, blockIndex);
-      std::unique_lock<std::shared_mutex> lock(this->cacheLock_);
-      this->cachedTxs_.insert({tx, {std::make_shared<const TxBlock>(Tx), blockHash, blockIndex, blockHeight}});
-      return this->cachedTxs_.at(tx);
-    }
-  }
-  return { nullptr, Hash(), 0, 0 };
-=======
+> Storage::getTx(const Hash& tx) const {
   const Bytes txData = db_.get(tx, DBPrefix::txToBlock);
-
-  if (txData.empty())
-    return std::make_tuple(nullptr, Hash(), 0u, 0u);
+  if (txData.empty()) return std::make_tuple(nullptr, Hash(), 0u, 0u);
 
   const bytes::View txDataView = txData;
   const Hash blockHash(txDataView.subspan(0, 32));
@@ -289,116 +129,41 @@
   const uint64_t blockHeight = Utils::bytesToUint64(txDataView.subspan(36, 8));
   const Bytes blockData = db_.get(blockHash, DBPrefix::blocks);
 
-  return std::make_tuple(std::make_shared<const TxBlock>(
-    getTxFromBlockWithIndex(blockData, blockIndex)), blockHash, blockIndex, blockHeight);
->>>>>>> a155cfa2
+  return std::make_tuple(
+    std::make_shared<const TxBlock>(getTxFromBlockWithIndex(blockData, blockIndex)),
+    blockHash, blockIndex, blockHeight
+  );
 }
 
 std::tuple<
   const std::shared_ptr<const TxBlock>, const Hash, const uint64_t, const uint64_t
-  > Storage::getTxByBlockHashAndIndex(const Hash& blockHash, const uint64_t blockIndex) const {
-<<<<<<< HEAD
-  std::shared_lock<std::shared_mutex> lockChain(this->chainLock_);
-  std::shared_lock<std::shared_mutex> lockCache(this->cacheLock_);
-  switch (auto Status = this->blockExistsInternal(blockHash); Status) {
-    case StorageStatus::NotFound: {
-      return { nullptr, Hash(), 0, 0 };
-    }
-    case StorageStatus::OnChain: {
-      const auto& transactionList = this->blockByHash_.at(blockHash)->getTxs(); // We can use at() because we know it exists
-      if (transactionList.size() <= blockIndex) throw DynamicException("Tx index out of bounds");
-      const auto& transaction = transactionList[blockIndex];
-      const auto& txHash = transaction.hash();  // We can use at() because we know it exists
-      const auto& [txBlockHash, txBlockIndex, txBlockHeight] = this->txByHash_.at(txHash);
-      if (txBlockHash != blockHash || txBlockIndex != blockIndex) {
-        throw DynamicException("Tx hash mismatch");
-      }
-      return {std::make_shared<const TxBlock>(transaction), txBlockHash, txBlockIndex, txBlockHeight};
-    }
-    case StorageStatus::OnCache: {
-      auto txHash = this->cachedBlocks_.at(blockHash)->getTxs()[blockIndex].hash();
-      return this->cachedTxs_.at(txHash);
-    }
-    case StorageStatus::OnDB: {
-      lockCache.unlock();
-      Bytes blockData = this->db_.get(blockHash.get(), DBPrefix::blocks);
-      auto tx = this->getTxFromBlockWithIndex(blockData, blockIndex);
-      std::unique_lock<std::shared_mutex> lock(this->cacheLock_);
-      auto blockHeight = this->blockHeightByHash_.at(blockHash);
-      this->cachedTxs_.insert({tx.hash(), {std::make_shared<TxBlock>(tx), blockHash, blockIndex, blockHeight}});
-      return this->cachedTxs_.at(tx.hash());
-    }
-  }
-  return { nullptr, Hash(), 0, 0 };
-=======
+> Storage::getTxByBlockHashAndIndex(const Hash& blockHash, const uint64_t blockIndex) const {
   const Bytes blockData = db_.get(blockHash, DBPrefix::blocks);
-
-  if (blockData.empty())
-    std::make_tuple(nullptr, Hash(), 0u, 0u);
+  if (blockData.empty()) std::make_tuple(nullptr, Hash(), 0u, 0u);
 
   const uint64_t blockHeight = Utils::bytesToUint64(bytes::View(blockData).subspan(201, 8));
-  return std::make_tuple(std::make_shared<TxBlock>(
-    getTxFromBlockWithIndex(blockData, blockIndex)), blockHash, blockIndex, blockHeight);
->>>>>>> a155cfa2
+  return std::make_tuple(
+    std::make_shared<TxBlock>(getTxFromBlockWithIndex(blockData, blockIndex)),
+    blockHash, blockIndex, blockHeight
+  );
 }
 
 std::tuple<
   const std::shared_ptr<const TxBlock>, const Hash, const uint64_t, const uint64_t
-<<<<<<< HEAD
-  > Storage::getTxByBlockNumberAndIndex(const uint64_t& blockHeight, const uint64_t blockIndex) const {
-  std::shared_lock<std::shared_mutex> lockChain(this->chainLock_);
-  std::shared_lock<std::shared_mutex> lockCache(this->cacheLock_);
-  switch (auto Status = this->blockExistsInternal(blockHeight); Status) {
-    case StorageStatus::NotFound: {
-      return { nullptr, Hash(), 0, 0 };
-    }
-    case StorageStatus::OnChain: {
-      auto blockHash = this->blockHashByHeight_.find(blockHeight)->second;
-      const auto& transactionList = this->blockByHash_.at(blockHash)->getTxs();
-      if (transactionList.size() <= blockIndex) throw DynamicException("Tx index out of bounds");
-      const auto& transaction = transactionList[blockIndex];
-      const auto& txHash = transaction.hash();
-      const auto& [txBlockHash, txBlockIndex, txBlockHeight] = this->txByHash_.at(txHash);
-      return {std::make_shared<TxBlock>(transaction), txBlockHash, txBlockIndex, txBlockHeight};
-    }
-    case StorageStatus::OnCache: {
-      auto blockHash = this->blockHashByHeight_.find(blockHeight)->second;
-      auto txHash = this->cachedBlocks_.at(blockHash)->getTxs()[blockIndex].hash();
-      return this->cachedTxs_.at(txHash);
-    }
-    case StorageStatus::OnDB: {
-      lockCache.unlock();
-      auto blockHash = this->blockHashByHeight_.find(blockHeight)->second;
-      Bytes blockData = this->db_.get(blockHash.get(), DBPrefix::blocks);
-      auto tx = this->getTxFromBlockWithIndex(blockData, blockIndex);
-      std::unique_lock<std::shared_mutex> lock(this->cacheLock_);
-      auto blockHeight2 = this->blockHeightByHash_.at(blockHash);
-      this->cachedTxs_.insert({tx.hash(), { std::make_shared<TxBlock>(tx), blockHash, blockIndex, blockHeight2}});
-      return this->cachedTxs_.at(tx.hash());
-    }
-  }
-  return { nullptr, Hash(), 0, 0 };
-=======
-  > Storage::getTxByBlockNumberAndIndex(uint64_t blockHeight, uint64_t blockIndex) const {
-
+> Storage::getTxByBlockNumberAndIndex(uint64_t blockHeight, uint64_t blockIndex) const {
   const Bytes blockHash = db_.get(Utils::uint64ToBytes(blockHeight), DBPrefix::heightToBlock);
-
-  if (blockHash.empty())
-    return std::make_tuple(nullptr, Hash(), 0u, 0u);
-  
+  if (blockHash.empty()) return std::make_tuple(nullptr, Hash(), 0u, 0u);
+
   const Bytes blockData = db_.get(blockHash, DBPrefix::blocks);
-
-  if (blockData.empty())
-    return std::make_tuple(nullptr, Hash(), 0u, 0u);
-
-  return std::make_tuple(std::make_shared<TxBlock>(
-    getTxFromBlockWithIndex(blockData, blockIndex)), Hash(blockHash), blockIndex, blockHeight);
->>>>>>> a155cfa2
-}
-
-std::shared_ptr<const FinalizedBlock> Storage::latest() const {
-  return latest_.load();
-}
+  if (blockData.empty()) return std::make_tuple(nullptr, Hash(), 0u, 0u);
+
+  return std::make_tuple(
+    std::make_shared<TxBlock>(getTxFromBlockWithIndex(blockData, blockIndex)),
+    Hash(blockHash), blockIndex, blockHeight
+  );
+}
+
+std::shared_ptr<const FinalizedBlock> Storage::latest() const { return latest_.load(); }
 
 uint64_t Storage::currentChainSize() const {
   auto latest = latest_.load();
@@ -414,9 +179,7 @@
 
 std::optional<trace::Call> Storage::getCallTrace(const Hash& txHash) const {
   Bytes serial = db_.get(txHash, DBPrefix::txToCallTrace);
-
-  if (serial.empty())
-    return std::nullopt;
+  if (serial.empty()) return std::nullopt;
 
   trace::Call callTrace;
   zpp::bits::in in(serial);
@@ -434,13 +197,10 @@
 
 std::optional<TxAdditionalData> Storage::getTxAdditionalData(const Hash& txHash) const {
   Bytes serialized = db_.get(txHash, DBPrefix::txToAdditionalData);
-
-  if (serialized.empty()) {
-    return std::nullopt;
-  }
+  if (serialized.empty()) return std::nullopt;
 
   TxAdditionalData txData;
   zpp::bits::in in(serialized);
   in(txData).or_throw();
   return txData;
-}+}
