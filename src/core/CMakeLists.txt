if(BUILD_AVALANCHEGO)
  set(CORE_HEADERS
     ${CMAKE_SOURCE_DIR}/src/core/blockchain.h
<<<<<<< HEAD
     ${CMAKE_SOURCE_DIR}/src/core/consensus.h
    #${CMAKE_SOURCE_DIR}/src/core/snowmanVM.h
     ${CMAKE_SOURCE_DIR}/src/core/state.h
=======
  #  ${CMAKE_SOURCE_DIR}/src/core/snowmanVM.h
     ${CMAKE_SOURCE_DIR}/src/core/dump.h
>>>>>>> 34d06b2e
     ${CMAKE_SOURCE_DIR}/src/core/storage.h
     ${CMAKE_SOURCE_DIR}/src/core/state.h
     ${CMAKE_SOURCE_DIR}/src/core/rdpos.h
    PARENT_SCOPE
  )

  set(CORE_SOURCES
     ${CMAKE_SOURCE_DIR}/src/core/blockchain.cpp
<<<<<<< HEAD
     ${CMAKE_SOURCE_DIR}/src/core/consensus.cpp
    #${CMAKE_SOURCE_DIR}/src/core/snowmanVM.cpp
=======
  #  ${CMAKE_SOURCE_DIR}/src/core/snowmanVM.cpp
     ${CMAKE_SOURCE_DIR}/src/core/dump.cpp
>>>>>>> 34d06b2e
     ${CMAKE_SOURCE_DIR}/src/core/state.cpp
     ${CMAKE_SOURCE_DIR}/src/core/storage.cpp
     ${CMAKE_SOURCE_DIR}/src/core/rdpos.cpp
    PARENT_SCOPE
  )
else()
  set(CORE_HEADERS
     ${CMAKE_SOURCE_DIR}/src/core/blockchain.h
<<<<<<< HEAD
     ${CMAKE_SOURCE_DIR}/src/core/consensus.h
=======
     ${CMAKE_SOURCE_DIR}/src/core/dump.h
>>>>>>> 34d06b2e
     ${CMAKE_SOURCE_DIR}/src/core/state.h
     ${CMAKE_SOURCE_DIR}/src/core/storage.h
     ${CMAKE_SOURCE_DIR}/src/core/rdpos.h
    PARENT_SCOPE
  )

  set(CORE_SOURCES
     ${CMAKE_SOURCE_DIR}/src/core/blockchain.cpp
<<<<<<< HEAD
     ${CMAKE_SOURCE_DIR}/src/core/consensus.cpp
=======
     ${CMAKE_SOURCE_DIR}/src/core/dump.cpp
>>>>>>> 34d06b2e
     ${CMAKE_SOURCE_DIR}/src/core/state.cpp
     ${CMAKE_SOURCE_DIR}/src/core/storage.cpp
     ${CMAKE_SOURCE_DIR}/src/core/rdpos.cpp
    PARENT_SCOPE
  )
endif()<|MERGE_RESOLUTION|>--- conflicted
+++ resolved
@@ -1,29 +1,20 @@
 if(BUILD_AVALANCHEGO)
   set(CORE_HEADERS
      ${CMAKE_SOURCE_DIR}/src/core/blockchain.h
-<<<<<<< HEAD
      ${CMAKE_SOURCE_DIR}/src/core/consensus.h
     #${CMAKE_SOURCE_DIR}/src/core/snowmanVM.h
+     ${CMAKE_SOURCE_DIR}/src/core/dump.cpp
      ${CMAKE_SOURCE_DIR}/src/core/state.h
-=======
-  #  ${CMAKE_SOURCE_DIR}/src/core/snowmanVM.h
-     ${CMAKE_SOURCE_DIR}/src/core/dump.h
->>>>>>> 34d06b2e
      ${CMAKE_SOURCE_DIR}/src/core/storage.h
-     ${CMAKE_SOURCE_DIR}/src/core/state.h
      ${CMAKE_SOURCE_DIR}/src/core/rdpos.h
     PARENT_SCOPE
   )
 
   set(CORE_SOURCES
      ${CMAKE_SOURCE_DIR}/src/core/blockchain.cpp
-<<<<<<< HEAD
      ${CMAKE_SOURCE_DIR}/src/core/consensus.cpp
     #${CMAKE_SOURCE_DIR}/src/core/snowmanVM.cpp
-=======
-  #  ${CMAKE_SOURCE_DIR}/src/core/snowmanVM.cpp
      ${CMAKE_SOURCE_DIR}/src/core/dump.cpp
->>>>>>> 34d06b2e
      ${CMAKE_SOURCE_DIR}/src/core/state.cpp
      ${CMAKE_SOURCE_DIR}/src/core/storage.cpp
      ${CMAKE_SOURCE_DIR}/src/core/rdpos.cpp
@@ -32,12 +23,9 @@
 else()
   set(CORE_HEADERS
      ${CMAKE_SOURCE_DIR}/src/core/blockchain.h
-<<<<<<< HEAD
      ${CMAKE_SOURCE_DIR}/src/core/consensus.h
-=======
+     ${CMAKE_SOURCE_DIR}/src/core/state.h
      ${CMAKE_SOURCE_DIR}/src/core/dump.h
->>>>>>> 34d06b2e
-     ${CMAKE_SOURCE_DIR}/src/core/state.h
      ${CMAKE_SOURCE_DIR}/src/core/storage.h
      ${CMAKE_SOURCE_DIR}/src/core/rdpos.h
     PARENT_SCOPE
@@ -45,12 +33,9 @@
 
   set(CORE_SOURCES
      ${CMAKE_SOURCE_DIR}/src/core/blockchain.cpp
-<<<<<<< HEAD
      ${CMAKE_SOURCE_DIR}/src/core/consensus.cpp
-=======
-     ${CMAKE_SOURCE_DIR}/src/core/dump.cpp
->>>>>>> 34d06b2e
      ${CMAKE_SOURCE_DIR}/src/core/state.cpp
+     ${CMAKE_SOURCE_DIR}/src/core/dump.h
      ${CMAKE_SOURCE_DIR}/src/core/storage.cpp
      ${CMAKE_SOURCE_DIR}/src/core/rdpos.cpp
     PARENT_SCOPE
