# Pre-setup
cmake_minimum_required(VERSION 3.19.0)

include(cmake/cable/bootstrap.cmake)
include(CableBuildInfo)
include(CableBuildType)
include(GNUInstallDirs)
cable_set_build_type(DEFAULT Debug CONFIGURATION_TYPES Debug;Release;RelWithDebInfo)

# Map current configuration to configurations of imported targets.
set(CMAKE_MAP_IMPORTED_CONFIG_Debug Debug)
set(CMAKE_MAP_IMPORTED_CONFIG_RelWithDebInfo Debug)

# Project data
project(subnetooor VERSION 0.0.1 DESCRIPTION "Sparq subnet")
set(CMAKE_CXX_STANDARD 20)
set(CMAKE_CXX_STANDARD_REQUIRED TRUE)
set(CMAKE_CXX_EXTENSIONS OFF)
set(CMAKE_CXX_FLAGS "-O2")
set(CMAKE_POSITION_INDEPENDENT_CODE ON)
set(CMAKE_FIND_LIBRARY_SUFFIXES ".a") # "ZLIB_USE_STATIC_LIBS" was added in 3.24
set(CMAKE_EXPORT_COMPILE_COMMANDS ON) # For clang-tidy
set(LEVELDB_USE_STATIC_LIBS ON)
set(BUILD_TESTS ON CACHE BOOL "Build helper unit testing program")
set(BUILD_AVALANCHEGO OFF CACHE BOOL "Build with AvalancheGo wrapping")
set(BUILD_TOOLS OFF CACHE BOOL "Build tools related to subnet")
set(USE_LINT OFF CACHE BOOL "Run linter on compile (clang-tidy)")
if(USE_LINT)
  set(CMAKE_CXX_CLANG_TIDY "clang-tidy;-header-filter=.;-checks=-*,abseil-*,boost-*,bugprone-*,cert-*,clang-analyzer-*,concurrency-*,cppcoreguidelines-*,hicpp-*,misc-*,modernize-*,performance-*,portability-*,readability-*")
endif()
message(STATUS "C++ Standard: ${CMAKE_CXX_STANDARD}")
message(STATUS "C++ Standard is required: ${CMAKE_CXX_STANDARD_REQUIRED}")
message(STATUS "C++ extensions: ${CMAKE_CXX_EXTENSIONS}")
message(STATUS "Using PIC: ${CMAKE_POSITION_INDEPENDENT_CODE}")
message(STATUS "Find libs with suffix: ${CMAKE_FIND_LIBRARY_SUFFIXES}")
message("Building tests: ${BUILD_TESTS}")
message("Building avalanchego: ${BUILD_AVALANCHEGO}")

cable_add_buildinfo_library(PROJECT_NAME subnetooor)

# System package configs (built-in)
set(Boost_USE_STATIC_LIBS ON)
set(OPENSSL_USE_STATIC_LIBS ON)
set(Protobuf_USE_STATIC_LIBS ON)

# Find system packages (built-in)
find_package(Threads)
find_package(Boost 1.74.0 REQUIRED COMPONENTS
  chrono filesystem program_options system thread nowide
)
find_package(OpenSSL 1.1.1 REQUIRED)
find_package(ZLIB REQUIRED)

# Find system packages (custom)
find_package(CryptoPP 8.2.0 REQUIRED)
find_package(Scrypt REQUIRED)
find_package(LevelDB REQUIRED)

# Add external modules
include(cmake/ProjectBoostCertify.cmake)
include(cmake/ProjectEthash.cmake)
include(cmake/ProjectSecp256k1.cmake) # Bitcoin core fast implementation

# Build catch2 to a library.
add_library(catch2
  ${CMAKE_SOURCE_DIR}/new_src/libs/catch2/catch_amalgamated.hpp
  ${CMAKE_SOURCE_DIR}/new_src/libs/catch2/catch_amalgamated.cpp
)

target_include_directories(catch2 PUBLIC ${CMAKE_CURRENT_SOURCE_DIR}/catch2)

# Check compiler variable sizes
include(cmake/CheckSizes.cmake)

if(BUILD_AVALANCHEGO)
  # Add avalanchego wrapper dependencies.
  find_package(Absl REQUIRED) # Built-in is hardcoded to SHARED, this one to STATIC
  find_package(Cares REQUIRED)
  find_package(Protobuf 3.12 REQUIRED)
  find_package(GRPC REQUIRED)
endif()

# Include headers and libs
include_directories(
  "${CMAKE_SOURCE_DIR}"
  "${CMAKE_SOURCE_DIR}/new_src"
  "${CMAKE_SOURCE_DIR}/new_src/libs"
  "${CMAKE_SOURCE_DIR}/build"
  "${CMAKE_SOURCE_DIR}/build/deps/include"
)

link_directories(
  "${CMAKE_SOURCE_DIR}"
  "${CMAKE_SOURCE_DIR}/new_src"
  "${CMAKE_SOURCE_DIR}/new_src/libs"
  "${CMAKE_SOURCE_DIR}/build"
  "${CMAKE_SOURCE_DIR}/build/deps/lib"
)

# TODO: change new_src/ to src/
# Organize, compile and link subnetooor libs
add_subdirectory(new_src/contract)
add_subdirectory(new_src/core)
add_subdirectory(new_src/net)
add_subdirectory(new_src/utils)
add_subdirectory(new_tests/)

if(BUILD_AVALANCHEGO)

  # Generate gRPC files
  # Headers/sources are always cleaned at configure stage
  # so they can be regenerated at build stage
  file(REMOVE
    "${CMAKE_SOURCE_DIR}/proto/vm.grpc.pb.cc"
    "${CMAKE_SOURCE_DIR}/proto/aliasreader.grpc.pb.cc"
    "${CMAKE_SOURCE_DIR}/proto/appsender.grpc.pb.cc"
    "${CMAKE_SOURCE_DIR}/proto/keystore.grpc.pb.cc"
    "${CMAKE_SOURCE_DIR}/proto/messenger.grpc.pb.cc"
    "${CMAKE_SOURCE_DIR}/proto/sharedmemory.grpc.pb.cc"
    "${CMAKE_SOURCE_DIR}/proto/rpcdb.grpc.pb.cc"
    "${CMAKE_SOURCE_DIR}/proto/vm.grpc.pb.h"
    "${CMAKE_SOURCE_DIR}/proto/aliasreader.grpc.pb.h"
    "${CMAKE_SOURCE_DIR}/proto/appsender.grpc.pb.h"
    "${CMAKE_SOURCE_DIR}/proto/keystore.grpc.pb.h"
    "${CMAKE_SOURCE_DIR}/proto/messenger.grpc.pb.h"
    "${CMAKE_SOURCE_DIR}/proto/sharedmemory.grpc.pb.h"
    "${CMAKE_SOURCE_DIR}/proto/rpcdb.grpc.pb.h"
    "${CMAKE_SOURCE_DIR}/proto/vm.pb.cc"
    "${CMAKE_SOURCE_DIR}/proto/aliasreader.pb.cc"
    "${CMAKE_SOURCE_DIR}/proto/appsender.pb.cc"
    "${CMAKE_SOURCE_DIR}/proto/keystore.pb.cc"
    "${CMAKE_SOURCE_DIR}/proto/messenger.pb.cc"
    "${CMAKE_SOURCE_DIR}/proto/sharedmemory.pb.cc"
    "${CMAKE_SOURCE_DIR}/proto/rpcdb.pb.cc"
    "${CMAKE_SOURCE_DIR}/proto/vm.pb.h"
    "${CMAKE_SOURCE_DIR}/proto/aliasreader.pb.h"
    "${CMAKE_SOURCE_DIR}/proto/appsender.pb.h"
    "${CMAKE_SOURCE_DIR}/proto/keystore.pb.h"
    "${CMAKE_SOURCE_DIR}/proto/messenger.pb.h"
    "${CMAKE_SOURCE_DIR}/proto/sharedmemory.pb.h"
    "${CMAKE_SOURCE_DIR}/proto/rpcdb.pb.h"
  )

  add_custom_command(
    OUTPUT "${CMAKE_SOURCE_DIR}/proto/aliasreader.grpc.pb.cc"
           "${CMAKE_SOURCE_DIR}/proto/aliasreader.grpc.pb.h"
    COMMAND "protoc"
    ARGS --grpc_out="${CMAKE_SOURCE_DIR}/proto"
         --plugin=protoc-gen-grpc="${GRPC_CPP_PLUGIN}"
         --proto_path="${CMAKE_SOURCE_DIR}/proto"
         "${CMAKE_SOURCE_DIR}/proto/aliasreader.proto"
  )

  add_custom_command(
    OUTPUT "${CMAKE_SOURCE_DIR}/proto/appsender.grpc.pb.cc"
           "${CMAKE_SOURCE_DIR}/proto/appsender.grpc.pb.h"
    COMMAND "protoc"
    ARGS --grpc_out="${CMAKE_SOURCE_DIR}/proto"
         --plugin=protoc-gen-grpc="${GRPC_CPP_PLUGIN}"
         --proto_path="${CMAKE_SOURCE_DIR}/proto"
         "${CMAKE_SOURCE_DIR}/proto/appsender.proto"
  )

  add_custom_command(
    OUTPUT "${CMAKE_SOURCE_DIR}/proto/keystore.grpc.pb.cc"
           "${CMAKE_SOURCE_DIR}/proto/keystore.grpc.pb.h"
    COMMAND "protoc"
    ARGS --grpc_out="${CMAKE_SOURCE_DIR}/proto"
         --plugin=protoc-gen-grpc="${GRPC_CPP_PLUGIN}"
         --proto_path="${CMAKE_SOURCE_DIR}/proto"
         "${CMAKE_SOURCE_DIR}/proto/keystore.proto"
  )

  add_custom_command(
    OUTPUT "${CMAKE_SOURCE_DIR}/proto/messenger.grpc.pb.cc"
           "${CMAKE_SOURCE_DIR}/proto/messenger.grpc.pb.h"
    COMMAND "protoc"
    ARGS --grpc_out="${CMAKE_SOURCE_DIR}/proto"
         --plugin=protoc-gen-grpc="${GRPC_CPP_PLUGIN}"
         --proto_path="${CMAKE_SOURCE_DIR}/proto"
         "${CMAKE_SOURCE_DIR}/proto/messenger.proto"
  )

  add_custom_command(
    OUTPUT "${CMAKE_SOURCE_DIR}/proto/metrics.grpc.pb.cc"
           "${CMAKE_SOURCE_DIR}/proto/metrics.grpc.pb.h"
    COMMAND "protoc"
    ARGS --grpc_out="${CMAKE_SOURCE_DIR}/proto"
         --plugin=protoc-gen-grpc="${GRPC_CPP_PLUGIN}"
         --proto_path="${CMAKE_SOURCE_DIR}/proto"
         "${CMAKE_SOURCE_DIR}/proto/metrics.proto"
  )

  add_custom_command(
    OUTPUT "${CMAKE_SOURCE_DIR}/proto/sharedmemory.grpc.pb.cc"
           "${CMAKE_SOURCE_DIR}/proto/sharedmemory.grpc.pb.h"
    COMMAND "protoc"
    ARGS --grpc_out="${CMAKE_SOURCE_DIR}/proto"
         --plugin=protoc-gen-grpc="${GRPC_CPP_PLUGIN}"
         --proto_path="${CMAKE_SOURCE_DIR}/proto"
         "${CMAKE_SOURCE_DIR}/proto/sharedmemory.proto"
  )

  add_custom_command(
    OUTPUT "${CMAKE_SOURCE_DIR}/proto/rpcdb.grpc.pb.cc"
           "${CMAKE_SOURCE_DIR}/proto/rpcdb.grpc.pb.h"
    COMMAND "protoc"
    ARGS --grpc_out="${CMAKE_SOURCE_DIR}/proto"
         --plugin=protoc-gen-grpc="${GRPC_CPP_PLUGIN}"
         --proto_path="${CMAKE_SOURCE_DIR}/proto"
         "${CMAKE_SOURCE_DIR}/proto/rpcdb.proto"
  )

  add_custom_command(
    OUTPUT "${CMAKE_SOURCE_DIR}/proto/vm.grpc.pb.cc"
           "${CMAKE_SOURCE_DIR}/proto/vm.grpc.pb.h"
    COMMAND "protoc"
    ARGS --grpc_out="${CMAKE_SOURCE_DIR}/proto"
         --plugin=protoc-gen-grpc="${GRPC_CPP_PLUGIN}"
         --proto_path="${CMAKE_SOURCE_DIR}/proto"
         --experimental_allow_proto3_optional
         "${CMAKE_SOURCE_DIR}/proto/vm.proto"
  )

  # Protobuf PROTOBUF_GENERATE_CPP does NOT work with --experimental_allow_proto3_optional
  # requiring us to go over protobuf files with add_custom_command

  add_custom_command(
    OUTPUT "${CMAKE_SOURCE_DIR}/proto/aliasreader.pb.cc"
           "${CMAKE_SOURCE_DIR}/proto/aliasreader.pb.h"
    COMMAND "protoc"
    ARGS --cpp_out="${CMAKE_SOURCE_DIR}/proto"
         --proto_path="${CMAKE_SOURCE_DIR}/proto"
         "${CMAKE_SOURCE_DIR}/proto/aliasreader.proto"
  )

  add_custom_command(
    OUTPUT "${CMAKE_SOURCE_DIR}/proto/appsender.pb.cc"
           "${CMAKE_SOURCE_DIR}/proto/appsender.pb.h"
    COMMAND "protoc"
    ARGS --cpp_out="${CMAKE_SOURCE_DIR}/proto"
         --proto_path="${CMAKE_SOURCE_DIR}/proto"
         "${CMAKE_SOURCE_DIR}/proto/appsender.proto"
  )

  add_custom_command(
    OUTPUT "${CMAKE_SOURCE_DIR}/proto/keystore.pb.cc"
           "${CMAKE_SOURCE_DIR}/proto/keystore.pb.h"
    COMMAND "protoc"
    ARGS --cpp_out="${CMAKE_SOURCE_DIR}/proto"
         --proto_path="${CMAKE_SOURCE_DIR}/proto"
         "${CMAKE_SOURCE_DIR}/proto/keystore.proto"
  )

  add_custom_command(
    OUTPUT "${CMAKE_SOURCE_DIR}/proto/messenger.pb.cc"
           "${CMAKE_SOURCE_DIR}/proto/messenger.pb.h"
    COMMAND "protoc"
    ARGS --cpp_out="${CMAKE_SOURCE_DIR}/proto"
         --proto_path="${CMAKE_SOURCE_DIR}/proto"
         "${CMAKE_SOURCE_DIR}/proto/messenger.proto"
  )

  add_custom_command(
    OUTPUT "${CMAKE_SOURCE_DIR}/proto/metrics.pb.cc"
           "${CMAKE_SOURCE_DIR}/proto/metrics.pb.h"
    COMMAND "protoc"
    ARGS --cpp_out="${CMAKE_SOURCE_DIR}/proto"
         --proto_path="${CMAKE_SOURCE_DIR}/proto"
         "${CMAKE_SOURCE_DIR}/proto/metrics.proto"
  )

  add_custom_command(
    OUTPUT "${CMAKE_SOURCE_DIR}/proto/sharedmemory.pb.cc"
           "${CMAKE_SOURCE_DIR}/proto/sharedmemory.pb.h"
    COMMAND "protoc"
    ARGS --cpp_out="${CMAKE_SOURCE_DIR}/proto"
         --proto_path="${CMAKE_SOURCE_DIR}/proto"
         "${CMAKE_SOURCE_DIR}/proto/sharedmemory.proto"
  )

  add_custom_command(
    OUTPUT "${CMAKE_SOURCE_DIR}/proto/rpcdb.pb.cc"
           "${CMAKE_SOURCE_DIR}/proto/rpcdb.pb.h"
    COMMAND "protoc"
    ARGS --cpp_out="${CMAKE_SOURCE_DIR}/proto"
         --proto_path="${CMAKE_SOURCE_DIR}/proto"
         "${CMAKE_SOURCE_DIR}/proto/rpcdb.proto"
  )

  add_custom_command(
    OUTPUT "${CMAKE_SOURCE_DIR}/proto/metrics.pb.cc"
           "${CMAKE_SOURCE_DIR}/proto/metrics.pb.h"
    COMMAND "protoc"
    ARGS --cpp_out="${CMAKE_SOURCE_DIR}/proto"
         --proto_path="${CMAKE_SOURCE_DIR}/proto"
         "${CMAKE_SOURCE_DIR}/proto/metrics.proto"
  )

  add_custom_command(
    OUTPUT "${CMAKE_SOURCE_DIR}/proto/vm.pb.cc"
           "${CMAKE_SOURCE_DIR}/proto/vm.pb.h"
    COMMAND "protoc"
    ARGS --cpp_out="${CMAKE_SOURCE_DIR}/proto"
         --proto_path="${CMAKE_SOURCE_DIR}/proto"
         --experimental_allow_proto3_optional
         "${CMAKE_SOURCE_DIR}/proto/vm.proto"
  )

  add_library(ProtoFiles
    "${CMAKE_SOURCE_DIR}/proto/vm.pb.cc"
    "${CMAKE_SOURCE_DIR}/proto/aliasreader.pb.cc"
    "${CMAKE_SOURCE_DIR}/proto/appsender.pb.cc"
    "${CMAKE_SOURCE_DIR}/proto/keystore.pb.cc"
    "${CMAKE_SOURCE_DIR}/proto/messenger.pb.cc"
    "${CMAKE_SOURCE_DIR}/proto/sharedmemory.pb.cc"
    "${CMAKE_SOURCE_DIR}/proto/rpcdb.pb.cc"
    "${CMAKE_SOURCE_DIR}/proto/metrics.pb.cc"
    "${CMAKE_SOURCE_DIR}/proto/vm.pb.h"
    "${CMAKE_SOURCE_DIR}/proto/aliasreader.pb.h"
    "${CMAKE_SOURCE_DIR}/proto/appsender.pb.h"
    "${CMAKE_SOURCE_DIR}/proto/keystore.pb.h"
    "${CMAKE_SOURCE_DIR}/proto/messenger.pb.h"
    "${CMAKE_SOURCE_DIR}/proto/sharedmemory.pb.h"
    "${CMAKE_SOURCE_DIR}/proto/rpcdb.pb.h"
    "${CMAKE_SOURCE_DIR}/proto/metrics.pb.h"
  )

  # You HAVE to set the file names
  add_library (gen-grpc
    "${CMAKE_SOURCE_DIR}/proto/vm.grpc.pb.cc"
    "${CMAKE_SOURCE_DIR}/proto/aliasreader.grpc.pb.cc"
    "${CMAKE_SOURCE_DIR}/proto/appsender.grpc.pb.cc"
    "${CMAKE_SOURCE_DIR}/proto/keystore.grpc.pb.cc"
    "${CMAKE_SOURCE_DIR}/proto/messenger.grpc.pb.cc"
    "${CMAKE_SOURCE_DIR}/proto/sharedmemory.grpc.pb.cc"
    "${CMAKE_SOURCE_DIR}/proto/rpcdb.grpc.pb.cc"
    "${CMAKE_SOURCE_DIR}/proto/vm.grpc.pb.h"
    "${CMAKE_SOURCE_DIR}/proto/aliasreader.grpc.pb.h"
    "${CMAKE_SOURCE_DIR}/proto/appsender.grpc.pb.h"
    "${CMAKE_SOURCE_DIR}/proto/keystore.grpc.pb.h"
    "${CMAKE_SOURCE_DIR}/proto/messenger.grpc.pb.h"
    "${CMAKE_SOURCE_DIR}/proto/sharedmemory.grpc.pb.h"
    "${CMAKE_SOURCE_DIR}/proto/rpcdb.grpc.pb.h"
    ${ProtoFiles}
  )

  target_link_libraries(gen-grpc PUBLIC ${Protobuf_LIBRARIES} ${GRPC_LIBRARIES} ${CARES_LIBRARY} ${OPENSSL_LIBRARIES} ${ZLIB_LIBRARIES} absl::flags)

  add_library(subnetooor_lib STATIC
    ${UTILS_HEADERS}
    ${UTILS_SOURCES}
    #${CONTRACT_HEADERS}
    #${CONTRACT_SOURCES}
    #${CORE_HEADERS}
    #${CORE_SOURCES}
    ${NET_HEADERS}
    ${NET_SOURCES}
  )

  add_dependencies(subnetooor_lib gen-grpc ProtoFiles)

  target_include_directories(subnetooor_lib PRIVATE ${CMAKE_SOURCE_DIR}/include)

  target_link_libraries(subnetooor_lib PRIVATE
    cryptopp scrypt Secp256k1 Ethash ${ETHASH_BYPRODUCTS} ${Protobuf_LIBRARIES}
    ${GRPC_LIBRARIES} ${CARES_LIBRARY} ${OPENSSL_LIBRARIES} ${ZLIB_LIBRARIES} absl::flags
    ${LEVELDB_LIBRARY} ${SNAPPY_LIBRARY} ${Boost_LIBRARIES} ${OPENSSL_LIBRARIES}
  )

  set_target_properties(subnetooor_lib PROPERTIES COMPILE_FLAGS "-DAVALANCHEGO_COMPATIBLE=1")

  # Compile and link the executable
  add_executable(subnetooord "${CMAKE_SOURCE_DIR}/new_src/main.cpp")

  add_dependencies(subnetooord subnetooor_lib gen-grpc ProtoFiles)
  target_include_directories(subnetooord PRIVATE subnetooor_lib)
  target_link_libraries(subnetooord
    subnetooor_lib
    ${Protobuf_LIBRARIES} ${GRPC_LIBRARIES} ${CARES_LIBRARY} ${LEVELDB_LIBRARY}
    ${SNAPPY_LIBRARY} ${Boost_LIBRARIES} ${OPENSSL_LIBRARIES} ${ZLIB_LIBRARIES}
    absl::flags Secp256k1
  )

  # TODO: Implement tests for AvalancheGo compilation.
else()
  add_library(subnetooor_lib STATIC
    ${UTILS_HEADERS}
    ${UTILS_SOURCES}
<<<<<<< HEAD
    #${CONTRACT_HEADERS}
    #${CONTRACT_SOURCES}
    #${CORE_HEADERS}
    #${CORE_SOURCES}
=======
    ${CONTRACT_HEADERS}
    ${CONTRACT_SOURCES}
    # ${CORE_HEADERS}
    # ${CORE_SOURCES}
>>>>>>> 45c05040
    ${NET_HEADERS}
    ${NET_SOURCES}
  )

  target_include_directories(subnetooor_lib PRIVATE ${CMAKE_SOURCE_DIR}/include)

  target_link_libraries(subnetooor_lib PRIVATE
    cryptopp scrypt Secp256k1 Ethash ${ETHASH_BYPRODUCTS}
    ${LEVELDB_LIBRARY} ${SNAPPY_LIBRARY} ${Boost_LIBRARIES} ${OPENSSL_LIBRARIES}
  )

  set_target_properties(subnetooor_lib PROPERTIES COMPILE_FLAGS "-DAVALANCHEGO_COMPATIBLE=0")

  # Compile and link the executable
  add_executable(subnetooord "${CMAKE_SOURCE_DIR}/new_src/main.cpp")

  add_dependencies(subnetooord subnetooor_lib)
  target_include_directories(subnetooord PRIVATE subnetooor_lib)
  target_link_libraries(subnetooord
    subnetooor_lib ${LEVELDB_LIBRARY} ${SNAPPY_LIBRARY} ${Boost_LIBRARIES} ${OPENSSL_LIBRARIES} ${ZLIB_LIBRARIES} Secp256k1
  )

  # Compile and link the test executable.
  add_executable(subnetooord-tests ${TESTS_HEADERS} ${TESTS_SOURCES})

  add_dependencies(subnetooord-tests subnetooor_lib)
  target_include_directories(subnetooord-tests PRIVATE subnetooor_lib)
  target_link_libraries(subnetooord-tests
    subnetooor_lib ${LEVELDB_LIBRARY} ${SNAPPY_LIBRARY} ${Boost_LIBRARIES} ${OPENSSL_LIBRARIES} ${ZLIB_LIBRARIES} Secp256k1 catch2
  )
endif()
<|MERGE_RESOLUTION|>--- conflicted
+++ resolved
@@ -106,7 +106,6 @@
 add_subdirectory(new_tests/)
 
 if(BUILD_AVALANCHEGO)
-
   # Generate gRPC files
   # Headers/sources are always cleaned at configure stage
   # so they can be regenerated at build stage
@@ -387,17 +386,10 @@
   add_library(subnetooor_lib STATIC
     ${UTILS_HEADERS}
     ${UTILS_SOURCES}
-<<<<<<< HEAD
     #${CONTRACT_HEADERS}
     #${CONTRACT_SOURCES}
     #${CORE_HEADERS}
     #${CORE_SOURCES}
-=======
-    ${CONTRACT_HEADERS}
-    ${CONTRACT_SOURCES}
-    # ${CORE_HEADERS}
-    # ${CORE_SOURCES}
->>>>>>> 45c05040
     ${NET_HEADERS}
     ${NET_SOURCES}
   )
