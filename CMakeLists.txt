# Pre-setup
cmake_minimum_required(VERSION 3.19.0)

include(cmake/cable/bootstrap.cmake)
include(CableBuildInfo)
include(CableBuildType)
include(GNUInstallDirs)
cable_set_build_type(DEFAULT Debug CONFIGURATION_TYPES Debug;Release;RelWithDebInfo)

# Map current configuration to configurations of imported targets.
set(CMAKE_MAP_IMPORTED_CONFIG_Debug Debug)
set(CMAKE_MAP_IMPORTED_CONFIG_RelWithDebInfo Debug)

# Avoid warning about DOWNLOAD_EXTRACT_TIMESTAMP in CMake 3.24+
if (CMAKE_VERSION VERSION_GREATER_EQUAL "3.24.0")
  cmake_policy(SET CMP0135 NEW)
endif()

# TODO: avoid FindBoost deprecation message in CMake 3.30+ (cmake --help-policy CMP0167)

# Project data
project(bdk VERSION 0.2.0 DESCRIPTION "AppLayer Blockchain Development Kit")
set(CMAKE_CXX_STANDARD 23)
set(CMAKE_CXX_STANDARD_REQUIRED TRUE)
set(CMAKE_CXX_EXTENSIONS OFF)
SET(DEBUG ON CACHE BOOL "Debug mode")
set(CMAKE_POSITION_INDEPENDENT_CODE ON)
set(CMAKE_FIND_LIBRARY_SUFFIXES ".a") # Always look for static libraries - "ZLIB_USE_STATIC_LIBS" was added in 3.24
set(CMAKE_EXPORT_COMPILE_COMMANDS ON) # For clang-tidy

# Set compiler flags
# TODO: -Wno-c++26-extensions is included because zpp_libs uses name-independent declarations (vars named "_").
# This should be resolved at a later date, but was turned off for now because it doesn't affect us
if(DEBUG)
  set(CMAKE_CXX_FLAGS "-O0 -g -Wno-c++26-extensions -fsanitize=address -fno-inline -fno-eliminate-unused-debug-types -fstack-protector") # Provides faster compile time.
elseif(SONARQUBE_ANALYSIS)
  set(CMAKE_CXX_FLAGS "-O0 -g -Wno-c++26-extensions --coverage")
else()
  set(CMAKE_CXX_FLAGS "-O2 -Wno-c++26-extensions -Werror=unused-variable")
endif()
find_program(MOLD "mold") # Use mold by default if it is installed
if(MOLD)
  message(STATUS "Using mold as linker")
  set(CMAKE_EXE_LINKER_FLAGS "${CMAKE_EXE_LINKER_FLAGS} -fuse-ld=mold")
  set(CMAKE_SHARED_LINKER_FLAGS "${CMAKE_SHARED_LINKER_FLAGS} -fuse-ld=mold")
endif()

# Set project version inside the code (forcefully so changes in the .in file are always reflected correctly to the compiler)
# if (EXISTS ${CMAKE_SOURCE_DIR}/src/utils/options.h)
#   file(REMOVE ${CMAKE_SOURCE_DIR}/src/utils/options.h)
# endif()
configure_file(
  ${CMAKE_SOURCE_DIR}/src/utils/options.h.in
  ${CMAKE_SOURCE_DIR}/src/utils/options.h
  @ONLY
)

# External project data
set(BUILD_TESTS ON CACHE BOOL "Build helper unit testing program")
set(BUILD_DISCOVERY ON CACHE BOOL "Build helper discovery node program")
set(BUILD_TOOLS OFF CACHE BOOL "Build tools related to subnet")
set(BUILD_TESTNET OFF CACHE BOOL "Build the project for testnet")
set(BUILD_BENCHMARK OFF CACHE BOOL "Build with the benchmark tests")
set(USE_LINT OFF CACHE BOOL "Run linter on compile (clang-tidy)")
set(BUILD_VARIABLES_TESTS ON CACHE BOOL "Build tests for SafeVar (Contract variables)")
if(USE_LINT)
  set(CMAKE_CXX_CLANG_TIDY "clang-tidy;-header-filter=.;-checks=-*,abseil-*,boost-*,bugprone-*,cert-*,clang-analyzer-*,concurrency-*,cppcoreguidelines-*,hicpp-*,misc-*,modernize-*,performance-*,portability-*,readability-*")
endif()

if(BUILD_TESTNET)
  add_definitions(-DBUILD_TESTNET)
endif()

# Echo CMake vars during config
message(STATUS "C++ standard: ${CMAKE_CXX_STANDARD}")
message(STATUS "C++ standard is required: ${CMAKE_CXX_STANDARD_REQUIRED}")
message(STATUS "C++ extensions: ${CMAKE_CXX_EXTENSIONS}")
message(STATUS "C++ flags: ${CMAKE_CXX_FLAGS}")
message(STATUS "Using PIC: ${CMAKE_POSITION_INDEPENDENT_CODE}")
message(STATUS "Find libs with suffix: ${CMAKE_FIND_LIBRARY_SUFFIXES}")
message("Building tests: ${BUILD_TESTS}")
message("Building Discovery Node: ${BUILD_DISCOVERY}")
message("Building tools: ${BUILD_TOOLS}")
message("Using lint: ${USE_LINT}")

cable_add_buildinfo_library(PROJECT_NAME bdk)

# System package configs (built-in)
set(Boost_USE_STATIC_LIBS ON)
set(OPENSSL_USE_STATIC_LIBS ON)
set(Protobuf_USE_STATIC_LIBS ON)





#  ************ CUSTOM GRPC / PROTO *********************************************************

# IMPORTANT!
#
# For compilation to work in this branch, you MUST follow these steps:
#
#    ----->    https://grpc.io/docs/languages/cpp/quickstart/    <----
#
# ... to download, compile and install the latest GRPC, Protobuf, and all their dependencies
#     in a local directory in your machine (I recommend using ~/.install instead of ~/.local).
#
# This local GRPC installation instructions will get ALL the dependencies of the latest GRPC
#     version as submodules and compile them as well. Then it is just a matter of having our
#     CMake pipeline pick up on it and link against the correct libraries that are referenced
#     by the correct CMake variables (this can be done using the CMake scripts from the GRPC
#     cpp examples repository).
#
# TODO: This should be done by scripts/deps.sh instead, and then through changing the
#       PATH variable (or some other mechanism) the cmake/FindGRPCLocal.cmake script
#       below should be able to find it (that script can be modified if needed).

# This finds Protobuf and gRPC that have been built locally under
#   e.g. ~/.local or ~/.install and then make install'd
#
# NOTE: This works if and when your PATH variable points to e.g. ~/.install/bin
#       (or ~/.local/bin or whatever local directory you built gRPC in)
#       Yes, CMake uses the PATH variable to find the gRPC, Protobuf, etc. files that it needs
#       You can use:
#           cmake .. --debug-find
#       To see this in action (try removing the bin directory from the PATH)
#
include(cmake/FindGRPCLocal.cmake)

# Here we will do the code generation of all the cometbft proto files (with the has_vote hack)
#
# Using the old protoc logic which did work, will generate target gen-proto-grpc
#
include(cmake/GenerateCometBFTProtoV1_NoExp.cmake)

#  ************ CUSTOM GRPC / PROTO *********************************************************





# Find system packages (built-in)
find_package(Boost 1.83.0 REQUIRED COMPONENTS chrono filesystem program_options system thread nowide)
<<<<<<< HEAD
#  ************ CUSTOM GRPC / PROTO *********************************************************
# GRPC comes with libcrypto already
# Need to comment this out otherwise you get duplicate symbol definition when you link against gen-proto-grpc.
#find_package(OpenSSL 1.1.1 REQUIRED)
#  ************ CUSTOM GRPC / PROTO *********************************************************
find_package(ZLIB REQUIRED)
=======
find_package(OpenSSL 1.1.1 REQUIRED)
find_package(Protobuf REQUIRED) # TODO: not used yet but will be, keep it for now
find_package(Threads)
>>>>>>> 23224b24

# Find system packages (custom)
find_package(Cares REQUIRED) # TODO: not used yet but will be, keep it for now
find_package(CryptoPP 8.2.0 REQUIRED)
find_package(Ethash REQUIRED)
find_package(Evmc REQUIRED)
find_package(Evmone REQUIRED)
find_package(GRPC REQUIRED) # TODO: not used yet but will be, keep it for now
find_package(Keccak REQUIRED)
find_package(Scrypt REQUIRED)
find_package(Secp256k1 REQUIRED)
find_package(Speedb REQUIRED)

# Add catch2 as a library
add_library(catch2
  ${CMAKE_SOURCE_DIR}/src/libs/catch2/catch_amalgamated.hpp
  ${CMAKE_SOURCE_DIR}/src/libs/catch2/catch_amalgamated.cpp
)
target_include_directories(catch2 PUBLIC ${CMAKE_CURRENT_SOURCE_DIR}/catch2)
target_compile_definitions(catch2 PRIVATE CATCH_AMALGAMATED_CUSTOM_MAIN)

# Check compiler variable sizes
include(cmake/CheckSizes.cmake)

# Include directories for headers and libs
include_directories(
  "${CMAKE_SOURCE_DIR}"
  "${CMAKE_SOURCE_DIR}/src"
  "${CMAKE_SOURCE_DIR}/src/libs"
  "${CMAKE_SOURCE_DIR}/build"
  "${CMAKE_SOURCE_DIR}/build/deps/include"
)

link_directories(
  "${CMAKE_SOURCE_DIR}"
  "${CMAKE_SOURCE_DIR}/src"
  "${CMAKE_SOURCE_DIR}/src/libs"
  "${CMAKE_SOURCE_DIR}/build"
  "${CMAKE_SOURCE_DIR}/build/deps/lib"
)

# Organize, compile and link bdk libs
add_subdirectory(src/contract)
add_subdirectory(src/core)
add_subdirectory(src/net)
add_subdirectory(src/utils)
add_subdirectory(tests)

add_library(bdk_lib STATIC
  ${UTILS_HEADERS} ${UTILS_SOURCES} ${CONTRACT_HEADERS} ${CONTRACT_SOURCES}
  ${CORE_HEADERS} ${CORE_SOURCES} ${NET_HEADERS} ${NET_SOURCES}
)

<<<<<<< HEAD
# I think it works even without this line
add_dependencies(bdk_lib gen-proto-grpc)

target_include_directories(bdk_lib PRIVATE ${CMAKE_SOURCE_DIR}/include ${OPENSSL_INCLUDE_DIR})

target_link_libraries(bdk_lib PRIVATE EvmcInstructions EvmcLoader EvmcTooling Evmone
  ${CRYPTOPP_LIBRARIES} ${SCRYPT_LIBRARY} Secp256k1 Ethash ${ETHASH_BYPRODUCTS}
  Speedb ${Boost_LIBRARIES} ${OPENSSL_LIBRARIES}

  # FIXME
  # Protobuf/GRPC stack
  #${Protobuf_LIBRARIES} ${GRPC_LIBRARIES} ${CARES_LIBRARY} absl::flags
  #
  # Using the custom GRPC build directory in e.g. ~/.install and the CMake scripts
  #   we are using here makes this unnecessary, i.e. it is enough to link against
  #   gen-proto-grpc and it then just works, because gen-proto-grpc is picking
  #   up not only the object files from the cc/h generated code from the proto files,
  #   but it actually comes with GRPC and Protobuf and all its dependencies in it as well.

  # FIXME
  # The entire CometBFT v1 protocol with all GRPC interfaces (PUBLIC linkage)
  #  (depends on the Protobuf/GRPC stack linked above)
  #PUBLIC gen-grpc ProtoFiles
  PUBLIC gen-proto-grpc   # just one library with all the protos (gprc + protobuf)
                          # NEW: This also comes with the GRPC, Protobuf & their deps now
                          # If needed or wanted they can be taken out of the gen-proto-grpc target
                          #   and placed here as well (I did it that way because that's what is in
                          #   the grpc cpp examples)
=======
target_include_directories(bdk_lib PRIVATE
  ${CMAKE_SOURCE_DIR}/include ${OPENSSL_INCLUDE_DIR} ${ETHASH_INCLUDE_DIR} ${KECCAK_INCLUDE_DIR}
  ${EVMC_INCLUDE_DIR} ${EVMONE_INCLUDE_DIR} ${SPEEDB_INCLUDE_DIR} ${SECP256K1_INCLUDE_DIR}
)

target_link_libraries(bdk_lib PRIVATE
  ${EVMC_INSTRUCTIONS_LIBRARY} ${EVMC_LOADER_LIBRARY} ${EVMONE_LIBRARY}
  ${CRYPTOPP_LIBRARIES} ${SCRYPT_LIBRARY} ${SECP256K1_LIBRARY}
  ${ETHASH_LIBRARY} ${KECCAK_LIBRARY} ${SPEEDB_LIBRARY}
  ${Boost_LIBRARIES} ${OPENSSL_LIBRARIES}
>>>>>>> 23224b24
)

add_subdirectory(src/bins)
<|MERGE_RESOLUTION|>--- conflicted
+++ resolved
@@ -141,26 +141,22 @@
 
 # Find system packages (built-in)
 find_package(Boost 1.83.0 REQUIRED COMPONENTS chrono filesystem program_options system thread nowide)
-<<<<<<< HEAD
 #  ************ CUSTOM GRPC / PROTO *********************************************************
 # GRPC comes with libcrypto already
 # Need to comment this out otherwise you get duplicate symbol definition when you link against gen-proto-grpc.
 #find_package(OpenSSL 1.1.1 REQUIRED)
 #  ************ CUSTOM GRPC / PROTO *********************************************************
 find_package(ZLIB REQUIRED)
-=======
-find_package(OpenSSL 1.1.1 REQUIRED)
-find_package(Protobuf REQUIRED) # TODO: not used yet but will be, keep it for now
+#find_package(Protobuf REQUIRED) # TODO: not used yet but will be, keep it for now
 find_package(Threads)
->>>>>>> 23224b24
 
 # Find system packages (custom)
-find_package(Cares REQUIRED) # TODO: not used yet but will be, keep it for now
+#find_package(Cares REQUIRED) # TODO: not used yet but will be, keep it for now
 find_package(CryptoPP 8.2.0 REQUIRED)
 find_package(Ethash REQUIRED)
 find_package(Evmc REQUIRED)
 find_package(Evmone REQUIRED)
-find_package(GRPC REQUIRED) # TODO: not used yet but will be, keep it for now
+#find_package(GRPC REQUIRED) # TODO: not used yet but will be, keep it for now
 find_package(Keccak REQUIRED)
 find_package(Scrypt REQUIRED)
 find_package(Secp256k1 REQUIRED)
@@ -206,15 +202,19 @@
   ${CORE_HEADERS} ${CORE_SOURCES} ${NET_HEADERS} ${NET_SOURCES}
 )
 
-<<<<<<< HEAD
 # I think it works even without this line
 add_dependencies(bdk_lib gen-proto-grpc)
 
-target_include_directories(bdk_lib PRIVATE ${CMAKE_SOURCE_DIR}/include ${OPENSSL_INCLUDE_DIR})
-
-target_link_libraries(bdk_lib PRIVATE EvmcInstructions EvmcLoader EvmcTooling Evmone
-  ${CRYPTOPP_LIBRARIES} ${SCRYPT_LIBRARY} Secp256k1 Ethash ${ETHASH_BYPRODUCTS}
-  Speedb ${Boost_LIBRARIES} ${OPENSSL_LIBRARIES}
+target_include_directories(bdk_lib PRIVATE
+  ${CMAKE_SOURCE_DIR}/include ${OPENSSL_INCLUDE_DIR} ${ETHASH_INCLUDE_DIR} ${KECCAK_INCLUDE_DIR}
+  ${EVMC_INCLUDE_DIR} ${EVMONE_INCLUDE_DIR} ${SPEEDB_INCLUDE_DIR} ${SECP256K1_INCLUDE_DIR}
+)
+
+target_link_libraries(bdk_lib PRIVATE
+  ${EVMC_INSTRUCTIONS_LIBRARY} ${EVMC_LOADER_LIBRARY} ${EVMONE_LIBRARY}
+  ${CRYPTOPP_LIBRARIES} ${SCRYPT_LIBRARY} ${SECP256K1_LIBRARY}
+  ${ETHASH_LIBRARY} ${KECCAK_LIBRARY} ${SPEEDB_LIBRARY}
+  ${Boost_LIBRARIES} ${OPENSSL_LIBRARIES}
 
   # FIXME
   # Protobuf/GRPC stack
@@ -235,18 +235,6 @@
                           # If needed or wanted they can be taken out of the gen-proto-grpc target
                           #   and placed here as well (I did it that way because that's what is in
                           #   the grpc cpp examples)
-=======
-target_include_directories(bdk_lib PRIVATE
-  ${CMAKE_SOURCE_DIR}/include ${OPENSSL_INCLUDE_DIR} ${ETHASH_INCLUDE_DIR} ${KECCAK_INCLUDE_DIR}
-  ${EVMC_INCLUDE_DIR} ${EVMONE_INCLUDE_DIR} ${SPEEDB_INCLUDE_DIR} ${SECP256K1_INCLUDE_DIR}
-)
-
-target_link_libraries(bdk_lib PRIVATE
-  ${EVMC_INSTRUCTIONS_LIBRARY} ${EVMC_LOADER_LIBRARY} ${EVMONE_LIBRARY}
-  ${CRYPTOPP_LIBRARIES} ${SCRYPT_LIBRARY} ${SECP256K1_LIBRARY}
-  ${ETHASH_LIBRARY} ${KECCAK_LIBRARY} ${SPEEDB_LIBRARY}
-  ${Boost_LIBRARIES} ${OPENSSL_LIBRARIES}
->>>>>>> 23224b24
 )
 
 add_subdirectory(src/bins)
