# A given network has a minimum requirement of 5 Validators, 6 Normal Nodes and 1 Discovery Node.
# Discovery Nodes are described within the options.json file.
# This script is meant to be executed within the root directory of this project.
# It will create a new directory called "local_testnet" and will create
# new directories for each Validator and Discovery Node created (5 and 1 respectively).
# This script is also meant to build the project within a new folder called "build_local_testnet".
# It does not clean the build folder, only the local_testnet folder.

# Kill the tmux terminals "local_testnet_validatorX" and "local_testnet_discovery"
tmux kill-session -t local_testnet_validator1
tmux kill-session -t local_testnet_validator2
tmux kill-session -t local_testnet_validator3
tmux kill-session -t local_testnet_validator4
tmux kill-session -t local_testnet_validator5
tmux kill-session -t local_testnet_normal1
tmux kill-session -t local_testnet_normal2
tmux kill-session -t local_testnet_normal3
tmux kill-session -t local_testnet_normal4
tmux kill-session -t local_testnet_normal5
tmux kill-session -t local_testnet_normal6
tmux kill-session -t local_testnet_discovery

# Set default values
CLEAN=false # Clean the build folder
DEPLOY=true # Deploy the executables to the local_testnet folder
DEBUG=ON    # Build the project with debug flags
CORES=$(grep -c ^processor /proc/cpuinfo) # Number of cores for parallel build

for arg in "$@"
do
  case $arg in
    --clean)
      CLEAN=true
      shift
      ;;
    --no-deploy)
      DEPLOY=false
      shift
      ;;
    --debug=*)
      DEBUG="${arg#*=}"
      shift
      ;;
    --cores=*)
      CORES="${arg#*=}"
      shift
      ;;
    *)
      shift
      ;;
  esac
done

# Check if the user is running this script from the main directory of the project
if [ ! -f "scripts/AIO-setup.sh" ]; then
  echo "Please run this script from the main directory of the project"
  exit 1
fi

# Clean the build folder if the user specified the --clean flag
if [ "$CLEAN" = true ]; then
  if [ -d "build_local_testnet" ]; then
    rm -rf build_local_testnet
  fi
  echo "Running a clean build"
fi

# Create the new directory "build_local_testnet" if it doesn't exist
if [ ! -d "build_local_testnet" ]; then
  mkdir build_local_testnet
fi

# Create the new directory "local_testnet", empty it if it already exists
if [ -d "local_testnet" ]; then
  rm -rf local_testnet
fi
mkdir local_testnet

# Build the project
cd build_local_testnet
cmake -DDEBUG=$DEBUG ..
make -j${CORES}

if [ "$DEPLOY" = true ]; then
  # Copy the orbitersdkd and orbitersdk-discovery executables to the local_testnet directory
  cp orbitersdkd ../local_testnet
  cp orbitersdkd-discovery ../local_testnet

  # Create the directories for the Validators and Discovery Node and copy the executables
  cd ../local_testnet
<<<<<<< HEAD
  for i in $(seq 1 5); do
  mkdir local_testnet_validator$i
  mkdir local_testnet_validator$i/blockchain
  cp orbitersdkd local_testnet_validator$i
  done

  for i in $(seq 1 6); do
  mkdir local_testnet_normal$i
  mkdir local_testnet_normal$i/blockchain
  cp orbitersdkd local_testnet_normal$i
=======
  for i in {1..5}; do
    mkdir local_testnet_validator$i
    mkdir local_testnet_validator$i/blockchain
    cp orbitersdkd local_testnet_validator$i
  done
  for i in {1..6}; do
    mkdir local_testnet_normal$i
    mkdir local_testnet_normal$i/blockchain
    cp orbitersdkd local_testnet_normal$i
>>>>>>> 12394675
  done
  mkdir local_testnet_discovery
  mkdir local_testnet_discovery/discoveryNode
  cp orbitersdkd-discovery local_testnet_discovery

  # Create the JSON files for the Discovery Node, Validators and Normal Nodes
  echo '{
<<<<<<< HEAD
          "rootPath": "discoveryNode",
          "web3clientVersion": "OrbiterSDK/cpp/linux_x86-64/0.0.3",
          "version": 1,
          "chainID": 808080,
          "wsPort": 8080,
          "httpPort": 9999,
          "privKey": "0000000000000000000000000000000000000000000000000000000000000000"
        }' >> local_testnet_discovery/discoveryNode/options.json

  ## Create the JSON file for the Validators
  echo '{
          "rootPath": "blockchain",
          "web3clientVersion": "OrbiterSDK/cpp/linux_x86-64/0.0.3",
          "version": 1,
          "chainID": 808080,
          "wsPort": 8081,
          "httpPort": 8090,
          "privKey": "0xba5e6e9dd9cbd263969b94ee385d885c2d303dfc181db2a09f6bf19a7ba26759",
          "discoveryNodes": [
            {
              "address" : "127.0.0.1",
              "port" : 8080
            }
          ]
        }' >> local_testnet_validator1/blockchain/options.json

  echo '{
          "rootPath": "blockchain",
          "web3clientVersion": "OrbiterSDK/cpp/linux_x86-64/0.0.3",
          "version": 1,
          "chainID": 808080,
          "wsPort": 8082,
          "httpPort": 8091,
          "privKey": "0xfd84d99aa18b474bf383e10925d82194f1b0ca268e7a339032679d6e3a201ad4",
          "discoveryNodes": [
            {
              "address" : "127.0.0.1",
              "port" : 8080
            }
          ]
        }' >> local_testnet_validator2/blockchain/options.json

  echo '{
          "rootPath": "blockchain",
          "web3clientVersion": "OrbiterSDK/cpp/linux_x86-64/0.0.3",
          "version": 1,
          "chainID": 808080,
          "wsPort": 8083,
          "httpPort": 8092,
          "privKey": "0x66ce71abe0b8acd92cfd3965d6f9d80122aed9b0e9bdd3dbe018230bafde5751",
          "discoveryNodes": [
            {
              "address" : "127.0.0.1",
              "port" : 8080
            }
          ]
        }' >> local_testnet_validator3/blockchain/options.json

  echo '{
          "rootPath": "blockchain",
          "web3clientVersion": "OrbiterSDK/cpp/linux_x86-64/0.0.3",
          "version": 1,
          "chainID": 808080,
          "wsPort": 8084,
          "httpPort": 8093,
          "privKey": "0x856aeb3b9c20a80d1520a2406875f405d336e09475f43c478eb4f0dafb765fe7",
          "discoveryNodes": [
            {
              "address" : "127.0.0.1",
              "port" : 8080
            }
          ]
        }' >> local_testnet_validator4/blockchain/options.json

  echo '{
          "rootPath": "blockchain",
          "web3clientVersion": "OrbiterSDK/cpp/linux_x86-64/0.0.3",
          "version": 1,
          "chainID": 808080,
          "wsPort": 8085,
          "httpPort": 8094,
          "privKey": "0x81f288dd776f4edfe256d34af1f7d719f511559f19115af3e3d692e741faadc6",
          "discoveryNodes": [
            {
              "address" : "127.0.0.1",
              "port" : 8080
            }
          ]
        }' >> local_testnet_validator5/blockchain/options.json

  ## Create the json file for the Normal Nodes
  echo '{
          "rootPath": "blockchain",
          "web3clientVersion": "OrbiterSDK/cpp/linux_x86-64/0.0.3",
          "version": 1,
          "chainID": 808080,
          "wsPort": 8086,
          "httpPort": 8095,
          "discoveryNodes": [
            {
              "address" : "127.0.0.1",
              "port" : 8080
            }
          ]
        }' >> local_testnet_normal1/blockchain/options.json

  echo '{
          "rootPath": "blockchain",
          "web3clientVersion": "OrbiterSDK/cpp/linux_x86-64/0.0.3",
          "version": 1,
          "chainID": 808080,
          "wsPort": 8087,
          "httpPort": 8096,
          "discoveryNodes": [
            {
              "address" : "127.0.0.1",
              "port" : 8080
            }
          ]
        }' >> local_testnet_normal2/blockchain/options.json

  echo '{
          "rootPath": "blockchain",
          "web3clientVersion": "OrbiterSDK/cpp/linux_x86-64/0.0.3",
          "version": 1,
          "chainID": 808080,
          "wsPort": 8088,
          "httpPort": 8097,
          "discoveryNodes": [
            {
              "address" : "127.0.0.1",
              "port" : 8080
            }
          ]
        }' >> local_testnet_normal3/blockchain/options.json

  echo '{
          "rootPath": "blockchain",
          "web3clientVersion": "OrbiterSDK/cpp/linux_x86-64/0.0.3",
          "version": 1,
          "chainID": 808080,
          "wsPort": 8089,
          "httpPort": 8098,
          "discoveryNodes": [
            {
              "address" : "127.0.0.1",
              "port" : 8080
            }
          ]
        }' >> local_testnet_normal4/blockchain/options.json

  echo '{
          "rootPath": "blockchain",
          "web3clientVersion": "OrbiterSDK/cpp/linux_x86-64/0.0.3",
          "version": 1,
          "chainID": 808080,
          "wsPort": 8110,
          "httpPort": 8099,
          "discoveryNodes": [
            {
              "address" : "127.0.0.1",
              "port" : 8080
            }
          ]
        }' >> local_testnet_normal5/blockchain/options.json

  echo '{
          "rootPath": "blockchain",
          "web3clientVersion": "OrbiterSDK/cpp/linux_x86-64/0.0.3",
          "version": 1,
          "chainID": 808080,
          "wsPort": 8111,
          "httpPort": 8100,
          "discoveryNodes": [
            {
              "address" : "127.0.0.1",
              "port" : 8080
            }
          ]
        }' >> local_testnet_normal6/blockchain/options.json

  ## Launch the Discovery Node through tmux
  echo "Launching the Discovery Node"
=======
    "rootPath": "discoveryNode",
    "web3clientVersion": "OrbiterSDK/cpp/linux_x86-64/0.0.2",
    "version": 1,
    "chainID": 808080,
    "wsPort": 8080,
    "httpPort": 9999,
    "privKey": "0000000000000000000000000000000000000000000000000000000000000000"
  }' >> local_testnet_discovery/discoveryNode/options.json

  echo '{
    "rootPath": "blockchain",
    "web3clientVersion": "OrbiterSDK/cpp/linux_x86-64/0.0.2",
    "version": 1,
    "chainID": 808080,
    "wsPort": 8081,
    "httpPort": 8090,
    "privKey": "0xba5e6e9dd9cbd263969b94ee385d885c2d303dfc181db2a09f6bf19a7ba26759",
    "discoveryNodes": [
      {
        "address" : "127.0.0.1",
        "port" : 8080
      }
    ]
  }' >> local_testnet_validator1/blockchain/options.json

  echo '{
    "rootPath": "blockchain",
    "web3clientVersion": "OrbiterSDK/cpp/linux_x86-64/0.0.2",
    "version": 1,
    "chainID": 808080,
    "wsPort": 8082,
    "httpPort": 8091,
    "privKey": "0xfd84d99aa18b474bf383e10925d82194f1b0ca268e7a339032679d6e3a201ad4",
    "discoveryNodes": [
      {
        "address" : "127.0.0.1",
        "port" : 8080
      }
    ]
  }' >> local_testnet_validator2/blockchain/options.json

  echo '{
    "rootPath": "blockchain",
    "web3clientVersion": "OrbiterSDK/cpp/linux_x86-64/0.0.2",
    "version": 1,
    "chainID": 808080,
    "wsPort": 8083,
    "httpPort": 8092,
    "privKey": "0x66ce71abe0b8acd92cfd3965d6f9d80122aed9b0e9bdd3dbe018230bafde5751",
    "discoveryNodes": [
      {
        "address" : "127.0.0.1",
        "port" : 8080
      }
    ]
  }' >> local_testnet_validator3/blockchain/options.json

  echo '{
    "rootPath": "blockchain",
    "web3clientVersion": "OrbiterSDK/cpp/linux_x86-64/0.0.2",
    "version": 1,
    "chainID": 808080,
    "wsPort": 8084,
    "httpPort": 8093,
    "privKey": "0x856aeb3b9c20a80d1520a2406875f405d336e09475f43c478eb4f0dafb765fe7",
    "discoveryNodes": [
      {
        "address" : "127.0.0.1",
        "port" : 8080
      }
    ]
  }' >> local_testnet_validator4/blockchain/options.json

  echo '{
    "rootPath": "blockchain",
    "web3clientVersion": "OrbiterSDK/cpp/linux_x86-64/0.0.2",
    "version": 1,
    "chainID": 808080,
    "wsPort": 8085,
    "httpPort": 8094,
    "privKey": "0x81f288dd776f4edfe256d34af1f7d719f511559f19115af3e3d692e741faadc6",
    "discoveryNodes": [
      {
        "address" : "127.0.0.1",
        "port" : 8080
      }
    ]
  }' >> local_testnet_validator5/blockchain/options.json

  echo '{
    "rootPath": "blockchain",
    "web3clientVersion": "OrbiterSDK/cpp/linux_x86-64/0.0.2",
    "version": 1,
    "chainID": 808080,
    "wsPort": 8086,
    "httpPort": 8095,
    "discoveryNodes": [
      {
        "address" : "127.0.0.1",
        "port" : 8080
      }
    ]
  }' >> local_testnet_normal1/blockchain/options.json

  echo '{
    "rootPath": "blockchain",
    "web3clientVersion": "OrbiterSDK/cpp/linux_x86-64/0.0.2",
    "version": 1,
    "chainID": 808080,
    "wsPort": 8087,
    "httpPort": 8096,
    "discoveryNodes": [
      {
        "address" : "127.0.0.1",
        "port" : 8080
      }
    ]
  }' >> local_testnet_normal2/blockchain/options.json

  echo '{
    "rootPath": "blockchain",
    "web3clientVersion": "OrbiterSDK/cpp/linux_x86-64/0.0.2",
    "version": 1,
    "chainID": 808080,
    "wsPort": 8088,
    "httpPort": 8097,
    "discoveryNodes": [
      {
        "address" : "127.0.0.1",
        "port" : 8080
      }
    ]
  }' >> local_testnet_normal3/blockchain/options.json

  echo '{
    "rootPath": "blockchain",
    "web3clientVersion": "OrbiterSDK/cpp/linux_x86-64/0.0.2",
    "version": 1,
    "chainID": 808080,
    "wsPort": 8089,
    "httpPort": 8098,
    "discoveryNodes": [
      {
        "address" : "127.0.0.1",
        "port" : 8080
      }
    ]
  }' >> local_testnet_normal4/blockchain/options.json

  echo '{
    "rootPath": "blockchain",
    "web3clientVersion": "OrbiterSDK/cpp/linux_x86-64/0.0.2",
    "version": 1,
    "chainID": 808080,
    "wsPort": 8110,
    "httpPort": 8099,
    "discoveryNodes": [
      {
        "address" : "127.0.0.1",
        "port" : 8080
      }
    ]
  }' >> local_testnet_normal5/blockchain/options.json

  echo '{
    "rootPath": "blockchain",
    "web3clientVersion": "OrbiterSDK/cpp/linux_x86-64/0.0.2",
    "version": 1,
    "chainID": 808080,
    "wsPort": 8111,
    "httpPort": 8100,
    "discoveryNodes": [
      {
        "address" : "127.0.0.1",
        "port" : 8080
      }
    ]
  }' >> local_testnet_normal6/blockchain/options.json

  # Launch the Discovery Node through tmux
  echo "Launching Discovery Node"
>>>>>>> 12394675
  cd local_testnet_discovery
  tmux new-session -d -s local_testnet_discovery './orbitersdkd-discovery || bash && bash'
  sleep 1

  # Launch the Validators through tmux, don't exit the tmux session when closing the terminal
  echo "Launching Validator 1"
  cd ../local_testnet_validator1
  tmux new-session -d -s local_testnet_validator1 './orbitersdkd || bash && bash'

  echo "Launching Validator 2"
  cd ../local_testnet_validator2
  tmux new-session -d -s local_testnet_validator2 './orbitersdkd || bash && bash'

  echo "Launching Validator 3"
  cd ../local_testnet_validator3
  tmux new-session -d -s local_testnet_validator3 './orbitersdkd || bash && bash'

  echo "Launching Validator 4"
  cd ../local_testnet_validator4
  tmux new-session -d -s local_testnet_validator4 './orbitersdkd || bash && bash'

  echo "Launching Validator 5"
  cd ../local_testnet_validator5
  tmux new-session -d -s local_testnet_validator5 './orbitersdkd || bash && bash'

  # Launch the Normal Nodes through tmux, don't exit the tmux session when closing the terminal
  echo "Launching Normal Node 1"
  cd ../local_testnet_normal1
  tmux new-session -d -s local_testnet_normal1 './orbitersdkd || bash && bash'

  echo "Launching Normal Node 2"
  cd ../local_testnet_normal2
  tmux new-session -d -s local_testnet_normal2 './orbitersdkd || bash && bash'

  echo "Launching Normal Node 3"
  cd ../local_testnet_normal3
  tmux new-session -d -s local_testnet_normal3 './orbitersdkd || bash && bash'

  echo "Launching Normal Node 4"
  cd ../local_testnet_normal4
  tmux new-session -d -s local_testnet_normal4 './orbitersdkd || bash && bash'

  echo "Launching Normal Node 5"
  cd ../local_testnet_normal5
  tmux new-session -d -s local_testnet_normal5 './orbitersdkd || bash && bash'

  echo "Launching Normal Node 6"
  cd ../local_testnet_normal6
  tmux new-session -d -s local_testnet_normal6 './orbitersdkd || bash && bash'

  # Finish deploying
  GREEN=$'\e[0;32m'
  NC=$'\e[0m'
  echo "${GREEN}Success! All nodes are launched${NC}"
  echo "You can now access the local testnet through your favorite web3 client"
  echo "RPC URL: http://127.0.0.1:8090"
  echo "ChainID: 808080"
  echo "You can also attach your terminal to the tmux session to see the logs related to transactions and blocks being processed."
  echo "\"tmux a -t local_testnet_validator1\" to attach to the tmux session of the first validator"
fi
<|MERGE_RESOLUTION|>--- conflicted
+++ resolved
@@ -88,28 +88,15 @@
 
   # Create the directories for the Validators and Discovery Node and copy the executables
   cd ../local_testnet
-<<<<<<< HEAD
   for i in $(seq 1 5); do
-  mkdir local_testnet_validator$i
-  mkdir local_testnet_validator$i/blockchain
-  cp orbitersdkd local_testnet_validator$i
-  done
-
-  for i in $(seq 1 6); do
-  mkdir local_testnet_normal$i
-  mkdir local_testnet_normal$i/blockchain
-  cp orbitersdkd local_testnet_normal$i
-=======
-  for i in {1..5}; do
     mkdir local_testnet_validator$i
     mkdir local_testnet_validator$i/blockchain
     cp orbitersdkd local_testnet_validator$i
   done
-  for i in {1..6}; do
+  for i in $(seq 1 6); do
     mkdir local_testnet_normal$i
     mkdir local_testnet_normal$i/blockchain
     cp orbitersdkd local_testnet_normal$i
->>>>>>> 12394675
   done
   mkdir local_testnet_discovery
   mkdir local_testnet_discovery/discoveryNode
@@ -117,193 +104,8 @@
 
   # Create the JSON files for the Discovery Node, Validators and Normal Nodes
   echo '{
-<<<<<<< HEAD
-          "rootPath": "discoveryNode",
-          "web3clientVersion": "OrbiterSDK/cpp/linux_x86-64/0.0.3",
-          "version": 1,
-          "chainID": 808080,
-          "wsPort": 8080,
-          "httpPort": 9999,
-          "privKey": "0000000000000000000000000000000000000000000000000000000000000000"
-        }' >> local_testnet_discovery/discoveryNode/options.json
-
-  ## Create the JSON file for the Validators
-  echo '{
-          "rootPath": "blockchain",
-          "web3clientVersion": "OrbiterSDK/cpp/linux_x86-64/0.0.3",
-          "version": 1,
-          "chainID": 808080,
-          "wsPort": 8081,
-          "httpPort": 8090,
-          "privKey": "0xba5e6e9dd9cbd263969b94ee385d885c2d303dfc181db2a09f6bf19a7ba26759",
-          "discoveryNodes": [
-            {
-              "address" : "127.0.0.1",
-              "port" : 8080
-            }
-          ]
-        }' >> local_testnet_validator1/blockchain/options.json
-
-  echo '{
-          "rootPath": "blockchain",
-          "web3clientVersion": "OrbiterSDK/cpp/linux_x86-64/0.0.3",
-          "version": 1,
-          "chainID": 808080,
-          "wsPort": 8082,
-          "httpPort": 8091,
-          "privKey": "0xfd84d99aa18b474bf383e10925d82194f1b0ca268e7a339032679d6e3a201ad4",
-          "discoveryNodes": [
-            {
-              "address" : "127.0.0.1",
-              "port" : 8080
-            }
-          ]
-        }' >> local_testnet_validator2/blockchain/options.json
-
-  echo '{
-          "rootPath": "blockchain",
-          "web3clientVersion": "OrbiterSDK/cpp/linux_x86-64/0.0.3",
-          "version": 1,
-          "chainID": 808080,
-          "wsPort": 8083,
-          "httpPort": 8092,
-          "privKey": "0x66ce71abe0b8acd92cfd3965d6f9d80122aed9b0e9bdd3dbe018230bafde5751",
-          "discoveryNodes": [
-            {
-              "address" : "127.0.0.1",
-              "port" : 8080
-            }
-          ]
-        }' >> local_testnet_validator3/blockchain/options.json
-
-  echo '{
-          "rootPath": "blockchain",
-          "web3clientVersion": "OrbiterSDK/cpp/linux_x86-64/0.0.3",
-          "version": 1,
-          "chainID": 808080,
-          "wsPort": 8084,
-          "httpPort": 8093,
-          "privKey": "0x856aeb3b9c20a80d1520a2406875f405d336e09475f43c478eb4f0dafb765fe7",
-          "discoveryNodes": [
-            {
-              "address" : "127.0.0.1",
-              "port" : 8080
-            }
-          ]
-        }' >> local_testnet_validator4/blockchain/options.json
-
-  echo '{
-          "rootPath": "blockchain",
-          "web3clientVersion": "OrbiterSDK/cpp/linux_x86-64/0.0.3",
-          "version": 1,
-          "chainID": 808080,
-          "wsPort": 8085,
-          "httpPort": 8094,
-          "privKey": "0x81f288dd776f4edfe256d34af1f7d719f511559f19115af3e3d692e741faadc6",
-          "discoveryNodes": [
-            {
-              "address" : "127.0.0.1",
-              "port" : 8080
-            }
-          ]
-        }' >> local_testnet_validator5/blockchain/options.json
-
-  ## Create the json file for the Normal Nodes
-  echo '{
-          "rootPath": "blockchain",
-          "web3clientVersion": "OrbiterSDK/cpp/linux_x86-64/0.0.3",
-          "version": 1,
-          "chainID": 808080,
-          "wsPort": 8086,
-          "httpPort": 8095,
-          "discoveryNodes": [
-            {
-              "address" : "127.0.0.1",
-              "port" : 8080
-            }
-          ]
-        }' >> local_testnet_normal1/blockchain/options.json
-
-  echo '{
-          "rootPath": "blockchain",
-          "web3clientVersion": "OrbiterSDK/cpp/linux_x86-64/0.0.3",
-          "version": 1,
-          "chainID": 808080,
-          "wsPort": 8087,
-          "httpPort": 8096,
-          "discoveryNodes": [
-            {
-              "address" : "127.0.0.1",
-              "port" : 8080
-            }
-          ]
-        }' >> local_testnet_normal2/blockchain/options.json
-
-  echo '{
-          "rootPath": "blockchain",
-          "web3clientVersion": "OrbiterSDK/cpp/linux_x86-64/0.0.3",
-          "version": 1,
-          "chainID": 808080,
-          "wsPort": 8088,
-          "httpPort": 8097,
-          "discoveryNodes": [
-            {
-              "address" : "127.0.0.1",
-              "port" : 8080
-            }
-          ]
-        }' >> local_testnet_normal3/blockchain/options.json
-
-  echo '{
-          "rootPath": "blockchain",
-          "web3clientVersion": "OrbiterSDK/cpp/linux_x86-64/0.0.3",
-          "version": 1,
-          "chainID": 808080,
-          "wsPort": 8089,
-          "httpPort": 8098,
-          "discoveryNodes": [
-            {
-              "address" : "127.0.0.1",
-              "port" : 8080
-            }
-          ]
-        }' >> local_testnet_normal4/blockchain/options.json
-
-  echo '{
-          "rootPath": "blockchain",
-          "web3clientVersion": "OrbiterSDK/cpp/linux_x86-64/0.0.3",
-          "version": 1,
-          "chainID": 808080,
-          "wsPort": 8110,
-          "httpPort": 8099,
-          "discoveryNodes": [
-            {
-              "address" : "127.0.0.1",
-              "port" : 8080
-            }
-          ]
-        }' >> local_testnet_normal5/blockchain/options.json
-
-  echo '{
-          "rootPath": "blockchain",
-          "web3clientVersion": "OrbiterSDK/cpp/linux_x86-64/0.0.3",
-          "version": 1,
-          "chainID": 808080,
-          "wsPort": 8111,
-          "httpPort": 8100,
-          "discoveryNodes": [
-            {
-              "address" : "127.0.0.1",
-              "port" : 8080
-            }
-          ]
-        }' >> local_testnet_normal6/blockchain/options.json
-
-  ## Launch the Discovery Node through tmux
-  echo "Launching the Discovery Node"
-=======
     "rootPath": "discoveryNode",
-    "web3clientVersion": "OrbiterSDK/cpp/linux_x86-64/0.0.2",
+    "web3clientVersion": "OrbiterSDK/cpp/linux_x86-64/0.0.3",
     "version": 1,
     "chainID": 808080,
     "wsPort": 8080,
@@ -311,9 +113,10 @@
     "privKey": "0000000000000000000000000000000000000000000000000000000000000000"
   }' >> local_testnet_discovery/discoveryNode/options.json
 
-  echo '{
-    "rootPath": "blockchain",
-    "web3clientVersion": "OrbiterSDK/cpp/linux_x86-64/0.0.2",
+  # Create the JSON file for the Validators
+  echo '{
+    "rootPath": "blockchain",
+    "web3clientVersion": "OrbiterSDK/cpp/linux_x86-64/0.0.3",
     "version": 1,
     "chainID": 808080,
     "wsPort": 8081,
@@ -329,7 +132,7 @@
 
   echo '{
     "rootPath": "blockchain",
-    "web3clientVersion": "OrbiterSDK/cpp/linux_x86-64/0.0.2",
+    "web3clientVersion": "OrbiterSDK/cpp/linux_x86-64/0.0.3",
     "version": 1,
     "chainID": 808080,
     "wsPort": 8082,
@@ -345,7 +148,7 @@
 
   echo '{
     "rootPath": "blockchain",
-    "web3clientVersion": "OrbiterSDK/cpp/linux_x86-64/0.0.2",
+    "web3clientVersion": "OrbiterSDK/cpp/linux_x86-64/0.0.3",
     "version": 1,
     "chainID": 808080,
     "wsPort": 8083,
@@ -361,7 +164,7 @@
 
   echo '{
     "rootPath": "blockchain",
-    "web3clientVersion": "OrbiterSDK/cpp/linux_x86-64/0.0.2",
+    "web3clientVersion": "OrbiterSDK/cpp/linux_x86-64/0.0.3",
     "version": 1,
     "chainID": 808080,
     "wsPort": 8084,
@@ -377,7 +180,7 @@
 
   echo '{
     "rootPath": "blockchain",
-    "web3clientVersion": "OrbiterSDK/cpp/linux_x86-64/0.0.2",
+    "web3clientVersion": "OrbiterSDK/cpp/linux_x86-64/0.0.3",
     "version": 1,
     "chainID": 808080,
     "wsPort": 8085,
@@ -391,9 +194,10 @@
     ]
   }' >> local_testnet_validator5/blockchain/options.json
 
-  echo '{
-    "rootPath": "blockchain",
-    "web3clientVersion": "OrbiterSDK/cpp/linux_x86-64/0.0.2",
+  # Create the json file for the Normal Nodes
+  echo '{
+    "rootPath": "blockchain",
+    "web3clientVersion": "OrbiterSDK/cpp/linux_x86-64/0.0.3",
     "version": 1,
     "chainID": 808080,
     "wsPort": 8086,
@@ -408,7 +212,7 @@
 
   echo '{
     "rootPath": "blockchain",
-    "web3clientVersion": "OrbiterSDK/cpp/linux_x86-64/0.0.2",
+    "web3clientVersion": "OrbiterSDK/cpp/linux_x86-64/0.0.3",
     "version": 1,
     "chainID": 808080,
     "wsPort": 8087,
@@ -423,7 +227,7 @@
 
   echo '{
     "rootPath": "blockchain",
-    "web3clientVersion": "OrbiterSDK/cpp/linux_x86-64/0.0.2",
+    "web3clientVersion": "OrbiterSDK/cpp/linux_x86-64/0.0.3",
     "version": 1,
     "chainID": 808080,
     "wsPort": 8088,
@@ -438,7 +242,7 @@
 
   echo '{
     "rootPath": "blockchain",
-    "web3clientVersion": "OrbiterSDK/cpp/linux_x86-64/0.0.2",
+    "web3clientVersion": "OrbiterSDK/cpp/linux_x86-64/0.0.3",
     "version": 1,
     "chainID": 808080,
     "wsPort": 8089,
@@ -453,7 +257,7 @@
 
   echo '{
     "rootPath": "blockchain",
-    "web3clientVersion": "OrbiterSDK/cpp/linux_x86-64/0.0.2",
+    "web3clientVersion": "OrbiterSDK/cpp/linux_x86-64/0.0.3",
     "version": 1,
     "chainID": 808080,
     "wsPort": 8110,
@@ -468,7 +272,7 @@
 
   echo '{
     "rootPath": "blockchain",
-    "web3clientVersion": "OrbiterSDK/cpp/linux_x86-64/0.0.2",
+    "web3clientVersion": "OrbiterSDK/cpp/linux_x86-64/0.0.3",
     "version": 1,
     "chainID": 808080,
     "wsPort": 8111,
@@ -481,9 +285,38 @@
     ]
   }' >> local_testnet_normal6/blockchain/options.json
 
+  echo '{
+    "rootPath": "blockchain",
+    "web3clientVersion": "OrbiterSDK/cpp/linux_x86-64/0.0.3",
+    "version": 1,
+    "chainID": 808080,
+    "wsPort": 8110,
+    "httpPort": 8099,
+    "discoveryNodes": [
+      {
+        "address" : "127.0.0.1",
+        "port" : 8080
+      }
+    ]
+  }' >> local_testnet_normal5/blockchain/options.json
+
+  echo '{
+    "rootPath": "blockchain",
+    "web3clientVersion": "OrbiterSDK/cpp/linux_x86-64/0.0.3",
+    "version": 1,
+    "chainID": 808080,
+    "wsPort": 8111,
+    "httpPort": 8100,
+    "discoveryNodes": [
+      {
+        "address" : "127.0.0.1",
+        "port" : 8080
+      }
+    ]
+  }' >> local_testnet_normal6/blockchain/options.json
+
   # Launch the Discovery Node through tmux
   echo "Launching Discovery Node"
->>>>>>> 12394675
   cd local_testnet_discovery
   tmux new-session -d -s local_testnet_discovery './orbitersdkd-discovery || bash && bash'
   sleep 1
