#!/bin/bash -e

# ===========================================================================
# PRE-SCRIPT
# ===========================================================================

# Parse CLI args
if [ "${1:-}" == "" ]; then
  echo "Usage: $0 [--check|--install|--cleanext]"
  echo "  --check: print installed dependencies and exit"
  echo "  --install: install missing dependencies"
  echo "  --cleanext: clean external dependencies (for reinstalling)"
  exit
fi

# Helper function to check for an executable in the system.
# ONLY CHECKS /usr/local AND /usr BY DEFAULT. If both match, gives preference to the former.
# Returns the first found match, or an empty string if there is no match.
# Usage: HAS_EXEC=$(check_exec "execname")
# $1 = exec name (e.g. "gcc")
check_exec() {
  FOUND1=$(find /usr/local/bin -name "$1" 2> /dev/null | head -n 1)
  FOUND2=$(find /usr/bin -name "$1" 2> /dev/null | head -n 1)
  if [ -n "$FOUND1" ]; then echo "$FOUND1"; elif [ -n "$FOUND2" ]; then echo "$FOUND2"; else echo ""; fi
}

# Helper function to check for a library in the system.
# ONLY CHECKS /usr/local AND /usr. If both match, gives preference to the former.
# Returns the first found match, or an empty string if there is no match.
# Usage: HAS_LIB=$(check_lib "libname")
# $1 = library name, including suffix (e.g. "libz.a")
check_lib() {
  FOUND1=$(find /usr/local/lib -name "$1" 2> /dev/null | head -n 1)
  FOUND2=$(find /usr/lib -name "$1" 2> /dev/null | head -n 1)
  if [ -n "$FOUND1" ]; then echo "$FOUND1"; elif [ -n "$FOUND2" ]; then echo "$FOUND2"; else echo ""; fi
}

# Another version of check_lib() for use with libs with multiple components (e.g. Boost).
# Returns the first found match, or an empty string if there is no match.
# Usage: HAS_LIBS=$(check_libs "libname")
# $1 = library name, including suffix (e.g. "libboost_*.a")
check_libs() {
  FOUND1=$(find /usr/local/lib -name "$1" 2> /dev/null | head -n 1)
  FOUND2=$(find /usr/lib -name "$1" 2> /dev/null | head -n 1)
  if [ -n "$FOUND1" ]; then echo "/usr/local/lib/$1"; elif [ -n "$FOUND2" ]; then echo "/usr/lib/$1"; else echo ""; fi
}

# Versions for external dependencies - update numbers here if required
GRPC_VERSION="1.67.0"
COMETBFT_VERSION="1.0.0-rc1"
ETHASH_VERSION="1.0.1"
EVMONE_VERSION="0.11.0"
SPEEDB_VERSION="2.8.0"

# ===========================================================================
# SCRIPT STARTS HERE
# ===========================================================================

echo "-- Scanning for dependencies..."

# Check toolchain binaries
# Necessary: git, wget, gcc/g++, ld, autoconf, libtool, pkg-config, make, cmake, tmux,
#            protoc + grpc_cpp_plugin (external)
# Optional: ninja, mold, doxygen, clang-tidy
HAS_GIT=$(check_exec git)
HAS_WGET=$(check_exec wget)
HAS_GCC=$(check_exec gcc)
HAS_GPP=$(check_exec g++)
HAS_LD=$(check_exec ld)
HAS_AUTOCONF=$(check_exec autoconf)     # Required for local gRPC compilation
HAS_LIBTOOL=$(check_exec libtool)       # Required for local gRPC compilation
HAS_PKGCONFIG=$(check_exec pkg-config)  # Required for local gRPC compilation
HAS_MAKE=$(check_exec make)
HAS_CMAKE=$(check_exec cmake)
HAS_TMUX=$(check_exec tmux)
HAS_NINJA=$(check_exec ninja)
HAS_MOLD=$(check_exec mold)
HAS_DOXYGEN=$(check_exec doxygen)
HAS_CLANGTIDY=$(check_exec clang-tidy)

# Check external binaries
# Necessary: protoc + grpc_cpp_plugin, cometbft
HAS_PROTOC=$(check_exec protoc)
HAS_GRPC=$(check_exec grpc_cpp_plugin)
HAS_COMETBFT=$(check_exec cometbft)

# Check internal libraries
<<<<<<< HEAD
# Necessary: libboost-all-dev, openssl/libssl-dev, libzstd-dev, libcrypto++-dev,
#            libscrypt-dev, libc-ares-dev, libsecp256k1-dev
=======
# Necessary: libboost-all-dev, openssl/libssl-dev, libzstd-dev, liblz4-dev, libcrypto++-dev,
#            libscrypt-dev, libgrpc-dev, libgrpc++-dev, libc-ares-dev, libsecp256k1-dev
>>>>>>> 12a49d3d
HAS_BOOST=$(check_libs "libboost_*.a")
HAS_LIBSSL=$(check_lib "libssl.a")
HAS_ZSTD=$(check_lib "libzstd.a")
HAS_LZ4=$(check_lib "liblz4.a")
HAS_LIBCRYPTOPP=$(check_lib "libcryptopp.a")
HAS_LIBSCRYPT=$(check_lib "libscrypt.a")
HAS_LIBCARES=$(check_lib "libcares_static.a") # Debian 13 and higher
if [ -z "$HAS_LIBCARES" ]; then HAS_LIBCARES=$(check_lib "libcares.a"); fi # Debian 12 and lower
HAS_SECP256K1=$(check_lib "libsecp256k1.a")

# Check external libraries
# Necessary: libgrpc + libgrpc++, ethash (+ keccak), evmone (+ evmc), speedb
HAS_LIBGRPC=$(check_lib "libgrpc.a")
HAS_LIBGRPCPP=$(check_lib "libgrpc++.a")
HAS_ETHASH=$(check_lib "libethash.a")
HAS_KECCAK=$(check_lib "libkeccak.a")
HAS_EVMC_INSTRUCTIONS=$(check_lib "libevmc-instructions.a")
HAS_EVMC_LOADER=$(check_lib "libevmc-loader.a")
HAS_EVMONE=$(check_lib "libevmone.a")
HAS_SPEEDB=$(check_lib "libspeedb.a")

if [ "${1:-}" == "--check" ]; then
  echo "-- Required toolchain binaries:"
  echo -n "git: " && [ -n "$HAS_GIT" ] && echo "$HAS_GIT" || echo "not found"
  echo -n "wget: " && [ -n "$HAS_WGET" ] && echo "$HAS_WGET" || echo "not found"
  echo -n "gcc: " && [ -n "$HAS_GCC" ] && echo "$HAS_GCC" || echo "not found"
  echo -n "g++: " && [ -n "$HAS_GPP" ] && echo "$HAS_GPP" || echo "not found"
  echo -n "ld: " && [ -n "$HAS_LD" ] && echo "$HAS_LD" || echo "not found"
  echo -n "autoconf: " && [ -n "$HAS_AUTOCONF" ] && echo "$HAS_AUTOCONF" || echo "not found"
  echo -n "libtool: " && [ -n "$HAS_LIBTOOL" ] && echo "$HAS_LIBTOOL" || echo "not found"
  echo -n "pkg-config: " && [ -n "$HAS_PKGCONFIG" ] && echo "$HAS_PKGCONFIG" || echo "not found"
  echo -n "make: " && [ -n "$HAS_MAKE" ] && echo "$HAS_MAKE" || echo "not found"
  echo -n "cmake: " && [ -n "$HAS_CMAKE" ] && echo "$HAS_CMAKE" || echo "not found"
  echo -n "tmux: " && [ -n "$HAS_TMUX" ] && echo "$HAS_TMUX" || echo "not found"

  echo "-- Optional toolchain binaries:"
  echo -n "ninja: " && [ -n "$HAS_NINJA" ] && echo "$HAS_NINJA" || echo "not found"
  echo -n "mold: " && [ -n "$HAS_MOLD" ] && echo "$HAS_MOLD" || echo "not found"
  echo -n "doxygen: " && [ -n "$HAS_DOXYGEN" ] && echo "$HAS_DOXYGEN" || echo "not found"
  echo -n "clang-tidy: " && [ -n "$HAS_CLANGTIDY" ] && echo "$HAS_CLANGTIDY" || echo "not found"

  echo "-- Internal libraries:"
  echo -n "boost: " && [ -n "$HAS_BOOST" ] && echo "$HAS_BOOST" || echo "not found"
  echo -n "libssl: " && [ -n "$HAS_LIBSSL" ] && echo "$HAS_LIBSSL" || echo "not found"
  echo -n "libzstd: " && [ -n "$HAS_ZSTD" ] && echo "$HAS_ZSTD" || echo "not found"
  echo -n "liblz4: " && [ -n "$HAS_LZ4" ] && echo "$HAS_LZ4" || echo "not found"
  echo -n "libcryptopp: " && [ -n "$HAS_LIBCRYPTOPP" ] && echo "$HAS_LIBCRYPTOPP" || echo "not found"
  echo -n "libscrypt: " && [ -n "$HAS_LIBSCRYPT" ] && echo "$HAS_LIBSCRYPT" || echo "not found"
  echo -n "libcares: " && [ -n "$HAS_LIBCARES" ] && echo "$HAS_LIBCARES" || echo "not found"
  echo -n "libsecp256k1: " && [ -n "$HAS_SECP256K1" ] && echo "$HAS_SECP256K1" || echo "not found"

  echo "-- External toolchain binaries:"
  echo -n "protoc: " && [ -n "$HAS_PROTOC" ] && echo "$HAS_PROTOC" || echo "not found"
  echo -n "grpc_cpp_plugin: " && [ -n "$HAS_GRPC" ] && echo "$HAS_GRPC" || echo "not found"
  echo -n "cometbft: " && [ -n "$HAS_COMETBFT" ] && echo "$HAS_COMETBFT" || echo "not found"

  echo "-- External libraries:"
  echo -n "libgrpc: " && [ -n "$HAS_LIBGRPC" ] && echo "$HAS_LIBGRPC" || echo "not found"
  echo -n "libgrpc++: " && [ -n "$HAS_LIBGRPCPP" ] && echo "$HAS_LIBGRPCPP" || echo "not found"
  echo -n "libethash: " && [ -n "$HAS_ETHASH" ] && echo "$HAS_ETHASH" || echo "not found"
  echo -n "libkeccak: " && [ -n "$HAS_KECCAK" ] && echo "$HAS_KECCAK" || echo "not found"
  echo -n "libevmc-instructions: " && [ -n "$HAS_EVMC_INSTRUCTIONS" ] && echo "$HAS_EVMC_INSTRUCTIONS" || echo "not found"
  echo -n "libevmc-loader: " && [ -n "$HAS_EVMC_LOADER" ] && echo "$HAS_EVMC_LOADER" || echo "not found"
  echo -n "libevmone: " && [ -n "$HAS_EVMONE" ] && echo "$HAS_EVMONE" || echo "not found"
  echo -n "libspeedb: " && [ -n "$HAS_SPEEDB" ] && echo "$HAS_SPEEDB" || echo "not found"
elif [ "${1:-}" == "--install" ]; then
  # Anti-anti-sudo prevention
  if [ $(id -u) -ne 0 ]; then
    echo "Please run this command as root."
    exit
  fi

  # Install binaries and internal libs (skip if not on an APT-based distro)
  HAS_APT=$(check_exec apt)
  if [ -n "$HAS_APT" ]; then
    echo "-- Checking internal dependencies..."
    PKGS=""
    if [ -z "$HAS_GIT" ]; then PKGS+="git "; fi
<<<<<<< HEAD
    if [ -z "$HAS_WGET" ]; then PKGS+="wget "; fi
    if [ -z "$HAS_GCC" ] || [ -z "$HAS_GPP" ] || [ -z "$HAS_MAKE" ] || [ -z "$HAS_LD" ]; then PKGS+="build-essential "; fi
    if [ -z "$HAS_AUTOCONF" ]; then PKGS+="autoconf "; fi
    if [ -z "$HAS_LIBTOOL" ]; then PKGS+="libtool libtool-bin "; fi
    if [ -z "$HAS_PKGCONFIG" ]; then PKGS+="pkg-config "; fi
=======
    if [ -z "$HAS_GCC" ] || [ -z "$HAS_GPP" ] || [ -z "$HAS_MAKE" ] || [ -z "$HAS_LD" ]; then PKGS+="build-essential "; fi
>>>>>>> 12a49d3d
    if [ -z "$HAS_CMAKE" ]; then PKGS+="cmake "; fi
    if [ -z "$HAS_TMUX" ]; then PKGS+="tmux "; fi
    if [ -z "$HAS_NINJA" ]; then PKGS+="ninja-build "; fi
    if [ -z "$HAS_MOLD" ]; then PKGS+="mold "; fi
    if [ -z "$HAS_DOXYGEN" ]; then PKGS+="doxygen "; fi
    if [ -z "$HAS_CLANGTIDY" ]; then PKGS+="clang-tidy "; fi
    if [ -z "$HAS_BOOST" ]; then PKGS+="libboost-all-dev "; fi
    if [ -z "$HAS_LIBSSL" ]; then PKGS+="libssl-dev "; fi
    if [ -z "$HAS_ZSTD" ]; then PKGS+="libzstd-dev "; fi
    if [ -z "$HAS_LZ4" ]; then PKGS+="liblz4-dev "; fi
    if [ -z "$HAS_LIBCRYPTOPP" ]; then PKGS+="libcrypto++-dev "; fi
    if [ -z "$HAS_LIBSCRYPT" ]; then PKGS+="libscrypt-dev "; fi
    if [ -z "$HAS_LIBCARES" ]; then PKGS+="libc-ares-dev "; fi
    if [ -z "$HAS_SECP256K1" ]; then PKGS+="libsecp256k1-dev "; fi
    if [ -n "$PKGS" ]; then
      echo "-- Installing internal dependencies..."
      apt-get install -y $PKGS
    fi
  else
    echo "-- Skipping internal dependencies (non-APT-based distro, please install those manually)"
  fi

  # Install external libs
  echo "-- Checking external dependencies..."
  if [ -z "$HAS_PROTOC" ] || [ -z "$HAS_GRPC" ] || [ -z "$HAS_LIBGRPC" ] || [ -z "$HAS_LIBGRPCPP" ]; then
    echo "-- Installing gRPC and Protobuf..."
    cd /usr/local/src && git clone --recurse-submodules -b "v${GRPC_VERSION}" --depth 1 --shallow-submodules https://github.com/grpc/grpc
    cd grpc && mkdir -p cmake/build && cd cmake/build
    cmake -DgRPC_INSTALL=ON -DgRPC_BUILD_TESTS=OFF -DCMAKE_INSTALL_PREFIX="/usr/local" ../..
    cmake --build . -- -j$(nproc) && cmake --install .
  fi
  if [ -z "$HAS_COMETBFT" ]; then
    echo "-- Installing CometBFT..."
    cd /usr/local/src
    wget "https://github.com/cometbft/cometbft/releases/download/v${COMETBFT_VERSION}/cometbft_${COMETBFT_VERSION}_linux_amd64.tar.gz"
    mkdir -p "cometbft_${COMETBFT_VERSION}_linux_amd64"
    tar -xf "cometbft_${COMETBFT_VERSION}_linux_amd64.tar.gz" -C "cometbft_${COMETBFT_VERSION}_linux_amd64"
    cp "cometbft_${COMETBFT_VERSION}_linux_amd64/cometbft" /usr/local/bin/
  fi
  if [ -z "$HAS_ETHASH" ] || [ -z "$HAS_KECCAK" ]; then
    echo "-- Installing ethash..."
    cd /usr/local/src && git clone --depth 1 --branch "v${ETHASH_VERSION}" https://github.com/chfast/ethash
    cd ethash && mkdir build && cd build
    cmake -DCMAKE_INSTALL_PREFIX="/usr/local" ..
    cmake --build . -- -j$(nproc) && cmake --install .
  fi
  if [ -z "$HAS_EVMC_INSTRUCTIONS" ] || [ -z "$HAS_EVMC_LOADER" ] || [ -z "$HAS_EVMONE" ]; then
    echo "-- Installing evmone..."
    cd /usr/local/src && git clone --recurse-submodules --depth 1 --branch "v${EVMONE_VERSION}" https://github.com/chfast/evmone
    cd evmone && mkdir build && cd build
    cmake -DCMAKE_INSTALL_PREFIX="/usr/local" -DBUILD_SHARED_LIBS=OFF -DEVMC_INSTALL=ON ..
    cmake --build . -- -j$(nproc) && cmake --install .
  fi
  if [ -z "$HAS_SPEEDB" ]; then
    echo "-- Installing speedb..."
    cd /usr/local/src && git clone --depth 1 --branch "speedb/v${SPEEDB_VERSION}" https://github.com/speedb-io/speedb
    cd speedb && mkdir build && cd build
    cmake -DCMAKE_INSTALL_PREFIX="/usr/local" -DCMAKE_BUILD_TYPE=Release \
      -DROCKSDB_BUILD_SHARED=OFF -DFAIL_ON_WARNINGS=OFF -DWITH_GFLAGS=OFF -DWITH_RUNTIME_DEBUG=OFF \
      -DWITH_BENCHMARK_TOOLS=OFF -DWITH_CORE_TOOLS=OFF -DWITH_TOOLS=OFF -DWITH_TRACE_TOOLS=OFF \
      -DWITH_LZ4=ON ..
    cmake --build . -- -j$(nproc) && cmake --install .
  fi
  echo "-- Dependencies installed"
elif [ "${1:-}" == "--cleanext" ]; then
  # Anti-anti-sudo prevention
  if [ $(id -u) -ne 0 ]; then
    echo "Please run this command as root."
    exit
  fi

  # Uninstall any external dependencies (+ source code repos) found in the system
  if [ -n "$HAS_ETHASH" ] || [ -n "$HAS_KECCAK" ]; then
    echo "-- Uninstalling ethash..."
    rm -r "/usr/local/src/ethash"
    rm -r "/usr/local/include/ethash"
    rm "/usr/local/lib/libethash.a"
    rm "/usr/local/lib/libethash-global-context.a"
    rm "/usr/local/lib/libkeccak.a"
  fi
  if [ -n "$HAS_EVMC_INSTRUCTIONS" ] || [ -n "$HAS_EVMC_LOADER" ] || [ -n "$HAS_EVMONE" ]; then
    echo "-- Uninstalling evmone..."
    rm -r "/usr/local/src/evmone"
    rm -r "/usr/local/include/evmc"
    rm -r "/usr/local/include/evmmax"
    rm -r "/usr/local/include/evmone"
    rm "/usr/local/lib/libevmc-instructions.a"
    rm "/usr/local/lib/libevmc-loader.a"
    rm "/usr/local/lib/libevmone.a"
    rm "/usr/local/lib/libevmone-standalone.a"
  fi
  if [ -n "$HAS_SPEEDB" ]; then
    echo "-- Uninstalling speedb..."
    rm -r "/usr/local/src/speedb"
    rm -r "/usr/local/include/rocksdb"
    rm "/usr/local/lib/libspeedb.a"
  fi
  echo "-- External dependencies cleaned, please reinstall them later with --install"
fi
<|MERGE_RESOLUTION|>--- conflicted
+++ resolved
@@ -85,13 +85,8 @@
 HAS_COMETBFT=$(check_exec cometbft)
 
 # Check internal libraries
-<<<<<<< HEAD
-# Necessary: libboost-all-dev, openssl/libssl-dev, libzstd-dev, libcrypto++-dev,
-#            libscrypt-dev, libc-ares-dev, libsecp256k1-dev
-=======
 # Necessary: libboost-all-dev, openssl/libssl-dev, libzstd-dev, liblz4-dev, libcrypto++-dev,
 #            libscrypt-dev, libgrpc-dev, libgrpc++-dev, libc-ares-dev, libsecp256k1-dev
->>>>>>> 12a49d3d
 HAS_BOOST=$(check_libs "libboost_*.a")
 HAS_LIBSSL=$(check_lib "libssl.a")
 HAS_ZSTD=$(check_lib "libzstd.a")
@@ -170,15 +165,7 @@
     echo "-- Checking internal dependencies..."
     PKGS=""
     if [ -z "$HAS_GIT" ]; then PKGS+="git "; fi
-<<<<<<< HEAD
-    if [ -z "$HAS_WGET" ]; then PKGS+="wget "; fi
     if [ -z "$HAS_GCC" ] || [ -z "$HAS_GPP" ] || [ -z "$HAS_MAKE" ] || [ -z "$HAS_LD" ]; then PKGS+="build-essential "; fi
-    if [ -z "$HAS_AUTOCONF" ]; then PKGS+="autoconf "; fi
-    if [ -z "$HAS_LIBTOOL" ]; then PKGS+="libtool libtool-bin "; fi
-    if [ -z "$HAS_PKGCONFIG" ]; then PKGS+="pkg-config "; fi
-=======
-    if [ -z "$HAS_GCC" ] || [ -z "$HAS_GPP" ] || [ -z "$HAS_MAKE" ] || [ -z "$HAS_LD" ]; then PKGS+="build-essential "; fi
->>>>>>> 12a49d3d
     if [ -z "$HAS_CMAKE" ]; then PKGS+="cmake "; fi
     if [ -z "$HAS_TMUX" ]; then PKGS+="tmux "; fi
     if [ -z "$HAS_NINJA" ]; then PKGS+="ninja-build "; fi
