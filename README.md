# orbitersdk

Sparq subnet source code. See [Chapter 3.3 on the docs](https://github.com/SparqNet/sparq-docs/blob/main/Sparq_en-US/ch3/3-3.md) for an expanded version of this file.

If you are a developer, fill this form out for free support and additional incentives: https://forms.gle/m83ceG3XoJY3fpwU9

<<<<<<< HEAD
## Developing on Docker

The project has a Dockerfile at the root of the repository that will build the project and deploy the network. It will also install tmux and vim for convenience. To develop on Docker, follow these steps:

* Install Docker on your machine:
  * [Docker for Windows](https://docs.docker.com/docker-for-windows/install/)
  * [Docker for Mac](https://docs.docker.com/docker-for-mac/install/)
  * [Docker for Linux](https://docs.docker.com/desktop/install/linux-install/)
* Build the image locally with `docker build -t orbitersdk-cpp-dev:latest .` (if using Linux or Mac, run as `sudo`)
  * This will build the image and tag it as `orbitersdk-cpp-dev:latest` - you can change the tag to whatever you want, but remember to change it on the next step
* Run the container (you will be logged in as root):
  * **For Linux/Mac**: `sudo docker run -it -v $(pwd):/orbitersdk-volume -p 8080-8099:8080-8099 -p 8110-8111:8110-8111 orbitersdk-cpp-dev:latest`
  * **For Windows**: `docker run -it -v %cd%:/orbitersdk-volume -p 8080-8099:8080-8099 -p 8110-8111:8110-8111 orbitersdk-cpp-dev:latest`

Remeber that we are using our local SDK repo as a volume, so every change in the local folder will be reflected to the container in real time, and vice-versa.

Also, you can integrate the container with your favorite IDE or editor, e.g. [VSCode + Docker extension](https://marketplace.visualstudio.com/items?itemName=ms-azuretools.vscode-docker).

## Developing manually

Install the following dependencies on your system:
=======
## Requirements
>>>>>>> 12394675

* **GCC** with support for **C++20** or higher
* **CMake 3.19.0** or higher
* **Boost 1.74** or higher (components: *chrono, filesystem, program-options, system, thread, nowide*)
* **OpenSSL 1.1.1**
* **CryptoPP 8.2.0** or higher
* **libscrypt**
* **zlib**
* **libsnappy** for database compression
* (optional) **clang-tidy** for linting

<<<<<<< HEAD
If building with AvalancheGo support, you'll also need:

* **Abseil (absl)**
* **libc-ares**
* **Protobuf 3.12** or higher
* **gRPC**
=======
If building with support for AvalancheGo, you will also need the following:

* **Abseil (absl)**
* **gRPC**
* **Protobuf 3.12** or higher
* **libc-ares**
>>>>>>> 12394675

### One-liners

For **Debian 11 Bullseye or newer**:
* `sudo apt install build-essential cmake tmux clang-tidy autoconf libtool pkg-config libabsl-dev libboost-all-dev libc-ares-dev libcrypto++-dev libgrpc-dev libgrpc++-dev libscrypt-dev libssl-dev zlib1g-dev openssl protobuf-compiler protobuf-compiler-grpc`

#### Caveats

* **Debian 11 Bullseye and older**: CMake version from repos is too old (3.18.4), has to be installed manually from [their website](https://cmake.org/download)

## Documentation

We use [Doxygen](https://www.doxygen.nl/index.html) to generate documentation over the current source code. Run `doxygen` inside the project's root folder. Docs should be inside `docs/html`.

You should do this after running `cmake ..` in the build directory, as some header files need to be generated first.

For a more detailed explanation of the project's structure, check the [docs](https://github.com/SparqNet/sparq-docs/tree/main/Sparq_en-US) repository.

## Compiling

* Clone the project: `git clone https://github.com/SparqNet/orbitersdk-cpp
* Go to the project's root folder, create a "build" folder and change to it:
  * `cd orbitersdk-cpp && mkdir build && cd build`
* Run `cmake` inside the build folder: `cmake ..`
<<<<<<< HEAD
  * Use `-DCMAKE_BUILD_TYPE=RelWithDebInfo` to build with debug symbols
  * Use `-DDEBUG=OFF` to build without debug symbols (ON by default)
  * Use `-DUSE_LINT=ON` to run clang-tidy along the build (this is OFF by default, WILL TAKE SIGNIFICANTLY LONGER TO COMPILE)
=======
  * Use `-DCMAKE_BUILD_TYPE={Debug,RelWithDebInfo,Release}` to set the respective debug/release builds (Debug by default)
  * Use `-DDEBUG=OFF` to build without debug flags (ON by default)
  * Use `-DUSE_LINT=ON` to run clang-tidy along the build (OFF by default, WILL TAKE SIGNIFICANTLY LONGER TO COMPILE)
>>>>>>> 12394675
* Build the executable: `cmake --build . -- -j$(nproc)`
  * If using the linter, pipe stderr to a file (e.g. `cmake --build . -- -j$(nproc) 2> log.txt`)

## Deploying

<<<<<<< HEAD
Go back to the project's root directory and run `./scripts/AIO-setup.sh`. The script will deploy a local testnet with 5 Validator nodes, 6 normal nodes and 1 discovery node. All of them will be rdPoS. Run the script again to re-deploy, or call `tmux kill-server` to stop it entirely.

You can use the following flags on the script to customize deployment:
=======
Run the `./scripts/AIO-setup.sh` script in the project's root folder. It will:

* Automatically build the project with the default configuration (and added contracts if properly linked, see documentation on how to create a contract)  
* Setup, deploy and start the blockchain with *five* Validator nodes, *six* normal nodes and *one* Discovery node, all of them acting as rdPoS

You can attach tmux sessions to check if everything is running (e.g. `tmux a -t local_testnet_validator1` will attach to the first Validator node - see more below).

There are some flags that can be used with the script to customize deployment:
>>>>>>> 12394675

| Flag | Description | Default Value |
|------|-------------|---------------|
| --clean | Clean the build folder before building | false |
| --no-deploy | Only build the project, don't deploy the network | false |
<<<<<<< HEAD
| --debug=\<bool\> | Build in debug mode | true |
| --cores=\<int\> | Number of cores to use for building | Maximum available |

Example: `./scripts/AIO-setup.sh --clean --no-deploy --debug=false --cores=4` will clean the build folder, only build the project, build in release mode and use 4 cores for building. Remember that GCC uses around 1.5GB of RAM per core, so, for stability, it is recommended to adjust the number of cores to the available RAM on your system.

Once deployed, you can connect any Web3 client to it (we recommend [Metamask](https://metamask.io)). See below for details.

Note that, when re-deploying, if your wallet or RPC client keeps track of account nonce data, you must reset it as a network reset would set back their nonces to 0. [Here's how to do it in MetaMask, for example](https://support.metamask.io/hc/en-us/articles/360015488891-How-to-clear-your-account-activity-reset-account).

## Testnet defaults
=======
| --debug=\<bool\> | Build with debug flags | true |
| --cores=\<int\> | Number of cores to use for building | Maximum available |

Example: `bash ./scripts/AIO-setup.sh --clean --no-deploy --debug=false --cores=4`

This will clean the build folder, only build the project (not deploy it), in release mode, and use 4 cores for building. Remember that GCC uses around 1.5GB of RAM per core, so it is recommended to adjust the number of cores according to the available RAM to maintain stability.

After the script finishes, you can connect with your favorite Ethereum wallet or RPC client to the deployed blockchain using its respective default RPC URL, port and ChainID.

Executing the script again will stop the current network and deploy a new one. This means you must reset your wallet or RPC client if needed (for example, MetaMask keeps track of account nonces - a network reset would set back the nonce to 0, so you'd also have to [reset it inside MetaMask](https://support.metamask.io/hc/en-us/articles/360015488891-How-to-clear-your-account-activity-reset-account)).

## Defaults for local testnet chain
>>>>>>> 12394675

The deployed chain will have the following information by default:

* ChainID: **808080**
* Owner: **0x00dead00665771855a34155f5e7405489df2c3c6**
* Owner Private Key: **0xe89ef6409c467285bcae9f80ab1cfeb3487cfe61ab28fb7d36443e1daa0c2867**
* Owner Initial Balance: **1000000000000000000000 wei**
* ContractManager Address: **0x0001cb47ea6d8b55fe44fdd6b1bdb579efb43e61**
* rdPoS Address: **0xb23aa52dbeda59277ab8a962c69f5971f22904cf**
* Default RPC URL: **http://127.0.0.1:8090**

Nodes are all deployed on the same machine, under the following ports and tmux sessions:

| Session Name             | Node Type | P2P Port | HTTP Port | Validator Key                                                      |
|--------------------------|-----------|----------|-----------|--------------------------------------------------------------------|
| local_testnet_discovery  | Discovery | 8080     | 8090      | XXXX                                                               |
| local_testnet_validator1 | Validator | 8081     | 8090      | 0xba5e6e9dd9cbd263969b94ee385d885c2d303dfc181db2a09f6bf19a7ba26759 |
| local_testnet_validator2 | Validator | 8082     | 8091      | 0xfd84d99aa18b474bf383e10925d82194f1b0ca268e7a339032679d6e3a201ad4 |
| local_testnet_validator3 | Validator | 8083     | 8092      | 0x66ce71abe0b8acd92cfd3965d6f9d80122aed9b0e9bdd3dbe018230bafde5751 |
| local_testnet_validator4 | Validator | 8084     | 8093      | 0x856aeb3b9c20a80d1520a2406875f405d336e09475f43c478eb4f0dafb765fe7 |
| local_testnet_validator5 | Validator | 8085     | 8094      | 0x81f288dd776f4edfe256d34af1f7d719f511559f19115af3e3d692e741faadc6 |
| local_testnet_normal1    | Normal    | 8086     | 8095      | XXXX                                                               |
| local_testnet_normal2    | Normal | 8087     | 8096      | XXXX |
| local_testnet_normal3    | Normal | 8088     | 8097      | XXXX |
| local_testnet_normal4    | Normal | 8089     | 8098      | XXXX |
| local_testnet_normal5    | Normal | 8110     | 8099      | XXXX |
| local_testnet_normal6    | Normal | 8111     | 8100      | XXXX |
<|MERGE_RESOLUTION|>--- conflicted
+++ resolved
@@ -4,7 +4,6 @@
 
 If you are a developer, fill this form out for free support and additional incentives: https://forms.gle/m83ceG3XoJY3fpwU9
 
-<<<<<<< HEAD
 ## Developing on Docker
 
 The project has a Dockerfile at the root of the repository that will build the project and deploy the network. It will also install tmux and vim for convenience. To develop on Docker, follow these steps:
@@ -26,9 +25,6 @@
 ## Developing manually
 
 Install the following dependencies on your system:
-=======
-## Requirements
->>>>>>> 12394675
 
 * **GCC** with support for **C++20** or higher
 * **CMake 3.19.0** or higher
@@ -40,21 +36,12 @@
 * **libsnappy** for database compression
 * (optional) **clang-tidy** for linting
 
-<<<<<<< HEAD
 If building with AvalancheGo support, you'll also need:
 
 * **Abseil (absl)**
 * **libc-ares**
 * **Protobuf 3.12** or higher
 * **gRPC**
-=======
-If building with support for AvalancheGo, you will also need the following:
-
-* **Abseil (absl)**
-* **gRPC**
-* **Protobuf 3.12** or higher
-* **libc-ares**
->>>>>>> 12394675
 
 ### One-liners
 
@@ -79,40 +66,22 @@
 * Go to the project's root folder, create a "build" folder and change to it:
   * `cd orbitersdk-cpp && mkdir build && cd build`
 * Run `cmake` inside the build folder: `cmake ..`
-<<<<<<< HEAD
-  * Use `-DCMAKE_BUILD_TYPE=RelWithDebInfo` to build with debug symbols
-  * Use `-DDEBUG=OFF` to build without debug symbols (ON by default)
-  * Use `-DUSE_LINT=ON` to run clang-tidy along the build (this is OFF by default, WILL TAKE SIGNIFICANTLY LONGER TO COMPILE)
-=======
   * Use `-DCMAKE_BUILD_TYPE={Debug,RelWithDebInfo,Release}` to set the respective debug/release builds (Debug by default)
   * Use `-DDEBUG=OFF` to build without debug flags (ON by default)
   * Use `-DUSE_LINT=ON` to run clang-tidy along the build (OFF by default, WILL TAKE SIGNIFICANTLY LONGER TO COMPILE)
->>>>>>> 12394675
 * Build the executable: `cmake --build . -- -j$(nproc)`
   * If using the linter, pipe stderr to a file (e.g. `cmake --build . -- -j$(nproc) 2> log.txt`)
 
 ## Deploying
 
-<<<<<<< HEAD
 Go back to the project's root directory and run `./scripts/AIO-setup.sh`. The script will deploy a local testnet with 5 Validator nodes, 6 normal nodes and 1 discovery node. All of them will be rdPoS. Run the script again to re-deploy, or call `tmux kill-server` to stop it entirely.
 
 You can use the following flags on the script to customize deployment:
-=======
-Run the `./scripts/AIO-setup.sh` script in the project's root folder. It will:
-
-* Automatically build the project with the default configuration (and added contracts if properly linked, see documentation on how to create a contract)  
-* Setup, deploy and start the blockchain with *five* Validator nodes, *six* normal nodes and *one* Discovery node, all of them acting as rdPoS
-
-You can attach tmux sessions to check if everything is running (e.g. `tmux a -t local_testnet_validator1` will attach to the first Validator node - see more below).
-
-There are some flags that can be used with the script to customize deployment:
->>>>>>> 12394675
 
 | Flag | Description | Default Value |
 |------|-------------|---------------|
 | --clean | Clean the build folder before building | false |
 | --no-deploy | Only build the project, don't deploy the network | false |
-<<<<<<< HEAD
 | --debug=\<bool\> | Build in debug mode | true |
 | --cores=\<int\> | Number of cores to use for building | Maximum available |
 
@@ -123,20 +92,6 @@
 Note that, when re-deploying, if your wallet or RPC client keeps track of account nonce data, you must reset it as a network reset would set back their nonces to 0. [Here's how to do it in MetaMask, for example](https://support.metamask.io/hc/en-us/articles/360015488891-How-to-clear-your-account-activity-reset-account).
 
 ## Testnet defaults
-=======
-| --debug=\<bool\> | Build with debug flags | true |
-| --cores=\<int\> | Number of cores to use for building | Maximum available |
-
-Example: `bash ./scripts/AIO-setup.sh --clean --no-deploy --debug=false --cores=4`
-
-This will clean the build folder, only build the project (not deploy it), in release mode, and use 4 cores for building. Remember that GCC uses around 1.5GB of RAM per core, so it is recommended to adjust the number of cores according to the available RAM to maintain stability.
-
-After the script finishes, you can connect with your favorite Ethereum wallet or RPC client to the deployed blockchain using its respective default RPC URL, port and ChainID.
-
-Executing the script again will stop the current network and deploy a new one. This means you must reset your wallet or RPC client if needed (for example, MetaMask keeps track of account nonces - a network reset would set back the nonce to 0, so you'd also have to [reset it inside MetaMask](https://support.metamask.io/hc/en-us/articles/360015488891-How-to-clear-your-account-activity-reset-account)).
-
-## Defaults for local testnet chain
->>>>>>> 12394675
 
 The deployed chain will have the following information by default:
 
