--- conflicted
+++ resolved
@@ -138,74 +138,4 @@
 | local_testnet_normal3    | Normal | 8088     | 8097      | XXXX |
 | local_testnet_normal4    | Normal | 8089     | 8098      | XXXX |
 | local_testnet_normal5    | Normal | 8110     | 8099      | XXXX |
-| local_testnet_normal6    | Normal | 8111     | 8100      | XXXX |
-<<<<<<< HEAD
-=======
-
-
-Install the dependencies within this repository (provided in the previous section) and execute the script:
-
-```bash
- ./scripts/AIO-setup.sh
- ```
-
-Also, there are some flags that can be used to customize the deployment:
-
-| Flag | Description | Default Value |
-|------|-------------|---------------|
-| --clean | Clean the build folder before building | false |
-| --no-deploy | Only build the project, don't deploy the network | false |
-| --debug=\<bool\> | Build in debug mode | true |
-| --cores=\<int\> | Number of cores to use for building | Maximum available |
-
-Example:
-
-```bash 
-./scripts/AIO-setup.sh --clean --no-deploy --debug=false --cores=4
-```
-
-The example above will clean the build folder, only build the project in release mode and use 4 cores for building. Remember that GCC uses around 1.5GB of RAM per core, so, for stability, it is recommended to use adjust the number of cores to the available RAM.
-
-It will automatically build the project with the default configuration (and added contracts if properly linked, see documentation on how to create a contract) and deploy the App-Chain.
-
-After the script finishes, you can connect with your favorite Ethereum wallet or RPC client to the App-Chain using the respective default RPC URL, port and ChainID.
-
-Executing the script again will stop the current network and deploy a new one, with this you must reset your wallet or RPC client if needed (For example, metamask keeps track of nonces of accounts, while a network reset would set back the nonce to 0)
-
-## Developing on Docker
-
-If you want to develop on Docker, there is a Dockerfile that will build the project and deploy the network. It will also install tmux and vim for convenience. The Dockerfile is located on the root of the repository.
-
-* First, you need to install Docker on your machine. You can find the instructions for your OS here:
-  * [Docker for Windows](https://docs.docker.com/docker-for-windows/install/)
-  * [Docker for Mac](https://docs.docker.com/docker-for-mac/install/)
-  * [Docker for Linux](https://docs.docker.com/desktop/install/linux-install/)
-  
-* After installing Docker, you need to build the image. To do this, go to the root of the repository and run the following command:
-  
-  * Linux/Mac:
-   ``` bash
-   sudo docker build -t orbitersdk-cpp-dev:latest .
-   ```
-   * Windows:
-   ``` bash
-    docker build -t orbitersdk-cpp-dev:latest .
-    ```
-
-This will build the image and tag it as `orbitersdk-cpp-dev:latest`. You can change the tag to whatever you want, but remember to change it on the next step.
-
-* After building the image, you can run it with the following command:
-
-  * Linux/Mac:
-  ``` bash
-  sudo docker run -it -v $(pwd):/orbitersdk-volume -p 8080-8099:8080-8099 -p 8110-8111:8110-8111 orbitersdk-cpp-dev:latest
-  ```
-  * Windows:
-  ```bash
-  docker run -it -v %cd%:/orbitersdk-volume -p 8080-8099:8080-8099 -p 8110-8111:8110-8111 orbitersdk-cpp-dev:latest
-  ```
-
-When running the container, you need to expose the ports that you want to use. The example above exposes the ports 8080-8099 and 8110-8111, which are the ports used by the nodes. Also, you need to mount the folder where you have the SDK, in this case, we are mounting the current folder (`$(pwd)` on Linux/Mac and `%cd%` on Windows) to the `/orbitersdk-volume` folder on the container.
-  
-After running the container, you will be the root user on the container. You can now develop on the container, and build and deploy the network with the scripts provided on the `scripts` folder. Remebering that we are using our local SDK repo as a volume, so every change in the local folder will be reflected to the container in real time, and vice-versa. Also, you can integrate the container with your favorite IDE or editor, for example, you can use VSCode with the [Docker extension](https://marketplace.visualstudio.com/items?itemName=ms-azuretools.vscode-docker) to develop on the container.
->>>>>>> caf3842c
+| local_testnet_normal6    | Normal | 8111     | 8100      | XXXX |