--- conflicted
+++ resolved
@@ -121,10 +121,6 @@
   
 * After installing Docker, you need to build the image. To do this, go to the root of the repository and run the following command:
   
-<<<<<<< HEAD
-  * Linux/Mac: `sudo docker build -t orbitersdk-cpp-dev:latest .`
-  * Windows: `docker build -t orbitersdk-cpp-dev:latest .`
-=======
   * Linux/Mac:
    ``` bash
    sudo docker build -t orbitersdk-cpp-dev:latest .
@@ -133,21 +129,11 @@
    ``` bash
     docker build -t orbitersdk-cpp-dev:latest .
     ```
->>>>>>> 1ca8d6ca
 
 This will build the image and tag it as `orbitersdk-cpp-dev:latest`. You can change the tag to whatever you want, but remember to change it on the next step.
 
 * After building the image, you can run it with the following command:
 
-<<<<<<< HEAD
-  * Linux/Mac: `sudo docker run -it -v /path/to/your/sdk:/orbitersdk-cpp  -p 8080-8099:8080-8099 -p 8110-8111:8110-8111 orbitersdk-cpp-dev:latest`
-  * Windows: `docker run -it -v /path/to/your/sdk:/orbitersdk-cpp  -p 8080-8099:8080-8099 -p 8110-8111:8110-8111 orbitersdk-cpp-dev:latest`
-
-When running the container, you need to expose the ports that you want to use. The example above exposes the ports 8080-8099 and 8110-8111, which are the ports used by the nodes. Also, you need to mount the folder where you have the SDK, in this case, the folder is `/path/to/your/sdk`. It's a good practice to save the SDK path on an environment variable, so you can use it on the command above this way:
-
-  * Linux/Mac: `sudo docker run -it -v $SDK_PATH:/orbitersdk-cpp  -p 8080-8099:8080-8099 -p 8110-8111:8110-8111 orbitersdk-cpp-dev:latest`
-  * Windows: `docker run -it -v %SDK_PATH%:/orbitersdk-cpp  -p 8080-8099:8080-8099 -p 8110-8111:8110-8111 orbitersdk-cpp-dev:latest`
-=======
   * Linux/Mac:
   ``` bash
   sudo docker run -it -v $(pwd):/orbitersdk-volume -p 8080-8099:8080-8099 -p 8110-8111:8110-8111 orbitersdk-cpp-dev:latest
@@ -158,6 +144,5 @@
   ```
 
 When running the container, you need to expose the ports that you want to use. The example above exposes the ports 8080-8099 and 8110-8111, which are the ports used by the nodes. Also, you need to mount the folder where you have the SDK, in this case, we are mounting the current folder (`$(pwd)` on Linux/Mac and `%cd%` on Windows) to the `/orbitersdk-volume` folder on the container.
->>>>>>> 1ca8d6ca
   
 After running the container, you will be the root user on the container. You can now develop on the container, and build and deploy the network with the scripts provided on the `scripts` folder. Remebering that we are using our local SDK repo as a volume, so every change in the local folder will be reflected to the container in real time, and vice-versa. Also, you can integrate the container with your favorite IDE or editor, for example, you can use VSCode with the [Docker extension](https://marketplace.visualstudio.com/items?itemName=ms-azuretools.vscode-docker) to develop on the container.
